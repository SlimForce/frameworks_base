--- conflicted
+++ resolved
@@ -525,15 +525,10 @@
                 boolean swapKeys = Settings.System.getInt(mContext.getContentResolver(),
                         Settings.System.SWAP_VOLUME_KEYS_BY_ROTATE, 0) == 1;
                 int rotation = mWindowManager.getDefaultDisplay().getRotation();
-<<<<<<< HEAD
                 if (swapKeys
                         && (rotation == Surface.ROTATION_90
-                        ||  rotation == Surface.ROTATION_180)) {
-=======
-                if ((rotation == Surface.ROTATION_90
-                        || rotation == Surface.ROTATION_180)
+                        ||  rotation == Surface.ROTATION_180)
                         && config.getLayoutDirection() == View.LAYOUT_DIRECTION_LTR) {
->>>>>>> 6fb4ba4f
                     direction = keyCode == KeyEvent.KEYCODE_VOLUME_UP
                             ? ADJUST_LOWER
                             : ADJUST_RAISE;
