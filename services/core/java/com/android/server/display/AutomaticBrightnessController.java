/*
 * Copyright (C) 2014 The Android Open Source Project
 *
 * Licensed under the Apache License, Version 2.0 (the "License");
 * you may not use this file except in compliance with the License.
 * You may obtain a copy of the License at
 *
 *      http://www.apache.org/licenses/LICENSE-2.0
 *
 * Unless required by applicable law or agreed to in writing, software
 * distributed under the License is distributed on an "AS IS" BASIS,
 * WITHOUT WARRANTIES OR CONDITIONS OF ANY KIND, either express or implied.
 * See the License for the specific language governing permissions and
 * limitations under the License.
 */

package com.android.server.display;

import com.android.server.LocalServices;
import com.android.server.twilight.TwilightListener;
import com.android.server.twilight.TwilightManager;
import com.android.server.twilight.TwilightState;

import android.content.Context;
import android.content.res.Resources;
import android.hardware.Sensor;
import android.hardware.SensorEvent;
import android.hardware.SensorEventListener;
import android.hardware.SensorManager;
import android.os.Handler;
import android.os.Looper;
import android.os.Message;
import android.os.PowerManager;
import android.os.SystemClock;
import android.text.format.DateUtils;
import android.util.MathUtils;
import android.util.Spline;
import android.util.Slog;
import android.util.TimeUtils;

import java.io.PrintWriter;
import java.util.Arrays;

class AutomaticBrightnessController {
    private static final String TAG = "AutomaticBrightnessController";

    private static final boolean DEBUG = false;
    private static final boolean DEBUG_PRETEND_LIGHT_SENSOR_ABSENT = false;

    // If true, enables the use of the screen auto-brightness adjustment setting.
    private static final boolean USE_SCREEN_AUTO_BRIGHTNESS_ADJUSTMENT = true;

    // The maximum range of gamma adjustment possible using the screen
    // auto-brightness adjustment setting.
    private static final float SCREEN_AUTO_BRIGHTNESS_ADJUSTMENT_MAX_GAMMA = 3.0f;

    // Light sensor event rate in milliseconds.
    private static final int LIGHT_SENSOR_RATE_MILLIS = 1000;

    // Period of time in which to consider light samples in milliseconds.
    private static final int AMBIENT_LIGHT_HORIZON = 10000;

    // Stability requirements in milliseconds for accepting a new brightness level.  This is used
    // for debouncing the light sensor.  Different constants are used to debounce the light sensor
    // when adapting to brighter or darker environments.  This parameter controls how quickly
    // brightness changes occur in response to an observed change in light level that exceeds the
    // hysteresis threshold.
    private static final long BRIGHTENING_LIGHT_DEBOUNCE = 4000;
    private static final long DARKENING_LIGHT_DEBOUNCE = 8000;

    // Hysteresis constraints for brightening or darkening.
    // The recent lux must have changed by at least this fraction relative to the
    // current ambient lux before a change will be considered.
    private static final float BRIGHTENING_LIGHT_HYSTERESIS = 0.10f;
    private static final float DARKENING_LIGHT_HYSTERESIS = 0.20f;

    // The intercept used for the weighting calculation. This is used in order to keep all possible
    // weighting values positive.
    private static final int WEIGHTING_INTERCEPT = AMBIENT_LIGHT_HORIZON;

    // How long the current sensor reading is assumed to be valid beyond the current time.
    // This provides a bit of prediction, as well as ensures that the weight for the last sample is
    // non-zero, which in turn ensures that the total weight is non-zero.
    private static final long AMBIENT_LIGHT_PREDICTION_TIME_MILLIS = 100;

    // If true, enables the use of the current time as an auto-brightness adjustment.
    // The basic idea here is to expand the dynamic range of auto-brightness
    // when it is especially dark outside.  The light sensor tends to perform
    // poorly at low light levels so we compensate for it by making an
    // assumption about the environment.
    private static final boolean USE_TWILIGHT_ADJUSTMENT =
            PowerManager.useTwilightAdjustmentFeature();

    // Specifies the maximum magnitude of the time of day adjustment.
    private static final float TWILIGHT_ADJUSTMENT_MAX_GAMMA = 1.5f;

    // The amount of time after or before sunrise over which to start adjusting
    // the gamma.  We want the change to happen gradually so that it is below the
    // threshold of perceptibility and so that the adjustment has maximum effect
    // well after dusk.
    private static final long TWILIGHT_ADJUSTMENT_TIME = DateUtils.HOUR_IN_MILLIS * 2;

    private static final int MSG_UPDATE_AMBIENT_LUX = 1;

    // Callbacks for requesting updates to the the display's power state
    private final Callbacks mCallbacks;

    // The sensor manager.
    private final SensorManager mSensorManager;

    // The light sensor, or null if not available or needed.
    private final Sensor mLightSensor;

    // The twilight service.
    private final TwilightManager mTwilight;

    // The auto-brightness spline adjustment.
    // The brightness values have been scaled to a range of 0..1.
    private final Spline mScreenAutoBrightnessSpline;

    // The minimum and maximum screen brightnesses.
    private final int mScreenBrightnessRangeMinimum;
    private final int mScreenBrightnessRangeMaximum;

    // Amount of time to delay auto-brightness after screen on while waiting for
    // the light sensor to warm-up in milliseconds.
    // May be 0 if no warm-up is required.
    private int mLightSensorWarmUpTimeConfig;

    // Set to true if the light sensor is enabled.
    private boolean mLightSensorEnabled;

    // The time when the light sensor was enabled.
    private long mLightSensorEnableTime;

    // The currently accepted nominal ambient light level.
    private float mAmbientLux;

    // True if mAmbientLux holds a valid value.
    private boolean mAmbientLuxValid;

    // The ambient light level threshold at which to brighten or darken the screen.
    private float mBrighteningLuxThreshold;
    private float mDarkeningLuxThreshold;

    // The most recent light sample.
    private float mLastObservedLux;

    // The time of the most light recent sample.
    private long mLastObservedLuxTime;

    // The number of light samples collected since the light sensor was enabled.
    private int mRecentLightSamples;

    // A ring buffer containing all of the recent ambient light sensor readings.
    private AmbientLightRingBuffer mAmbientLightRingBuffer;

    // The handler
    private AutomaticBrightnessHandler mHandler;

    // The screen brightness level that has been chosen by the auto-brightness
    // algorithm.  The actual brightness should ramp towards this value.
    // We preserve this value even when we stop using the light sensor so
    // that we can quickly revert to the previous auto-brightness level
    // while the light sensor warms up.
    // Use -1 if there is no current auto-brightness value available.
    private int mScreenAutoBrightness = -1;

    // The screen auto-brightness adjustment factor in the range -1 (dimmer) to 1 (brighter)
    private float mScreenAutoBrightnessAdjustment = 0.0f;

    // The last screen auto-brightness gamma.  (For printing in dump() only.)
    private float mLastScreenAutoBrightnessGamma = 1.0f;

    // Night mode color temperature adjustments
    private final LiveDisplayController mLiveDisplay;

    private final Context mContext;

    public AutomaticBrightnessController(Context context, Callbacks callbacks, Looper looper,
            SensorManager sensorManager, Spline autoBrightnessSpline,
            int lightSensorWarmUpTime, int brightnessMin, int brightnessMax) {
        mContext = context;
        mCallbacks = callbacks;
        mTwilight = LocalServices.getService(TwilightManager.class);
        mSensorManager = sensorManager;
        mScreenAutoBrightnessSpline = autoBrightnessSpline;
        mScreenBrightnessRangeMinimum = brightnessMin;
        mScreenBrightnessRangeMaximum = brightnessMax;
        mLightSensorWarmUpTimeConfig = lightSensorWarmUpTime;

        mHandler = new AutomaticBrightnessHandler(looper);
        mAmbientLightRingBuffer = new AmbientLightRingBuffer();

        if (!DEBUG_PRETEND_LIGHT_SENSOR_ABSENT) {
            mLightSensor = mSensorManager.getDefaultSensor(Sensor.TYPE_LIGHT);
        }

<<<<<<< HEAD
        mLiveDisplay = new LiveDisplayController(mContext, looper);
        mTwilight.registerListener(mTwilightListener, mHandler);


=======
        if (USE_TWILIGHT_ADJUSTMENT) {
            mTwilight.registerListener(mTwilightListener, mHandler);
        }
        mLiveDisplay = new LiveDisplayController(mContext, looper);
>>>>>>> b5a3884a
    }

    public int getAutomaticScreenBrightness() {
        return mScreenAutoBrightness;
    }

    public void configure(boolean enable, float adjustment) {
        boolean changed = setLightSensorEnabled(enable);
        changed |= setScreenAutoBrightnessAdjustment(adjustment);
        if (changed) {
            updateAutoBrightness(false /*sendUpdate*/);
        }
    }

    public void dump(PrintWriter pw) {
        pw.println();
        pw.println("Automatic Brightness Controller Configuration:");
        pw.println("  mScreenAutoBrightnessSpline=" + mScreenAutoBrightnessSpline);
        pw.println("  mScreenBrightnessRangeMinimum=" + mScreenBrightnessRangeMinimum);
        pw.println("  mScreenBrightnessRangeMaximum=" + mScreenBrightnessRangeMaximum);
        pw.println("  mLightSensorWarmUpTimeConfig=" + mLightSensorWarmUpTimeConfig);

        pw.println();
        pw.println("Automatic Brightness Controller State:");
        pw.println("  mLightSensor=" + mLightSensor);
        pw.println("  mTwilight.getCurrentState()=" + mTwilight.getCurrentState());
        pw.println("  mLightSensorEnabled=" + mLightSensorEnabled);
        pw.println("  mLightSensorEnableTime=" + TimeUtils.formatUptime(mLightSensorEnableTime));
        pw.println("  mAmbientLux=" + mAmbientLux);
        pw.println("  mBrighteningLuxThreshold=" + mBrighteningLuxThreshold);
        pw.println("  mDarkeningLuxThreshold=" + mDarkeningLuxThreshold);
        pw.println("  mLastObservedLux=" + mLastObservedLux);
        pw.println("  mLastObservedLuxTime=" + TimeUtils.formatUptime(mLastObservedLuxTime));
        pw.println("  mRecentLightSamples=" + mRecentLightSamples);
        pw.println("  mAmbientLightRingBuffer=" + mAmbientLightRingBuffer);
        pw.println("  mScreenAutoBrightness=" + mScreenAutoBrightness);
        pw.println("  mScreenAutoBrightnessAdjustment=" + mScreenAutoBrightnessAdjustment);
        pw.println("  mLastScreenAutoBrightnessGamma=" + mLastScreenAutoBrightnessGamma);

        mLiveDisplay.dump(pw);;
    }

    private boolean setLightSensorEnabled(boolean enable) {
        if (enable) {
            if (!mLightSensorEnabled) {
                mLightSensorEnabled = true;
                mLightSensorEnableTime = SystemClock.uptimeMillis();
                mSensorManager.registerListener(mLightSensorListener, mLightSensor,
                        LIGHT_SENSOR_RATE_MILLIS * 1000, mHandler);
                return true;
            }
        } else {
            if (mLightSensorEnabled) {
                mLightSensorEnabled = false;
                mAmbientLuxValid = false;
                mRecentLightSamples = 0;
                mAmbientLightRingBuffer.clear();
                mHandler.removeMessages(MSG_UPDATE_AMBIENT_LUX);
                mSensorManager.unregisterListener(mLightSensorListener);
            }
        }
        return false;
    }

    private void handleLightSensorEvent(long time, float lux) {
        mHandler.removeMessages(MSG_UPDATE_AMBIENT_LUX);

        applyLightSensorMeasurement(time, lux);
        updateAmbientLux(time);
    }

    private void applyLightSensorMeasurement(long time, float lux) {
        mRecentLightSamples++;
        mAmbientLightRingBuffer.prune(time - AMBIENT_LIGHT_HORIZON);
        mAmbientLightRingBuffer.push(time, lux);

        // Remember this sample value.
        mLastObservedLux = lux;
        mLastObservedLuxTime = time;
    }

    private boolean setScreenAutoBrightnessAdjustment(float adjustment) {
        if (adjustment != mScreenAutoBrightnessAdjustment) {
            mScreenAutoBrightnessAdjustment = adjustment;
            return true;
        }
        return false;
    }

    private void setAmbientLux(float lux) {
        mAmbientLux = lux;
        mBrighteningLuxThreshold = mAmbientLux * (1.0f + BRIGHTENING_LIGHT_HYSTERESIS);
        mDarkeningLuxThreshold = mAmbientLux * (1.0f - DARKENING_LIGHT_HYSTERESIS);
    }

    private float calculateAmbientLux(long now) {
        final int N = mAmbientLightRingBuffer.size();
        if (N == 0) {
            Slog.e(TAG, "calculateAmbientLux: No ambient light readings available");
            return -1;
        }
        float sum = 0;
        float totalWeight = 0;
        long endTime = AMBIENT_LIGHT_PREDICTION_TIME_MILLIS;
        for (int i = N - 1; i >= 0; i--) {
            long startTime = (mAmbientLightRingBuffer.getTime(i) - now);
            float weight = calculateWeight(startTime, endTime);
            float lux = mAmbientLightRingBuffer.getLux(i);
            if (DEBUG) {
                Slog.d(TAG, "calculateAmbientLux: [" +
                        (startTime) + ", " +
                        (endTime) + "]: lux=" + lux + ", weight=" + weight);
            }
            totalWeight += weight;
            sum += mAmbientLightRingBuffer.getLux(i) * weight;
            endTime = startTime;
        }
        if (DEBUG) {
            Slog.d(TAG, "calculateAmbientLux: totalWeight=" + totalWeight +
                    ", newAmbientLux=" + (sum / totalWeight));
        }
        return sum / totalWeight;
    }

    private static float calculateWeight(long startDelta, long endDelta) {
        return weightIntegral(endDelta) - weightIntegral(startDelta);
    }

    // Evaluates the integral of y = x + WEIGHTING_INTERCEPT. This is always positive for the
    // horizon we're looking at and provides a non-linear weighting for light samples.
    private static float weightIntegral(long x) {
        return x * (x * 0.5f + WEIGHTING_INTERCEPT);
    }

    private long nextAmbientLightBrighteningTransition(long time) {
        final int N = mAmbientLightRingBuffer.size();
        long earliestValidTime = time;
        for (int i = N - 1; i >= 0; i--) {
            if (mAmbientLightRingBuffer.getLux(i) <= mBrighteningLuxThreshold) {
                break;
            }
            earliestValidTime = mAmbientLightRingBuffer.getTime(i);
        }
        return earliestValidTime + BRIGHTENING_LIGHT_DEBOUNCE;
    }

    private long nextAmbientLightDarkeningTransition(long time) {
        final int N = mAmbientLightRingBuffer.size();
        long earliestValidTime = time;
        for (int i = N - 1; i >= 0; i--) {
            if (mAmbientLightRingBuffer.getLux(i) >= mDarkeningLuxThreshold) {
                break;
            }
            earliestValidTime = mAmbientLightRingBuffer.getTime(i);
        }
        return earliestValidTime + DARKENING_LIGHT_DEBOUNCE;
    }

    private void updateAmbientLux() {
        long time = SystemClock.uptimeMillis();
        mAmbientLightRingBuffer.prune(time - AMBIENT_LIGHT_HORIZON);
        updateAmbientLux(time);
    }

    private void updateAmbientLux(long time) {
        // If the light sensor was just turned on then immediately update our initial
        // estimate of the current ambient light level.
        if (!mAmbientLuxValid) {
            final long timeWhenSensorWarmedUp =
                mLightSensorWarmUpTimeConfig + mLightSensorEnableTime;
            if (time < timeWhenSensorWarmedUp) {
                if (DEBUG) {
                    Slog.d(TAG, "updateAmbientLux: Sensor not  ready yet: "
                            + "time=" + time
                            + ", timeWhenSensorWarmedUp=" + timeWhenSensorWarmedUp);
                }
                mHandler.sendEmptyMessageAtTime(MSG_UPDATE_AMBIENT_LUX,
                        timeWhenSensorWarmedUp);
                return;
            }
            setAmbientLux(calculateAmbientLux(time));
            mAmbientLuxValid = true;
            if (DEBUG) {
                Slog.d(TAG, "updateAmbientLux: Initializing: "
                        + "mAmbientLightRingBuffer=" + mAmbientLightRingBuffer
                        + ", mAmbientLux=" + mAmbientLux);
            }
            updateAutoBrightness(true);
        }

        long nextBrightenTransition = nextAmbientLightBrighteningTransition(time);
        long nextDarkenTransition = nextAmbientLightDarkeningTransition(time);
        float ambientLux = calculateAmbientLux(time);

        if (ambientLux >= mBrighteningLuxThreshold && nextBrightenTransition <= time
                || ambientLux <= mDarkeningLuxThreshold && nextDarkenTransition <= time) {
            setAmbientLux(ambientLux);
            if (DEBUG) {
                Slog.d(TAG, "updateAmbientLux: "
                        + ((ambientLux > mAmbientLux) ? "Brightened" : "Darkened") + ": "
                        + "mBrighteningLuxThreshold=" + mBrighteningLuxThreshold
                        + ", mAmbientLightRingBuffer=" + mAmbientLightRingBuffer
                        + ", mAmbientLux=" + mAmbientLux);
            }
            updateAutoBrightness(true);
            nextBrightenTransition = nextAmbientLightBrighteningTransition(time);
            nextDarkenTransition = nextAmbientLightDarkeningTransition(time);
        }
        long nextTransitionTime = Math.min(nextDarkenTransition, nextBrightenTransition);
        // If one of the transitions is ready to occur, but the total weighted ambient lux doesn't
        // exceed the necessary threshold, then it's possible we'll get a transition time prior to
        // now. Rather than continually checking to see whether the weighted lux exceeds the
        // threshold, schedule an update for when we'd normally expect another light sample, which
        // should be enough time to decide whether we should actually transition to the new
        // weighted ambient lux or not.
        nextTransitionTime =
                nextTransitionTime > time ? nextTransitionTime : time + LIGHT_SENSOR_RATE_MILLIS;
        if (DEBUG) {
            Slog.d(TAG, "updateAmbientLux: Scheduling ambient lux update for "
                    + nextTransitionTime + TimeUtils.formatUptime(nextTransitionTime));
        }
        mHandler.sendEmptyMessageAtTime(MSG_UPDATE_AMBIENT_LUX, nextTransitionTime);
    }

    private void updateAutoBrightness(boolean sendUpdate) {
        if (!mAmbientLuxValid) {
            return;
        }

        float value = mScreenAutoBrightnessSpline.interpolate(mAmbientLux);
        float gamma = 1.0f;

        if (USE_SCREEN_AUTO_BRIGHTNESS_ADJUSTMENT
                && mScreenAutoBrightnessAdjustment != 0.0f) {
            final float adjGamma = MathUtils.pow(SCREEN_AUTO_BRIGHTNESS_ADJUSTMENT_MAX_GAMMA,
                    Math.min(1.0f, Math.max(-1.0f, -mScreenAutoBrightnessAdjustment)));
            gamma *= adjGamma;
            if (DEBUG) {
                Slog.d(TAG, "updateAutoBrightness: adjGamma=" + adjGamma);
            }
        }

        mLiveDisplay.updateLiveDisplay(mAmbientLux);

        if (USE_TWILIGHT_ADJUSTMENT) {
            TwilightState state = mTwilight.getCurrentState();
            if (state != null && state.isNight()) {
                final long now = System.currentTimeMillis();
                final float earlyGamma =
                        getTwilightGamma(now, state.getYesterdaySunset(), state.getTodaySunrise());
                final float lateGamma =
                        getTwilightGamma(now, state.getTodaySunset(), state.getTomorrowSunrise());
                gamma *= earlyGamma * lateGamma;
                if (DEBUG) {
                    Slog.d(TAG, "updateAutoBrightness: earlyGamma=" + earlyGamma
                            + ", lateGamma=" + lateGamma);
                }
            }
        }

        if (gamma != 1.0f) {
            final float in = value;
            value = MathUtils.pow(value, gamma);
            if (DEBUG) {
                Slog.d(TAG, "updateAutoBrightness: gamma=" + gamma
                        + ", in=" + in + ", out=" + value);
            }
        }

        int newScreenAutoBrightness =
            clampScreenBrightness(Math.round(value * PowerManager.BRIGHTNESS_ON));
        if (mScreenAutoBrightness != newScreenAutoBrightness) {
            if (DEBUG) {
                Slog.d(TAG, "updateAutoBrightness: mScreenAutoBrightness="
                        + mScreenAutoBrightness + ", newScreenAutoBrightness="
                        + newScreenAutoBrightness);
            }

            mScreenAutoBrightness = newScreenAutoBrightness;
            mLastScreenAutoBrightnessGamma = gamma;
            if (sendUpdate) {
                mCallbacks.updateBrightness();
            }
        }
    }

    private int clampScreenBrightness(int value) {
        return MathUtils.constrain(value,
                mScreenBrightnessRangeMinimum, mScreenBrightnessRangeMaximum);
    }

    private static float getTwilightGamma(long now, long lastSunset, long nextSunrise) {
        if (lastSunset < 0 || nextSunrise < 0
                || now < lastSunset || now > nextSunrise) {
            return 1.0f;
        }

        if (now < lastSunset + TWILIGHT_ADJUSTMENT_TIME) {
            return MathUtils.lerp(1.0f, TWILIGHT_ADJUSTMENT_MAX_GAMMA,
                    (float)(now - lastSunset) / TWILIGHT_ADJUSTMENT_TIME);
        }

        if (now > nextSunrise - TWILIGHT_ADJUSTMENT_TIME) {
            return MathUtils.lerp(1.0f, TWILIGHT_ADJUSTMENT_MAX_GAMMA,
                    (float)(nextSunrise - now) / TWILIGHT_ADJUSTMENT_TIME);
        }

        return TWILIGHT_ADJUSTMENT_MAX_GAMMA;
    }

    private final class AutomaticBrightnessHandler extends Handler {
        public AutomaticBrightnessHandler(Looper looper) {
            super(looper, null, true /*async*/);
        }

        @Override
        public void handleMessage(Message msg) {
            switch (msg.what) {
                case MSG_UPDATE_AMBIENT_LUX:
                    updateAmbientLux();
                    break;
            }
        }
    }

    private final SensorEventListener mLightSensorListener = new SensorEventListener() {
        @Override
        public void onSensorChanged(SensorEvent event) {
            if (mLightSensorEnabled) {
                final long time = SystemClock.uptimeMillis();
                final float lux = event.values[0];
                handleLightSensorEvent(time, lux);
            }
        }

        @Override
        public void onAccuracyChanged(Sensor sensor, int accuracy) {
            // Not used.
        }
    };

    private final TwilightListener mTwilightListener = new TwilightListener() {
        @Override
        public void onTwilightStateChanged() {
            updateAutoBrightness(true /*sendUpdate*/);
        }
    };

    /** Callbacks to request updates to the display's power state. */
    interface Callbacks {
        void updateBrightness();
    }

    private static final class AmbientLightRingBuffer{
        // Proportional extra capacity of the buffer beyond the expected number of light samples
        // in the horizon
        private static final float BUFFER_SLACK = 1.5f;
        private static final int DEFAULT_CAPACITY =
            (int) Math.ceil(AMBIENT_LIGHT_HORIZON * BUFFER_SLACK / LIGHT_SENSOR_RATE_MILLIS);
        private float[] mRingLux;
        private long[] mRingTime;
        private int mCapacity;

        // The first valid element and the next open slot.
        // Note that if mCount is zero then there are no valid elements.
        private int mStart;
        private int mEnd;
        private int mCount;

        public AmbientLightRingBuffer() {
            this(DEFAULT_CAPACITY);
        }

        public AmbientLightRingBuffer(int initialCapacity) {
            mCapacity = initialCapacity;
            mRingLux = new float[mCapacity];
            mRingTime = new long[mCapacity];
        }

        public float getLux(int index) {
            return mRingLux[offsetOf(index)];
        }

        public long getTime(int index) {
            return mRingTime[offsetOf(index)];
        }

        public void push(long time, float lux) {
            int next = mEnd;
            if (mCount == mCapacity) {
                int newSize = mCapacity * 2;

                float[] newRingLux = new float[newSize];
                long[] newRingTime = new long[newSize];
                int length = mCapacity - mStart;
                System.arraycopy(mRingLux, mStart, newRingLux, 0, length);
                System.arraycopy(mRingTime, mStart, newRingTime, 0, length);
                if (mStart != 0) {
                    System.arraycopy(mRingLux, 0, newRingLux, length, mStart);
                    System.arraycopy(mRingTime, 0, newRingTime, length, mStart);
                }
                mRingLux = newRingLux;
                mRingTime = newRingTime;

                next = mCapacity;
                mCapacity = newSize;
                mStart = 0;
            }
            mRingTime[next] = time;
            mRingLux[next] = lux;
            mEnd = next + 1;
            if (mEnd == mCapacity) {
                mEnd = 0;
            }
            mCount++;
        }

        public void prune(long horizon) {
            if (mCount == 0) {
                return;
            }

            while (mCount > 1) {
                int next = mStart + 1;
                if (next >= mCapacity) {
                    next -= mCapacity;
                }
                if (mRingTime[next] > horizon) {
                    // Some light sensors only produce data upon a change in the ambient light
                    // levels, so we need to consider the previous measurement as the ambient light
                    // level for all points in time up until we receive a new measurement. Thus, we
                    // always want to keep the youngest element that would be removed from the
                    // buffer and just set its measurement time to the horizon time since at that
                    // point it is the ambient light level, and to remove it would be to drop a
                    // valid data point within our horizon.
                    break;
                }
                mStart = next;
                mCount -= 1;
            }

            if (mRingTime[mStart] < horizon) {
                mRingTime[mStart] = horizon;
            }
        }

        public int size() {
            return mCount;
        }

        public boolean isEmpty() {
            return mCount == 0;
        }

        public void clear() {
            mStart = 0;
            mEnd = 0;
            mCount = 0;
        }

        @Override
        public String toString() {
            final int length = mCapacity - mStart;
            float[] lux = new float[mCount];
            long[] time = new long[mCount];

            if (mCount <= length) {
                System.arraycopy(mRingLux, mStart, lux, 0, mCount);
                System.arraycopy(mRingTime, mStart, time, 0, mCount);
            } else {
                System.arraycopy(mRingLux, mStart, lux, 0, length);
                System.arraycopy(mRingLux, 0, lux, length, mCount - length);

                System.arraycopy(mRingTime, mStart, time, 0, length);
                System.arraycopy(mRingTime, 0, time, length, mCount - length);
            }
            return "AmbientLightRingBuffer{mCapacity=" + mCapacity
                + ", mStart=" + mStart
                + ", mEnd=" + mEnd
                + ", mCount=" + mCount
                + ", mRingLux=" + Arrays.toString(lux)
                + ", mRingTime=" + Arrays.toString(time)
                + "}";
        }

        private int offsetOf(int index) {
            if (index >= mCount || index < 0) {
                throw new ArrayIndexOutOfBoundsException(index);
            }
            index += mStart;
            if (index >= mCapacity) {
                index -= mCapacity;
            }
            return index;
        }
    }
}<|MERGE_RESOLUTION|>--- conflicted
+++ resolved
@@ -196,17 +196,10 @@
             mLightSensor = mSensorManager.getDefaultSensor(Sensor.TYPE_LIGHT);
         }
 
-<<<<<<< HEAD
-        mLiveDisplay = new LiveDisplayController(mContext, looper);
-        mTwilight.registerListener(mTwilightListener, mHandler);
-
-
-=======
         if (USE_TWILIGHT_ADJUSTMENT) {
             mTwilight.registerListener(mTwilightListener, mHandler);
         }
         mLiveDisplay = new LiveDisplayController(mContext, looper);
->>>>>>> b5a3884a
     }
 
     public int getAutomaticScreenBrightness() {
