--- conflicted
+++ resolved
@@ -1100,7 +1100,6 @@
                         + ", mAmbientLux=" + mAmbientLux);
             }
             updateAutoBrightness(true);
-<<<<<<< HEAD
             return;
         }
 
@@ -1116,30 +1115,18 @@
                 debounceDelay = BRIGHTENING_LIGHT_DEBOUNCE;
             }
             debounceDelay = (long) (mPowerRequest.responsitivityFactor * debounceDelay);
-
-=======
-        } else if (mRecentShortTermAverageLux > mBrighteningLuxThreshold
-                && mRecentLongTermAverageLux > mBrighteningLuxThreshold) {
-            // The ambient environment appears to be brightening.
->>>>>>> feef9887
             if (mDebounceLuxDirection <= 0) {
                 mDebounceLuxDirection = 1;
                 mDebounceLuxTime = time;
                 if (DEBUG) {
                     Slog.d(TAG, "updateAmbientLux: Possibly brightened, waiting for "
-<<<<<<< HEAD
                             + debounceDelay + " ms: "
                             + "brighteningLuxThreshold=" + brighteningLuxThreshold
-=======
-                            + BRIGHTENING_LIGHT_DEBOUNCE + " ms: "
-                            + "mBrighteningLuxThreshold=" + mBrighteningLuxThreshold
->>>>>>> feef9887
                             + ", mRecentShortTermAverageLux=" + mRecentShortTermAverageLux
                             + ", mRecentLongTermAverageLux=" + mRecentLongTermAverageLux
                             + ", mAmbientLux=" + mAmbientLux);
                 }
             }
-<<<<<<< HEAD
 
             long debounceTime = mDebounceLuxTime + debounceDelay;
 
@@ -1154,14 +1141,9 @@
                 }
                 updateAutoBrightness(true);
             } else {
-=======
-            long debounceTime = mDebounceLuxTime + BRIGHTENING_LIGHT_DEBOUNCE;
-            if (time < debounceTime) {
->>>>>>> feef9887
                 mHandler.sendEmptyMessageAtTime(MSG_LIGHT_SENSOR_DEBOUNCED, debounceTime);
                 return;
             }
-<<<<<<< HEAD
             return;
         }
 
@@ -1171,38 +1153,18 @@
                 && mRecentLongTermAverageLux < darkeningLuxThreshold) {
             long debounceDelay = (long)
                     (mPowerRequest.responsitivityFactor * DARKENING_LIGHT_DEBOUNCE);
-=======
-            setAmbientLux(mRecentShortTermAverageLux);
-            if (DEBUG) {
-                Slog.d(TAG, "updateAmbientLux: Brightened: "
-                        + "mBrighteningLuxThreshold=" + mBrighteningLuxThreshold
-                        + ", mRecentShortTermAverageLux=" + mRecentShortTermAverageLux
-                        + ", mRecentLongTermAverageLux=" + mRecentLongTermAverageLux
-                        + ", mAmbientLux=" + mAmbientLux);
-            }
-            updateAutoBrightness(true);
-        } else if (mRecentShortTermAverageLux < mDarkeningLuxThreshold
-                && mRecentLongTermAverageLux < mDarkeningLuxThreshold) {
-            // The ambient environment appears to be darkening.
->>>>>>> feef9887
             if (mDebounceLuxDirection >= 0) {
                 mDebounceLuxDirection = -1;
                 mDebounceLuxTime = time;
                 if (DEBUG) {
                     Slog.d(TAG, "updateAmbientLux: Possibly darkened, waiting for "
-<<<<<<< HEAD
                             + debounceDelay + " ms: "
                             + "darkeningLuxThreshold=" + darkeningLuxThreshold
-=======
-                            + DARKENING_LIGHT_DEBOUNCE + " ms: "
-                            + "mDarkeningLuxThreshold=" + mDarkeningLuxThreshold
->>>>>>> feef9887
                             + ", mRecentShortTermAverageLux=" + mRecentShortTermAverageLux
                             + ", mRecentLongTermAverageLux=" + mRecentLongTermAverageLux
                             + ", mAmbientLux=" + mAmbientLux);
                 }
             }
-<<<<<<< HEAD
             long debounceTime = mDebounceLuxTime + debounceDelay;
             if (time >= debounceTime) {
                 // Be conservative about reducing the brightness, only reduce it a little bit
@@ -1217,10 +1179,6 @@
                 }
                 updateAutoBrightness(true);
             } else {
-=======
-            long debounceTime = mDebounceLuxTime + DARKENING_LIGHT_DEBOUNCE;
-            if (time < debounceTime) {
->>>>>>> feef9887
                 mHandler.sendEmptyMessageAtTime(MSG_LIGHT_SENSOR_DEBOUNCED, debounceTime);
                 return;
             }
@@ -1249,7 +1207,6 @@
             }
         }
 
-<<<<<<< HEAD
         // If the light level does not change, then the sensor may not report
         // a new value.  This can cause problems for the auto-brightness algorithm
         // because the filters might not be updated.  To work around it, we want to
@@ -1260,20 +1217,6 @@
             long synthesizedDelay = (long)
                     (mPowerRequest.responsitivityFactor * SYNTHETIC_LIGHT_SENSOR_RATE_MILLIS);
             mHandler.sendEmptyMessageAtTime(MSG_LIGHT_SENSOR_DEBOUNCED, time + synthesizedDelay);
-=======
-        // Now that we've done all of that, we haven't yet posted a debounce
-        // message. So consider the case where current lux is beyond the
-        // threshold. It's possible that the light sensor may not report values
-        // if the light level does not change, so we need to occasionally
-        // synthesize sensor readings in order to make sure the brightness is
-        // adjusted accordingly. Note these thresholds may have changed since
-        // we entered the function because we called setAmbientLux and
-        // updateAutoBrightness along the way.
-        if (mLastObservedLux > mBrighteningLuxThreshold
-                || mLastObservedLux < mDarkeningLuxThreshold) {
-            mHandler.sendEmptyMessageAtTime(MSG_LIGHT_SENSOR_DEBOUNCED,
-                    time + SYNTHETIC_LIGHT_SENSOR_RATE_MILLIS);
->>>>>>> feef9887
         }
     }
 
