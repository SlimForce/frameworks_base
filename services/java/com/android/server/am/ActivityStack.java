--- conflicted
+++ resolved
@@ -749,16 +749,11 @@
         prev.state = ActivityState.PAUSING;
         prev.task.touchActiveTime();
         clearLaunchTime(prev);
-<<<<<<< HEAD
-	if (!prev.isHomeActivity()) {
+
+        final ActivityRecord next = mStackSupervisor.topRunningActivityLocked();
+        if (!prev.isHomeActivity() && (next == null || next.task != prev.task)) {
             prev.updateThumbnail(screenshotActivities(prev), null);
-	}
-=======
-        final ActivityRecord next = mStackSupervisor.topRunningActivityLocked();
-        if (next == null || next.task != prev.task) {
-            prev.updateThumbnail(screenshotActivities(prev), null);
-        }
->>>>>>> feef9887
+        }
         stopFullyDrawnTraceIfNeeded();
 
         mService.updateCpuStats();
