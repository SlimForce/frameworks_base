--- conflicted
+++ resolved
@@ -791,12 +791,6 @@
         }
 
         try {
-            lockSettings.systemReady();
-        } catch (Throwable e) {
-            reportWtf("making Lock Settings Service ready", e);
-        }
-
-        try {
             wm.systemReady();
         } catch (Throwable e) {
             reportWtf("making Window Manager Service ready", e);
@@ -826,15 +820,12 @@
         } catch (Throwable e) {
             reportWtf("making Package Manager Service ready", e);
         }
-<<<<<<< HEAD
 
         try {
             display.systemReady(safeMode, onlyCore);
         } catch (Throwable e) {
             reportWtf("making Display Manager Service ready", e);
         }
-=======
->>>>>>> 814f5ac3
 
         // These are needed to propagate to the runnable below.
         final Context contextF = context;
