/*
 * Copyright (C) 2006 The Android Open Source Project
 *
 * Licensed under the Apache License, Version 2.0 (the "License");
 * you may not use this file except in compliance with the License.
 * You may obtain a copy of the License at
 *
 *      http://www.apache.org/licenses/LICENSE-2.0
 *
 * Unless required by applicable law or agreed to in writing, software
 * distributed under the License is distributed on an "AS IS" BASIS,
 * WITHOUT WARRANTIES OR CONDITIONS OF ANY KIND, either express or implied.
 * See the License for the specific language governing permissions and
 * limitations under the License.
 */

package com.android.internal.policy.impl;

import android.app.Activity;
import android.app.ActivityManagerNative;
import android.app.IActivityManager;
import android.app.IUiModeManager;
import android.app.ProgressDialog;
import android.app.UiModeManager;
import android.content.ActivityNotFoundException;
import android.content.BroadcastReceiver;
import android.content.ComponentName;
import android.content.ContentResolver;
import android.content.Context;
import android.content.Intent;
import android.content.IntentFilter;
import android.content.ServiceConnection;
import android.content.pm.ActivityInfo;
import android.content.pm.PackageManager;
import android.content.res.CompatibilityInfo;
import android.content.res.Configuration;
import android.content.res.Resources;
import android.database.ContentObserver;
import android.graphics.PixelFormat;
import android.graphics.Rect;
import android.graphics.RectF;
import android.os.Binder;
import android.os.Bundle;
import android.os.Handler;
import android.os.IBinder;
import android.os.IRemoteCallback;
import android.os.LocalPowerManager;
import android.os.Message;
import android.os.Messenger;
import android.os.PowerManager;
import android.os.RemoteException;
import android.os.ServiceManager;
import android.os.SystemClock;
import android.os.SystemProperties;
import android.os.UEventObserver;
import android.os.Vibrator;
import android.provider.Settings;

import com.android.internal.R;
import com.android.internal.app.ShutdownThread;
import com.android.internal.policy.PolicyManager;
import com.android.internal.statusbar.IStatusBarService;
import com.android.internal.telephony.ITelephony;
import com.android.internal.view.BaseInputHandler;
import com.android.internal.widget.PointerLocationView;

import android.util.DisplayMetrics;
import android.util.EventLog;
import android.util.Log;
import android.util.Slog;
import android.view.Gravity;
import android.view.HapticFeedbackConstants;
import android.view.IWindowManager;
import android.view.InputChannel;
import android.view.InputDevice;
import android.view.InputQueue;
import android.view.InputHandler;
import android.view.KeyCharacterMap;
import android.view.KeyEvent;
import android.view.MotionEvent;
import android.view.WindowOrientationListener;
import android.view.Surface;
import android.view.View;
import android.view.ViewConfiguration;
import android.view.Window;
import android.view.WindowManager;
import static android.view.WindowManager.LayoutParams.FIRST_APPLICATION_WINDOW;
import static android.view.WindowManager.LayoutParams.FLAG_FORCE_NOT_FULLSCREEN;
import static android.view.WindowManager.LayoutParams.FLAG_FULLSCREEN;
import static android.view.WindowManager.LayoutParams.FLAG_LAYOUT_IN_SCREEN;
import static android.view.WindowManager.LayoutParams.FLAG_LAYOUT_INSET_DECOR;
import static android.view.WindowManager.LayoutParams.FLAG_LAYOUT_NO_LIMITS;
import static android.view.WindowManager.LayoutParams.FLAG_SHOW_WHEN_LOCKED;
import static android.view.WindowManager.LayoutParams.FLAG_DISMISS_KEYGUARD;
import static android.view.WindowManager.LayoutParams.FLAG_ALLOW_LOCK_WHILE_SCREEN_ON;
import static android.view.WindowManager.LayoutParams.SOFT_INPUT_MASK_ADJUST;
import static android.view.WindowManager.LayoutParams.SOFT_INPUT_ADJUST_RESIZE;
import static android.view.WindowManager.LayoutParams.SOFT_INPUT_ADJUST_NOTHING;
import static android.view.WindowManager.LayoutParams.LAST_APPLICATION_WINDOW;
import static android.view.WindowManager.LayoutParams.TYPE_APPLICATION_MEDIA;
import static android.view.WindowManager.LayoutParams.TYPE_APPLICATION_MEDIA_OVERLAY;
import static android.view.WindowManager.LayoutParams.TYPE_APPLICATION_PANEL;
import static android.view.WindowManager.LayoutParams.TYPE_APPLICATION_SUB_PANEL;
import static android.view.WindowManager.LayoutParams.TYPE_APPLICATION_ATTACHED_DIALOG;
import static android.view.WindowManager.LayoutParams.TYPE_DRAG;
import static android.view.WindowManager.LayoutParams.TYPE_KEYGUARD;
import static android.view.WindowManager.LayoutParams.TYPE_KEYGUARD_DIALOG;
import static android.view.WindowManager.LayoutParams.TYPE_PHONE;
import static android.view.WindowManager.LayoutParams.TYPE_PRIORITY_PHONE;
import static android.view.WindowManager.LayoutParams.TYPE_SEARCH_BAR;
import static android.view.WindowManager.LayoutParams.TYPE_SECURE_SYSTEM_OVERLAY;
import static android.view.WindowManager.LayoutParams.TYPE_STATUS_BAR;
import static android.view.WindowManager.LayoutParams.TYPE_STATUS_BAR_PANEL;
import static android.view.WindowManager.LayoutParams.TYPE_STATUS_BAR_SUB_PANEL;
import static android.view.WindowManager.LayoutParams.TYPE_SYSTEM_DIALOG;
import static android.view.WindowManager.LayoutParams.TYPE_SYSTEM_ALERT;
import static android.view.WindowManager.LayoutParams.TYPE_SYSTEM_ERROR;
import static android.view.WindowManager.LayoutParams.TYPE_INPUT_METHOD;
import static android.view.WindowManager.LayoutParams.TYPE_INPUT_METHOD_DIALOG;
import static android.view.WindowManager.LayoutParams.TYPE_SYSTEM_OVERLAY;
import static android.view.WindowManager.LayoutParams.TYPE_TOAST;
import static android.view.WindowManager.LayoutParams.TYPE_VOLUME_OVERLAY;
import static android.view.WindowManager.LayoutParams.TYPE_WALLPAPER;
import static android.view.WindowManager.LayoutParams.TYPE_POINTER;
import static android.view.WindowManager.LayoutParams.TYPE_NAVIGATION_BAR;
import static android.view.WindowManager.LayoutParams.TYPE_BOOT_PROGRESS;
import android.view.WindowManagerImpl;
import android.view.WindowManagerPolicy;
import android.view.KeyCharacterMap.FallbackAction;
import android.view.WindowManagerPolicy.ScreenOnListener;
import android.view.accessibility.AccessibilityEvent;
import android.view.animation.Animation;
import android.view.animation.AnimationUtils;
import android.media.IAudioService;
import android.media.AudioManager;

import java.io.File;
import java.io.FileDescriptor;
import java.io.FileReader;
import java.io.IOException;
import java.io.PrintWriter;
import java.util.ArrayList;

/**
 * WindowManagerPolicy implementation for the Android phone UI.  This
 * introduces a new method suffix, Lp, for an internal lock of the
 * PhoneWindowManager.  This is used to protect some internal state, and
 * can be acquired with either thw Lw and Li lock held, so has the restrictions
 * of both of those when held.
 */
public class PhoneWindowManager implements WindowManagerPolicy {
    static final String TAG = "WindowManager";
    static final boolean DEBUG = false;
    static final boolean localLOGV = false;
    static final boolean DEBUG_LAYOUT = false;
    static final boolean DEBUG_FALLBACK = false;
    static final boolean SHOW_STARTING_ANIMATIONS = true;
    static final boolean SHOW_PROCESSES_ON_ALT_MENU = false;

    static final int LONG_PRESS_POWER_NOTHING = 0;
    static final int LONG_PRESS_POWER_GLOBAL_ACTIONS = 1;
    static final int LONG_PRESS_POWER_SHUT_OFF = 2;

    // These need to match the documentation/constant in
    // core/res/res/values/config.xml
    static final int LONG_PRESS_HOME_NOTHING = 0;
    static final int LONG_PRESS_HOME_RECENT_DIALOG = 1;
    static final int LONG_PRESS_HOME_RECENT_SYSTEM_UI = 2;

    // wallpaper is at the bottom, though the window manager may move it.
    static final int WALLPAPER_LAYER = 2;
    static final int APPLICATION_LAYER = 2;
    static final int PHONE_LAYER = 3;
    static final int SEARCH_BAR_LAYER = 4;
    static final int SYSTEM_DIALOG_LAYER = 5;
    // toasts and the plugged-in battery thing
    static final int TOAST_LAYER = 6;
    // SIM errors and unlock.  Not sure if this really should be in a high layer.
    static final int PRIORITY_PHONE_LAYER = 7;
    // like the ANR / app crashed dialogs
    static final int SYSTEM_ALERT_LAYER = 8;
    // system-level error dialogs
    static final int SYSTEM_ERROR_LAYER = 9;
    // on-screen keyboards and other such input method user interfaces go here.
    static final int INPUT_METHOD_LAYER = 10;
    // on-screen keyboards and other such input method user interfaces go here.
    static final int INPUT_METHOD_DIALOG_LAYER = 11;
    // the keyguard; nothing on top of these can take focus, since they are
    // responsible for power management when displayed.
    static final int KEYGUARD_LAYER = 12;
    static final int KEYGUARD_DIALOG_LAYER = 13;
    static final int STATUS_BAR_SUB_PANEL_LAYER = 14;
    static final int STATUS_BAR_LAYER = 15;
    static final int STATUS_BAR_PANEL_LAYER = 16;
    // the on-screen volume indicator and controller shown when the user
    // changes the device volume
    static final int VOLUME_OVERLAY_LAYER = 17;
    // things in here CAN NOT take focus, but are shown on top of everything else.
    static final int SYSTEM_OVERLAY_LAYER = 18;
    // the navigation bar, if available, shows atop most things
    static final int NAVIGATION_BAR_LAYER = 19;
    // the drag layer: input for drag-and-drop is associated with this window,
    // which sits above all other focusable windows
    static final int DRAG_LAYER = 20;
    static final int SECURE_SYSTEM_OVERLAY_LAYER = 21;
    static final int BOOT_PROGRESS_LAYER = 22;
    // the (mouse) pointer layer
    static final int POINTER_LAYER = 23;

    static final int APPLICATION_MEDIA_SUBLAYER = -2;
    static final int APPLICATION_MEDIA_OVERLAY_SUBLAYER = -1;
    static final int APPLICATION_PANEL_SUBLAYER = 1;
    static final int APPLICATION_SUB_PANEL_SUBLAYER = 2;
    
    static public final String SYSTEM_DIALOG_REASON_KEY = "reason";
    static public final String SYSTEM_DIALOG_REASON_GLOBAL_ACTIONS = "globalactions";
    static public final String SYSTEM_DIALOG_REASON_RECENT_APPS = "recentapps";
    static public final String SYSTEM_DIALOG_REASON_HOME_KEY = "homekey";

    // Useful scan codes.
    private static final int SW_LID = 0x00;
    private static final int BTN_MOUSE = 0x110;
    
    final Object mLock = new Object();
    
    Context mContext;
    IWindowManager mWindowManager;
    LocalPowerManager mPowerManager;
    IStatusBarService mStatusBarService;
    Vibrator mVibrator; // Vibrator for giving feedback of orientation changes

    // Vibrator pattern for haptic feedback of a long press.
    long[] mLongPressVibePattern;
    
    // Vibrator pattern for haptic feedback of virtual key press.
    long[] mVirtualKeyVibePattern;
    
    // Vibrator pattern for a short vibration.
    long[] mKeyboardTapVibePattern;

    // Vibrator pattern for haptic feedback during boot when safe mode is disabled.
    long[] mSafeModeDisabledVibePattern;
    
    // Vibrator pattern for haptic feedback during boot when safe mode is enabled.
    long[] mSafeModeEnabledVibePattern;

    /** If true, hitting shift & menu will broadcast Intent.ACTION_BUG_REPORT */
    boolean mEnableShiftMenuBugReports = false;

    boolean mHeadless;
    boolean mSafeMode;
    WindowState mStatusBar = null;
    boolean mStatusBarCanHide;
    int mStatusBarHeight;
    final ArrayList<WindowState> mStatusBarPanels = new ArrayList<WindowState>();
    WindowState mNavigationBar = null;
    boolean mHasNavigationBar = false;
    int mNavigationBarWidth = 0, mNavigationBarHeight = 0;

    WindowState mKeyguard = null;
    KeyguardViewMediator mKeyguardMediator;
    GlobalActions mGlobalActions;
    volatile boolean mPowerKeyHandled;
    RecentApplicationsDialog mRecentAppsDialog;
    Handler mHandler;

    private static final int LID_ABSENT = -1;
    private static final int LID_CLOSED = 0;
    private static final int LID_OPEN = 1;

    int mLidOpen = LID_ABSENT;

    boolean mSystemReady;
    boolean mSystemBooted;
    boolean mHdmiPlugged;
    int mUiMode = Configuration.UI_MODE_TYPE_NORMAL;
    int mDockMode = Intent.EXTRA_DOCK_STATE_UNDOCKED;
    int mLidOpenRotation;
    int mCarDockRotation;
    int mDeskDockRotation;

    int mUserRotationMode = WindowManagerPolicy.USER_ROTATION_FREE;
    int mUserRotation = Surface.ROTATION_0;

    boolean mAllowAllRotations;
    boolean mCarDockEnablesAccelerometer;
    boolean mDeskDockEnablesAccelerometer;
    int mLidKeyboardAccessibility;
    int mLidNavigationAccessibility;
    int mLongPressOnPowerBehavior = -1;
    boolean mScreenOn = false;
    boolean mOrientationSensorEnabled = false;
    int mCurrentAppOrientation = ActivityInfo.SCREEN_ORIENTATION_UNSPECIFIED;
    static final int DEFAULT_ACCELEROMETER_ROTATION = 0;
    int mAccelerometerDefault = DEFAULT_ACCELEROMETER_ROTATION;
    boolean mHasSoftInput = false;
    
    int mPointerLocationMode = 0;
    PointerLocationView mPointerLocationView = null;
    InputChannel mPointerLocationInputChannel;

    // The last window we were told about in focusChanged.
    WindowState mFocusedWindow;

    private final InputHandler mPointerLocationInputHandler = new BaseInputHandler() {
        @Override
        public void handleMotion(MotionEvent event, InputQueue.FinishedCallback finishedCallback) {
            boolean handled = false;
            try {
                if ((event.getSource() & InputDevice.SOURCE_CLASS_POINTER) != 0) {
                    synchronized (mLock) {
                        if (mPointerLocationView != null) {
                            mPointerLocationView.addPointerEvent(event);
                            handled = true;
                        }
                    }
                }
            } finally {
                finishedCallback.finished(handled);
            }
        }
    };
    
    // The current size of the screen; really; (ir)regardless of whether the status
    // bar can be hidden or not
    int mUnrestrictedScreenLeft, mUnrestrictedScreenTop;
    int mUnrestrictedScreenWidth, mUnrestrictedScreenHeight;
    // The current size of the screen; these may be different than (0,0)-(dw,dh)
    // if the status bar can't be hidden; in that case it effectively carves out
    // that area of the display from all other windows.
    int mRestrictedScreenLeft, mRestrictedScreenTop;
    int mRestrictedScreenWidth, mRestrictedScreenHeight;
    // During layout, the current screen borders with all outer decoration
    // (status bar, input method dock) accounted for.
    int mCurLeft, mCurTop, mCurRight, mCurBottom;
    // During layout, the frame in which content should be displayed
    // to the user, accounting for all screen decoration except for any
    // space they deem as available for other content.  This is usually
    // the same as mCur*, but may be larger if the screen decor has supplied
    // content insets.
    int mContentLeft, mContentTop, mContentRight, mContentBottom;
    // During layout, the current screen borders along which input method
    // windows are placed.
    int mDockLeft, mDockTop, mDockRight, mDockBottom;
    // During layout, the layer at which the doc window is placed.
    int mDockLayer;
    
    static final Rect mTmpParentFrame = new Rect();
    static final Rect mTmpDisplayFrame = new Rect();
    static final Rect mTmpContentFrame = new Rect();
    static final Rect mTmpVisibleFrame = new Rect();
    static final Rect mTmpNavigationFrame = new Rect();
    
    WindowState mTopFullscreenOpaqueWindowState;
    WindowState mTopAppWindowState;
    WindowState mLastTopAppWindowState;
    boolean mTopIsFullscreen;
    boolean mForceStatusBar;
    boolean mHideLockScreen;
    boolean mDismissKeyguard;
    boolean mHomePressed;
    Intent mHomeIntent;
    Intent mCarDockIntent;
    Intent mDeskDockIntent;
    int mShortcutKeyPressed = -1;
    boolean mConsumeShortcutKeyUp;

    // support for activating the lock screen while the screen is on
    boolean mAllowLockscreenWhenOn;
    int mLockScreenTimeout;
    boolean mLockScreenTimerActive;

    // visual screen saver support
    int mScreenSaverTimeout;
    boolean mScreenSaverEnabled = false;

    // Behavior of ENDCALL Button.  (See Settings.System.END_BUTTON_BEHAVIOR.)
    int mEndcallBehavior;

    // Behavior of POWER button while in-call and screen on.
    // (See Settings.Secure.INCALL_POWER_BUTTON_BEHAVIOR.)
    int mIncallPowerBehavior;

    int mLandscapeRotation = 0;  // default landscape rotation
    int mSeascapeRotation = 0;   // "other" landscape rotation, 180 degrees from mLandscapeRotation
    int mPortraitRotation = 0;   // default portrait rotation
    int mUpsideDownRotation = 0; // "other" portrait rotation

    // Nothing to see here, move along...
    int mFancyRotationAnimation;
    
    // What we do when the user long presses on home
    private int mLongPressOnHomeBehavior = -1;

    // Screenshot trigger states
    private boolean mVolumeDownTriggered;
    private boolean mPowerDownTriggered;

    ShortcutManager mShortcutManager;
    PowerManager.WakeLock mBroadcastWakeLock;

    final KeyCharacterMap.FallbackAction mFallbackAction = new KeyCharacterMap.FallbackAction();

    private UEventObserver mHDMIObserver = new UEventObserver() {
        @Override
        public void onUEvent(UEventObserver.UEvent event) {
            setHdmiPlugged("1".equals(event.get("SWITCH_STATE")));
        }
    };

    class SettingsObserver extends ContentObserver {
        SettingsObserver(Handler handler) {
            super(handler);
        }

        void observe() {
            ContentResolver resolver = mContext.getContentResolver();
            resolver.registerContentObserver(Settings.System.getUriFor(
                    Settings.System.END_BUTTON_BEHAVIOR), false, this);
            resolver.registerContentObserver(Settings.Secure.getUriFor(
                    Settings.Secure.INCALL_POWER_BUTTON_BEHAVIOR), false, this);
            resolver.registerContentObserver(Settings.System.getUriFor(
                    Settings.System.ACCELEROMETER_ROTATION), false, this);
            resolver.registerContentObserver(Settings.System.getUriFor(
                    Settings.System.USER_ROTATION), false, this);
            resolver.registerContentObserver(Settings.System.getUriFor(
                    Settings.System.SCREEN_OFF_TIMEOUT), false, this);
            resolver.registerContentObserver(Settings.System.getUriFor(
                    Settings.System.WINDOW_ORIENTATION_LISTENER_LOG), false, this);
            resolver.registerContentObserver(Settings.System.getUriFor(
                    Settings.System.POINTER_LOCATION), false, this);
            resolver.registerContentObserver(Settings.Secure.getUriFor(
                    Settings.Secure.DEFAULT_INPUT_METHOD), false, this);
            resolver.registerContentObserver(Settings.System.getUriFor(
                    "fancy_rotation_anim"), false, this);
            resolver.registerContentObserver(Settings.System.getUriFor(
                    Settings.Secure.DREAM_TIMEOUT), false, this);
            updateSettings();
        }

        @Override public void onChange(boolean selfChange) {
            updateSettings();
            try {
                mWindowManager.setRotation(USE_LAST_ROTATION, false,
                        mFancyRotationAnimation);
            } catch (RemoteException e) {
                // Ignore
            }
        }
    }
    
    class MyOrientationListener extends WindowOrientationListener {
        MyOrientationListener(Context context) {
            super(context);
        }
        
        @Override
        public void onOrientationChanged(int rotation) {
            // Send updates based on orientation value
            if (localLOGV) Log.v(TAG, "onOrientationChanged, rotation changed to " +rotation);
            try {
                mWindowManager.setRotation(rotation, false,
                        mFancyRotationAnimation);
            } catch (RemoteException e) {
                // Ignore

            }
        }                                      
    }
    MyOrientationListener mOrientationListener;

    boolean useSensorForOrientationLp(int appOrientation) {
        // The app says use the sensor.
        if (appOrientation == ActivityInfo.SCREEN_ORIENTATION_SENSOR
                || appOrientation == ActivityInfo.SCREEN_ORIENTATION_FULL_SENSOR
                || appOrientation == ActivityInfo.SCREEN_ORIENTATION_SENSOR_LANDSCAPE
                || appOrientation == ActivityInfo.SCREEN_ORIENTATION_SENSOR_PORTRAIT) {
            return true;
        }
        // The user preference says we can rotate, and the app is willing to rotate.
        if (mAccelerometerDefault != 0 &&
                (appOrientation == ActivityInfo.SCREEN_ORIENTATION_USER
                 || appOrientation == ActivityInfo.SCREEN_ORIENTATION_UNSPECIFIED)) {
            return true;
        }
        // We're in a dock that has a rotation affinity, and the app is willing to rotate.
        if ((mCarDockEnablesAccelerometer && mDockMode == Intent.EXTRA_DOCK_STATE_CAR)
                || (mDeskDockEnablesAccelerometer && mDockMode == Intent.EXTRA_DOCK_STATE_DESK)) {
            // Note we override the nosensor flag here.
            if (appOrientation == ActivityInfo.SCREEN_ORIENTATION_USER
                    || appOrientation == ActivityInfo.SCREEN_ORIENTATION_UNSPECIFIED
                    || appOrientation == ActivityInfo.SCREEN_ORIENTATION_NOSENSOR) {
                return true;
            }
        }
        // Else, don't use the sensor.
        return false;
    }
    
    /*
     * We always let the sensor be switched on by default except when
     * the user has explicitly disabled sensor based rotation or when the
     * screen is switched off.
     */
    boolean needSensorRunningLp() {
        if (mCurrentAppOrientation == ActivityInfo.SCREEN_ORIENTATION_SENSOR
                || mCurrentAppOrientation == ActivityInfo.SCREEN_ORIENTATION_FULL_SENSOR
                || mCurrentAppOrientation == ActivityInfo.SCREEN_ORIENTATION_SENSOR_PORTRAIT
                || mCurrentAppOrientation == ActivityInfo.SCREEN_ORIENTATION_SENSOR_LANDSCAPE) {
            // If the application has explicitly requested to follow the
            // orientation, then we need to turn the sensor or.
            return true;
        }
        if ((mCarDockEnablesAccelerometer && mDockMode == Intent.EXTRA_DOCK_STATE_CAR) ||
                (mDeskDockEnablesAccelerometer && mDockMode == Intent.EXTRA_DOCK_STATE_DESK)) {
            // enable accelerometer if we are docked in a dock that enables accelerometer
            // orientation management,
            return true;
        }
        if (mAccelerometerDefault == 0) {
            // If the setting for using the sensor by default is enabled, then
            // we will always leave it on.  Note that the user could go to
            // a window that forces an orientation that does not use the
            // sensor and in theory we could turn it off... however, when next
            // turning it on we won't have a good value for the current
            // orientation for a little bit, which can cause orientation
            // changes to lag, so we'd like to keep it always on.  (It will
            // still be turned off when the screen is off.)
            return false;
        }
        return true;
    }
    
    /*
     * Various use cases for invoking this function
     * screen turning off, should always disable listeners if already enabled
     * screen turned on and current app has sensor based orientation, enable listeners 
     * if not already enabled
     * screen turned on and current app does not have sensor orientation, disable listeners if
     * already enabled
     * screen turning on and current app has sensor based orientation, enable listeners if needed
     * screen turning on and current app has nosensor based orientation, do nothing
     */
    void updateOrientationListenerLp() {
        if (!mOrientationListener.canDetectOrientation()) {
            // If sensor is turned off or nonexistent for some reason
            return;
        }
        //Could have been invoked due to screen turning on or off or
        //change of the currently visible window's orientation
        if (localLOGV) Log.v(TAG, "Screen status="+mScreenOn+
                ", current orientation="+mCurrentAppOrientation+
                ", SensorEnabled="+mOrientationSensorEnabled);
        boolean disable = true;
        if (mScreenOn) {
            if (needSensorRunningLp()) {
                disable = false;
                //enable listener if not already enabled
                if (!mOrientationSensorEnabled) {
                    mOrientationListener.enable();
                    if(localLOGV) Log.v(TAG, "Enabling listeners");
                    mOrientationSensorEnabled = true;
                }
            } 
        } 
        //check if sensors need to be disabled
        if (disable && mOrientationSensorEnabled) {
            mOrientationListener.disable();
            if(localLOGV) Log.v(TAG, "Disabling listeners");
            mOrientationSensorEnabled = false;
        }
    }

    private void interceptPowerKeyDown(boolean handled) {
        mPowerKeyHandled = handled;
        if (!handled) {
            mHandler.postDelayed(mPowerLongPress, ViewConfiguration.getGlobalActionKeyTimeout());
        }
    }

    private boolean interceptPowerKeyUp(boolean canceled) {
        if (!mPowerKeyHandled) {
            mHandler.removeCallbacks(mPowerLongPress);
            return !canceled;
        } else {
            mPowerKeyHandled = true;
            return false;
        }
    }

    private final Runnable mPowerLongPress = new Runnable() {
        public void run() {
            if (!mPowerKeyHandled) {
                // The context isn't read
                if (mLongPressOnPowerBehavior < 0) {
                    mLongPressOnPowerBehavior = mContext.getResources().getInteger(
                            com.android.internal.R.integer.config_longPressOnPowerBehavior);
                }
                switch (mLongPressOnPowerBehavior) {
                case LONG_PRESS_POWER_NOTHING:
                    break;
                case LONG_PRESS_POWER_GLOBAL_ACTIONS:
                    mPowerKeyHandled = true;
                    performHapticFeedbackLw(null, HapticFeedbackConstants.LONG_PRESS, false);
                    sendCloseSystemWindows(SYSTEM_DIALOG_REASON_GLOBAL_ACTIONS);
                    showGlobalActionsDialog();
                    break;
                case LONG_PRESS_POWER_SHUT_OFF:
                    mPowerKeyHandled = true;
                    performHapticFeedbackLw(null, HapticFeedbackConstants.LONG_PRESS, false);
                    sendCloseSystemWindows(SYSTEM_DIALOG_REASON_GLOBAL_ACTIONS);
                    ShutdownThread.shutdown(mContext, true);
                    break;
                }
            }
        }
    };

    void showGlobalActionsDialog() {
        if (mGlobalActions == null) {
            mGlobalActions = new GlobalActions(mContext);
        }
        final boolean keyguardShowing = keyguardIsShowingTq();
        mGlobalActions.showDialog(keyguardShowing, isDeviceProvisioned());
        if (keyguardShowing) {
            // since it took two seconds of long press to bring this up,
            // poke the wake lock so they have some time to see the dialog.
            mKeyguardMediator.pokeWakelock();
        }
    }

    boolean isDeviceProvisioned() {
        return Settings.Secure.getInt(
                mContext.getContentResolver(), Settings.Secure.DEVICE_PROVISIONED, 0) != 0;
    }

    private void handleLongPressOnHome() {
        // We can't initialize this in init() since the configuration hasn't been loaded yet.
        if (mLongPressOnHomeBehavior < 0) {
            mLongPressOnHomeBehavior
                    = mContext.getResources().getInteger(R.integer.config_longPressOnHomeBehavior);
            if (mLongPressOnHomeBehavior < LONG_PRESS_HOME_NOTHING ||
                    mLongPressOnHomeBehavior > LONG_PRESS_HOME_RECENT_SYSTEM_UI) {
                mLongPressOnHomeBehavior = LONG_PRESS_HOME_NOTHING;
            }
        }

        if (mLongPressOnHomeBehavior != LONG_PRESS_HOME_NOTHING) {
            performHapticFeedbackLw(null, HapticFeedbackConstants.LONG_PRESS, false);
            sendCloseSystemWindows(SYSTEM_DIALOG_REASON_RECENT_APPS);

            // Eat the longpress so it won't dismiss the recent apps dialog when
            // the user lets go of the home key
            mHomePressed = false;
        }

        if (mLongPressOnHomeBehavior == LONG_PRESS_HOME_RECENT_DIALOG) {
            showOrHideRecentAppsDialog(0, true /*dismissIfShown*/);
        } else if (mLongPressOnHomeBehavior == LONG_PRESS_HOME_RECENT_SYSTEM_UI) {
            try {
                mStatusBarService.toggleRecentApps();
            } catch (RemoteException e) {
                Slog.e(TAG, "RemoteException when showing recent apps", e);
            }
        }
    }

    /**
     * Create (if necessary) and launch the recent apps dialog, or hide it if it is
     * already shown.
     */
    void showOrHideRecentAppsDialog(final int heldModifiers, final boolean dismissIfShown) {
        mHandler.post(new Runnable() {
            @Override
            public void run() {
                if (mRecentAppsDialog == null) {
                    mRecentAppsDialog = new RecentApplicationsDialog(mContext);
                }
                if (mRecentAppsDialog.isShowing()) {
                    if (dismissIfShown) {
                        mRecentAppsDialog.dismiss();
                    }
                } else {
                    mRecentAppsDialog.setHeldModifiers(heldModifiers);
                    mRecentAppsDialog.show();
                }
            }
        });
    }

    /** {@inheritDoc} */
    public void init(Context context, IWindowManager windowManager,
            LocalPowerManager powerManager) {
        mContext = context;
        mWindowManager = windowManager;
        mPowerManager = powerManager;
        mHeadless = "1".equals(SystemProperties.get("ro.config.headless", "0"));
        if (!mHeadless) {
            // don't create KeyguardViewMediator if headless
            mKeyguardMediator = new KeyguardViewMediator(context, this, powerManager);
        }
        mHandler = new Handler();
        mOrientationListener = new MyOrientationListener(mContext);
        SettingsObserver settingsObserver = new SettingsObserver(mHandler);
        settingsObserver.observe();
        mShortcutManager = new ShortcutManager(context, mHandler);
        mShortcutManager.observe();
        mHomeIntent =  new Intent(Intent.ACTION_MAIN, null);
        mHomeIntent.addCategory(Intent.CATEGORY_HOME);
        mHomeIntent.addFlags(Intent.FLAG_ACTIVITY_NEW_TASK
                | Intent.FLAG_ACTIVITY_RESET_TASK_IF_NEEDED);
        mCarDockIntent =  new Intent(Intent.ACTION_MAIN, null);
        mCarDockIntent.addCategory(Intent.CATEGORY_CAR_DOCK);
        mCarDockIntent.addFlags(Intent.FLAG_ACTIVITY_NEW_TASK
                | Intent.FLAG_ACTIVITY_RESET_TASK_IF_NEEDED);
        mDeskDockIntent =  new Intent(Intent.ACTION_MAIN, null);
        mDeskDockIntent.addCategory(Intent.CATEGORY_DESK_DOCK);
        mDeskDockIntent.addFlags(Intent.FLAG_ACTIVITY_NEW_TASK
                | Intent.FLAG_ACTIVITY_RESET_TASK_IF_NEEDED);

        PowerManager pm = (PowerManager)context.getSystemService(Context.POWER_SERVICE);
        mBroadcastWakeLock = pm.newWakeLock(PowerManager.PARTIAL_WAKE_LOCK,
                "PhoneWindowManager.mBroadcastWakeLock");
        mEnableShiftMenuBugReports = "1".equals(SystemProperties.get("ro.debuggable"));
        mLidOpenRotation = readRotation(
                com.android.internal.R.integer.config_lidOpenRotation);
        mCarDockRotation = readRotation(
                com.android.internal.R.integer.config_carDockRotation);
        mDeskDockRotation = readRotation(
                com.android.internal.R.integer.config_deskDockRotation);
        mAllowAllRotations = mContext.getResources().getBoolean(
                com.android.internal.R.bool.config_allowAllRotations);
        mCarDockEnablesAccelerometer = mContext.getResources().getBoolean(
                com.android.internal.R.bool.config_carDockEnablesAccelerometer);
        mDeskDockEnablesAccelerometer = mContext.getResources().getBoolean(
                com.android.internal.R.bool.config_deskDockEnablesAccelerometer);
        mLidKeyboardAccessibility = mContext.getResources().getInteger(
                com.android.internal.R.integer.config_lidKeyboardAccessibility);
        mLidNavigationAccessibility = mContext.getResources().getInteger(
                com.android.internal.R.integer.config_lidNavigationAccessibility);
        // register for dock events
        IntentFilter filter = new IntentFilter();
        filter.addAction(UiModeManager.ACTION_ENTER_CAR_MODE);
        filter.addAction(UiModeManager.ACTION_EXIT_CAR_MODE);
        filter.addAction(UiModeManager.ACTION_ENTER_DESK_MODE);
        filter.addAction(UiModeManager.ACTION_EXIT_DESK_MODE);
        filter.addAction(Intent.ACTION_DOCK_EVENT);
        Intent intent = context.registerReceiver(mDockReceiver, filter);
        if (intent != null) {
            // Retrieve current sticky dock event broadcast.
            mDockMode = intent.getIntExtra(Intent.EXTRA_DOCK_STATE,
                    Intent.EXTRA_DOCK_STATE_UNDOCKED);
        }
        mVibrator = new Vibrator();
        mLongPressVibePattern = getLongIntArray(mContext.getResources(),
                com.android.internal.R.array.config_longPressVibePattern);
        mVirtualKeyVibePattern = getLongIntArray(mContext.getResources(),
                com.android.internal.R.array.config_virtualKeyVibePattern);
        mKeyboardTapVibePattern = getLongIntArray(mContext.getResources(),
                com.android.internal.R.array.config_keyboardTapVibePattern);
        mSafeModeDisabledVibePattern = getLongIntArray(mContext.getResources(),
                com.android.internal.R.array.config_safeModeDisabledVibePattern);
        mSafeModeEnabledVibePattern = getLongIntArray(mContext.getResources(),
                com.android.internal.R.array.config_safeModeEnabledVibePattern);

        // Controls rotation and the like.
        initializeHdmiState();
    }

    public void setInitialDisplaySize(int width, int height) {
        int shortSize;
        if (width > height) {
            shortSize = height;
            mLandscapeRotation = Surface.ROTATION_0;
            mSeascapeRotation = Surface.ROTATION_180;
            if (mContext.getResources().getBoolean(
                    com.android.internal.R.bool.config_reverseDefaultRotation)) {
                mPortraitRotation = Surface.ROTATION_90;
                mUpsideDownRotation = Surface.ROTATION_270;
            } else {
                mPortraitRotation = Surface.ROTATION_270;
                mUpsideDownRotation = Surface.ROTATION_90;
            }
        } else {
            shortSize = width;
            mPortraitRotation = Surface.ROTATION_0;
            mUpsideDownRotation = Surface.ROTATION_180;
            if (mContext.getResources().getBoolean(
                    com.android.internal.R.bool.config_reverseDefaultRotation)) {
                mLandscapeRotation = Surface.ROTATION_270;
                mSeascapeRotation = Surface.ROTATION_90;
            } else {
                mLandscapeRotation = Surface.ROTATION_90;
                mSeascapeRotation = Surface.ROTATION_270;
            }
        }

        // Determine whether the status bar can hide based on the size
        // of the screen.  We assume sizes > 600dp are tablets where we
        // will use the system bar.
        int shortSizeDp = shortSize
                * DisplayMetrics.DENSITY_DEFAULT
                / DisplayMetrics.DENSITY_DEVICE;
        mStatusBarCanHide = shortSizeDp < 600;
        mStatusBarHeight = mContext.getResources().getDimensionPixelSize(
                mStatusBarCanHide
                ? com.android.internal.R.dimen.status_bar_height
                : com.android.internal.R.dimen.system_bar_height);

        mHasNavigationBar = mContext.getResources().getBoolean(
                com.android.internal.R.bool.config_showNavigationBar);
        mNavigationBarHeight = mHasNavigationBar
                ? mContext.getResources().getDimensionPixelSize(
                    com.android.internal.R.dimen.navigation_bar_height)
                : 0;
        mNavigationBarWidth = mHasNavigationBar
                ? mContext.getResources().getDimensionPixelSize(
                    com.android.internal.R.dimen.navigation_bar_width)
                : 0;
    }

    public void updateSettings() {
        ContentResolver resolver = mContext.getContentResolver();
        boolean updateRotation = false;
        View addView = null;
        View removeView = null;
        synchronized (mLock) {
            mEndcallBehavior = Settings.System.getInt(resolver,
                    Settings.System.END_BUTTON_BEHAVIOR,
                    Settings.System.END_BUTTON_BEHAVIOR_DEFAULT);
            mIncallPowerBehavior = Settings.Secure.getInt(resolver,
                    Settings.Secure.INCALL_POWER_BUTTON_BEHAVIOR,
                    Settings.Secure.INCALL_POWER_BUTTON_BEHAVIOR_DEFAULT);
            mFancyRotationAnimation = Settings.System.getInt(resolver,
                    "fancy_rotation_anim", 0) != 0 ? 0x80 : 0;
            int accelerometerDefault = Settings.System.getInt(resolver,
                    Settings.System.ACCELEROMETER_ROTATION, DEFAULT_ACCELEROMETER_ROTATION);
            
            // set up rotation lock state
            mUserRotationMode = (accelerometerDefault == 0)
                ? WindowManagerPolicy.USER_ROTATION_LOCKED
                : WindowManagerPolicy.USER_ROTATION_FREE;
            mUserRotation = Settings.System.getInt(resolver,
                    Settings.System.USER_ROTATION,
                    Surface.ROTATION_0);

            if (mAccelerometerDefault != accelerometerDefault) {
                mAccelerometerDefault = accelerometerDefault;
                updateOrientationListenerLp();
            }

            mOrientationListener.setLogEnabled(
                    Settings.System.getInt(resolver,
                            Settings.System.WINDOW_ORIENTATION_LISTENER_LOG, 0) != 0);

            if (mSystemReady) {
                int pointerLocation = Settings.System.getInt(resolver,
                        Settings.System.POINTER_LOCATION, 0);
                if (mPointerLocationMode != pointerLocation) {
                    mPointerLocationMode = pointerLocation;
                    if (pointerLocation != 0) {
                        if (mPointerLocationView == null) {
                            mPointerLocationView = new PointerLocationView(mContext);
                            mPointerLocationView.setPrintCoords(false);
                            addView = mPointerLocationView;
                        }
                    } else {
                        removeView = mPointerLocationView;
                        mPointerLocationView = null;
                    }
                }
            }
            // use screen off timeout setting as the timeout for the lockscreen
            mLockScreenTimeout = Settings.System.getInt(resolver,
                    Settings.System.SCREEN_OFF_TIMEOUT, 0);
            String imId = Settings.Secure.getString(resolver,
                    Settings.Secure.DEFAULT_INPUT_METHOD);
            boolean hasSoftInput = imId != null && imId.length() > 0;
            if (mHasSoftInput != hasSoftInput) {
                mHasSoftInput = hasSoftInput;
                updateRotation = true;
            }

            mScreenSaverTimeout = Settings.System.getInt(resolver,
                    Settings.Secure.DREAM_TIMEOUT, 0);
            mScreenSaverEnabled = true;
            updateScreenSaverTimeoutLocked();
        }
        if (updateRotation) {
            updateRotation(0);
        }
        if (addView != null) {
            WindowManager.LayoutParams lp = new WindowManager.LayoutParams(
                    WindowManager.LayoutParams.MATCH_PARENT,
                    WindowManager.LayoutParams.MATCH_PARENT);
            lp.type = WindowManager.LayoutParams.TYPE_SECURE_SYSTEM_OVERLAY;
            lp.flags = WindowManager.LayoutParams.FLAG_FULLSCREEN
                    | WindowManager.LayoutParams.FLAG_NOT_TOUCHABLE
                    | WindowManager.LayoutParams.FLAG_NOT_FOCUSABLE
                    | WindowManager.LayoutParams.FLAG_LAYOUT_IN_SCREEN;
            lp.format = PixelFormat.TRANSLUCENT;
            lp.setTitle("PointerLocation");
            WindowManager wm = (WindowManager)
                    mContext.getSystemService(Context.WINDOW_SERVICE);
            lp.inputFeatures |= WindowManager.LayoutParams.INPUT_FEATURE_NO_INPUT_CHANNEL;
            wm.addView(addView, lp);
            
            if (mPointerLocationInputChannel == null) {
                try {
                    mPointerLocationInputChannel =
                        mWindowManager.monitorInput("PointerLocationView");
                    InputQueue.registerInputChannel(mPointerLocationInputChannel,
                            mPointerLocationInputHandler, mHandler.getLooper().getQueue());
                } catch (RemoteException ex) {
                    Slog.e(TAG, "Could not set up input monitoring channel for PointerLocation.",
                            ex);
                }
            }
        }
        if (removeView != null) {
            if (mPointerLocationInputChannel != null) {
                InputQueue.unregisterInputChannel(mPointerLocationInputChannel);
                mPointerLocationInputChannel.dispose();
                mPointerLocationInputChannel = null;
            }
            
            WindowManager wm = (WindowManager)
                    mContext.getSystemService(Context.WINDOW_SERVICE);
            wm.removeView(removeView);
        }
    }
    
    private int readRotation(int resID) {
        try {
            int rotation = mContext.getResources().getInteger(resID);
            switch (rotation) {
                case 0:
                    return Surface.ROTATION_0;
                case 90:
                    return Surface.ROTATION_90;
                case 180:
                    return Surface.ROTATION_180;
                case 270:
                    return Surface.ROTATION_270;
            }
        } catch (Resources.NotFoundException e) {
            // fall through
        }
        return -1;
    }

    /** {@inheritDoc} */
    public int checkAddPermission(WindowManager.LayoutParams attrs) {
        int type = attrs.type;
        
        if (type < WindowManager.LayoutParams.FIRST_SYSTEM_WINDOW
                || type > WindowManager.LayoutParams.LAST_SYSTEM_WINDOW) {
            return WindowManagerImpl.ADD_OKAY;
        }
        String permission = null;
        switch (type) {
            case TYPE_TOAST:
                // XXX right now the app process has complete control over
                // this...  should introduce a token to let the system
                // monitor/control what they are doing.
                break;
            case TYPE_INPUT_METHOD:
            case TYPE_WALLPAPER:
                // The window manager will check these.
                break;
            case TYPE_PHONE:
            case TYPE_PRIORITY_PHONE:
            case TYPE_SYSTEM_ALERT:
            case TYPE_SYSTEM_ERROR:
            case TYPE_SYSTEM_OVERLAY:
                permission = android.Manifest.permission.SYSTEM_ALERT_WINDOW;
                break;
            default:
                permission = android.Manifest.permission.INTERNAL_SYSTEM_WINDOW;
        }
        if (permission != null) {
            if (mContext.checkCallingOrSelfPermission(permission)
                    != PackageManager.PERMISSION_GRANTED) {
                return WindowManagerImpl.ADD_PERMISSION_DENIED;
            }
        }
        return WindowManagerImpl.ADD_OKAY;
    }
    
    public void adjustWindowParamsLw(WindowManager.LayoutParams attrs) {
        switch (attrs.type) {
            case TYPE_SYSTEM_OVERLAY:
            case TYPE_SECURE_SYSTEM_OVERLAY:
            case TYPE_TOAST:
                // These types of windows can't receive input events.
                attrs.flags |= WindowManager.LayoutParams.FLAG_NOT_FOCUSABLE
                        | WindowManager.LayoutParams.FLAG_NOT_TOUCHABLE;
                attrs.flags &= ~WindowManager.LayoutParams.FLAG_WATCH_OUTSIDE_TOUCH;
                break;
        }
    }
    
    void readLidState() {
        try {
            int sw = mWindowManager.getSwitchState(SW_LID);
            if (sw > 0) {
                mLidOpen = LID_OPEN;
            } else if (sw == 0) {
                mLidOpen = LID_CLOSED;
            } else {
                mLidOpen = LID_ABSENT;
            }
        } catch (RemoteException e) {
            // Ignore
        }
    }
    
    private int determineHiddenState(int mode, int hiddenValue, int visibleValue) {
        if (mLidOpen != LID_ABSENT) {
            switch (mode) {
                case 1:
                    return mLidOpen == LID_OPEN ? visibleValue : hiddenValue;
                case 2:
                    return mLidOpen == LID_OPEN ? hiddenValue : visibleValue;
            }
        }
        return visibleValue;
    }

    /** {@inheritDoc} */
    public void adjustConfigurationLw(Configuration config) {
        readLidState();

        mPowerManager.setKeyboardVisibility(mLidOpen == LID_OPEN);

        if (config.keyboard == Configuration.KEYBOARD_NOKEYS) {
            config.hardKeyboardHidden = Configuration.HARDKEYBOARDHIDDEN_YES;
        } else {
            config.hardKeyboardHidden = determineHiddenState(mLidKeyboardAccessibility,
                    Configuration.HARDKEYBOARDHIDDEN_YES, Configuration.HARDKEYBOARDHIDDEN_NO);
        }

        if (config.navigation == Configuration.NAVIGATION_NONAV) {
            config.navigationHidden = Configuration.NAVIGATIONHIDDEN_YES;
        } else {
            config.navigationHidden = determineHiddenState(mLidNavigationAccessibility,
                    Configuration.NAVIGATIONHIDDEN_YES, Configuration.NAVIGATIONHIDDEN_NO);
        }

        if (mHasSoftInput || config.hardKeyboardHidden == Configuration.HARDKEYBOARDHIDDEN_NO) {
            config.keyboardHidden = Configuration.KEYBOARDHIDDEN_NO;
        } else {
            config.keyboardHidden = Configuration.KEYBOARDHIDDEN_YES;
        }
    }

    /** {@inheritDoc} */
    public int windowTypeToLayerLw(int type) {
        if (type >= FIRST_APPLICATION_WINDOW && type <= LAST_APPLICATION_WINDOW) {
            return APPLICATION_LAYER;
        }
        switch (type) {
        case TYPE_STATUS_BAR:
            return STATUS_BAR_LAYER;
        case TYPE_STATUS_BAR_PANEL:
            return STATUS_BAR_PANEL_LAYER;
        case TYPE_STATUS_BAR_SUB_PANEL:
            return STATUS_BAR_SUB_PANEL_LAYER;
        case TYPE_SYSTEM_DIALOG:
            return SYSTEM_DIALOG_LAYER;
        case TYPE_SEARCH_BAR:
            return SEARCH_BAR_LAYER;
        case TYPE_PHONE:
            return PHONE_LAYER;
        case TYPE_KEYGUARD:
            return KEYGUARD_LAYER;
        case TYPE_KEYGUARD_DIALOG:
            return KEYGUARD_DIALOG_LAYER;
        case TYPE_SYSTEM_ALERT:
            return SYSTEM_ALERT_LAYER;
        case TYPE_SYSTEM_ERROR:
            return SYSTEM_ERROR_LAYER;
        case TYPE_INPUT_METHOD:
            return INPUT_METHOD_LAYER;
        case TYPE_INPUT_METHOD_DIALOG:
            return INPUT_METHOD_DIALOG_LAYER;
        case TYPE_VOLUME_OVERLAY:
            return VOLUME_OVERLAY_LAYER;
        case TYPE_SYSTEM_OVERLAY:
            return SYSTEM_OVERLAY_LAYER;
        case TYPE_SECURE_SYSTEM_OVERLAY:
            return SECURE_SYSTEM_OVERLAY_LAYER;
        case TYPE_PRIORITY_PHONE:
            return PRIORITY_PHONE_LAYER;
        case TYPE_TOAST:
            return TOAST_LAYER;
        case TYPE_WALLPAPER:
            return WALLPAPER_LAYER;
        case TYPE_DRAG:
            return DRAG_LAYER;
        case TYPE_POINTER:
            return POINTER_LAYER;
        case TYPE_NAVIGATION_BAR:
            return NAVIGATION_BAR_LAYER;
        case TYPE_BOOT_PROGRESS:
            return BOOT_PROGRESS_LAYER;
        }
        Log.e(TAG, "Unknown window type: " + type);
        return APPLICATION_LAYER;
    }

    /** {@inheritDoc} */
    public int subWindowTypeToLayerLw(int type) {
        switch (type) {
        case TYPE_APPLICATION_PANEL:
        case TYPE_APPLICATION_ATTACHED_DIALOG:
            return APPLICATION_PANEL_SUBLAYER;
        case TYPE_APPLICATION_MEDIA:
            return APPLICATION_MEDIA_SUBLAYER;
        case TYPE_APPLICATION_MEDIA_OVERLAY:
            return APPLICATION_MEDIA_OVERLAY_SUBLAYER;
        case TYPE_APPLICATION_SUB_PANEL:
            return APPLICATION_SUB_PANEL_SUBLAYER;
        }
        Log.e(TAG, "Unknown sub-window type: " + type);
        return 0;
    }

    public int getMaxWallpaperLayer() {
        return STATUS_BAR_LAYER;
    }

    public boolean canStatusBarHide() {
        return mStatusBarCanHide;
    }

    public int getNonDecorDisplayWidth(int fullWidth, int fullHeight, int rotation) {
        // Assumes that the navigation bar appears on the side of the display in landscape.
        if (fullWidth > fullHeight) {
            return fullWidth - mNavigationBarWidth;
        }
        return fullWidth;
    }

    public int getNonDecorDisplayHeight(int fullWidth, int fullHeight, int rotation) {
        // Assumes the navigation bar appears on the bottom of the display in portrait.
        return fullHeight
            - (mStatusBarCanHide ? 0 : mStatusBarHeight)
            - ((fullWidth > fullHeight) ? 0 : mNavigationBarHeight);
    }

    public int getConfigDisplayWidth(int fullWidth, int fullHeight, int rotation) {
        return getNonDecorDisplayWidth(fullWidth, fullHeight, rotation);
    }

    public int getConfigDisplayHeight(int fullWidth, int fullHeight, int rotation) {
        return getNonDecorDisplayHeight(fullWidth, fullHeight, rotation);
    }

    public boolean doesForceHide(WindowState win, WindowManager.LayoutParams attrs) {
        return attrs.type == WindowManager.LayoutParams.TYPE_KEYGUARD;
    }
    
    public boolean canBeForceHidden(WindowState win, WindowManager.LayoutParams attrs) {
        return attrs.type != WindowManager.LayoutParams.TYPE_STATUS_BAR
                && attrs.type != WindowManager.LayoutParams.TYPE_WALLPAPER;
    }
    
    /** {@inheritDoc} */
    public View addStartingWindow(IBinder appToken, String packageName, int theme,
            CompatibilityInfo compatInfo, CharSequence nonLocalizedLabel, int labelRes,
            int icon, int windowFlags) {
        if (!SHOW_STARTING_ANIMATIONS) {
            return null;
        }
        if (packageName == null) {
            return null;
        }
        
        try {
            Context context = mContext;
            //Log.i(TAG, "addStartingWindow " + packageName + ": nonLocalizedLabel="
            //        + nonLocalizedLabel + " theme=" + Integer.toHexString(theme));
            if (theme != context.getThemeResId() || labelRes != 0) {
                try {
                    context = context.createPackageContext(packageName, 0);
                    context.setTheme(theme);
                } catch (PackageManager.NameNotFoundException e) {
                    // Ignore
                }
            }
            
            Window win = PolicyManager.makeNewWindow(context);
            if (win.getWindowStyle().getBoolean(
                    com.android.internal.R.styleable.Window_windowDisablePreview, false)) {
                return null;
            }
            
            Resources r = context.getResources();
            win.setTitle(r.getText(labelRes, nonLocalizedLabel));
    
            win.setType(
                WindowManager.LayoutParams.TYPE_APPLICATION_STARTING);
            // Force the window flags: this is a fake window, so it is not really
            // touchable or focusable by the user.  We also add in the ALT_FOCUSABLE_IM
            // flag because we do know that the next window will take input
            // focus, so we want to get the IME window up on top of us right away.
            win.setFlags(
                windowFlags|
                WindowManager.LayoutParams.FLAG_NOT_TOUCHABLE|
                WindowManager.LayoutParams.FLAG_NOT_FOCUSABLE|
                WindowManager.LayoutParams.FLAG_ALT_FOCUSABLE_IM,
                windowFlags|
                WindowManager.LayoutParams.FLAG_NOT_TOUCHABLE|
                WindowManager.LayoutParams.FLAG_NOT_FOCUSABLE|
                WindowManager.LayoutParams.FLAG_ALT_FOCUSABLE_IM);
    
            if (!compatInfo.supportsScreen()) {
                win.addFlags(WindowManager.LayoutParams.FLAG_COMPATIBLE_WINDOW);
            }

            win.setLayout(WindowManager.LayoutParams.MATCH_PARENT,
                    WindowManager.LayoutParams.MATCH_PARENT);
    
            final WindowManager.LayoutParams params = win.getAttributes();
            params.token = appToken;
            params.packageName = packageName;
            params.windowAnimations = win.getWindowStyle().getResourceId(
                    com.android.internal.R.styleable.Window_windowAnimationStyle, 0);
            params.privateFlags |=
                    WindowManager.LayoutParams.PRIVATE_FLAG_FAKE_HARDWARE_ACCELERATED;
            params.setTitle("Starting " + packageName);

            WindowManager wm = (WindowManager)context.getSystemService(Context.WINDOW_SERVICE);
            View view = win.getDecorView();

            if (win.isFloating()) {
                // Whoops, there is no way to display an animation/preview
                // of such a thing!  After all that work...  let's skip it.
                // (Note that we must do this here because it is in
                // getDecorView() where the theme is evaluated...  maybe
                // we should peek the floating attribute from the theme
                // earlier.)
                return null;
            }
            
            if (localLOGV) Log.v(
                TAG, "Adding starting window for " + packageName
                + " / " + appToken + ": "
                + (view.getParent() != null ? view : null));

            wm.addView(view, params);

            // Only return the view if it was successfully added to the
            // window manager... which we can tell by it having a parent.
            return view.getParent() != null ? view : null;
        } catch (WindowManagerImpl.BadTokenException e) {
            // ignore
            Log.w(TAG, appToken + " already running, starting window not displayed");
        } catch (RuntimeException e) {
            // don't crash if something else bad happens, for example a
            // failure loading resources because we are loading from an app
            // on external storage that has been unmounted.
            Log.w(TAG, appToken + " failed creating starting window", e);
        }

        return null;
    }

    /** {@inheritDoc} */
    public void removeStartingWindow(IBinder appToken, View window) {
        // RuntimeException e = new RuntimeException();
        // Log.i(TAG, "remove " + appToken + " " + window, e);

        if (localLOGV) Log.v(
            TAG, "Removing starting window for " + appToken + ": " + window);

        if (window != null) {
            WindowManager wm = (WindowManager)mContext.getSystemService(Context.WINDOW_SERVICE);
            wm.removeView(window);
        }
    }

    /**
     * Preflight adding a window to the system.
     * 
     * Currently enforces that three window types are singletons:
     * <ul>
     * <li>STATUS_BAR_TYPE</li>
     * <li>KEYGUARD_TYPE</li>
     * </ul>
     * 
     * @param win The window to be added
     * @param attrs Information about the window to be added
     * 
     * @return If ok, WindowManagerImpl.ADD_OKAY.  If too many singletons, WindowManagerImpl.ADD_MULTIPLE_SINGLETON
     */
    public int prepareAddWindowLw(WindowState win, WindowManager.LayoutParams attrs) {
        switch (attrs.type) {
            case TYPE_STATUS_BAR:
                mContext.enforceCallingOrSelfPermission(
                        android.Manifest.permission.STATUS_BAR_SERVICE,
                        "PhoneWindowManager");
                // TODO: Need to handle the race condition of the status bar proc
                // dying and coming back before the removeWindowLw cleanup has happened.
                if (mStatusBar != null) {
                    return WindowManagerImpl.ADD_MULTIPLE_SINGLETON;
                }
                mStatusBar = win;
                break;
            case TYPE_NAVIGATION_BAR:
                mContext.enforceCallingOrSelfPermission(
                        android.Manifest.permission.STATUS_BAR_SERVICE,
                        "PhoneWindowManager");
                mNavigationBar = win;
                if (DEBUG_LAYOUT) Log.i(TAG, "NAVIGATION BAR: " + mNavigationBar);
                break;
            case TYPE_STATUS_BAR_PANEL:
                mContext.enforceCallingOrSelfPermission(
                        android.Manifest.permission.STATUS_BAR_SERVICE,
                        "PhoneWindowManager");
                mStatusBarPanels.add(win);
                break;
            case TYPE_STATUS_BAR_SUB_PANEL:
                mContext.enforceCallingOrSelfPermission(
                        android.Manifest.permission.STATUS_BAR_SERVICE,
                        "PhoneWindowManager");
                mStatusBarPanels.add(win);
                break;
            case TYPE_KEYGUARD:
                if (mKeyguard != null) {
                    return WindowManagerImpl.ADD_MULTIPLE_SINGLETON;
                }
                mKeyguard = win;
                break;
        }
        return WindowManagerImpl.ADD_OKAY;
    }

    /** {@inheritDoc} */
    public void removeWindowLw(WindowState win) {
        if (mStatusBar == win) {
            mStatusBar = null;
        } else if (mKeyguard == win) {
            mKeyguard = null;
        } else if (mNavigationBar == win) {
            mNavigationBar = null;
        } else {
            mStatusBarPanels.remove(win);
        }
    }

    static final boolean PRINT_ANIM = false;
    
    /** {@inheritDoc} */
    public int selectAnimationLw(WindowState win, int transit) {
        if (PRINT_ANIM) Log.i(TAG, "selectAnimation in " + win
              + ": transit=" + transit);
        if (transit == TRANSIT_PREVIEW_DONE) {
            if (win.hasAppShownWindows()) {
                if (PRINT_ANIM) Log.i(TAG, "**** STARTING EXIT");
                return com.android.internal.R.anim.app_starting_exit;
            }
        }

        return 0;
    }

    public Animation createForceHideEnterAnimation() {
        return AnimationUtils.loadAnimation(mContext,
                com.android.internal.R.anim.lock_screen_behind_enter);
    }
    
    static ITelephony getTelephonyService() {
        ITelephony telephonyService = ITelephony.Stub.asInterface(
                ServiceManager.checkService(Context.TELEPHONY_SERVICE));
        if (telephonyService == null) {
            Log.w(TAG, "Unable to find ITelephony interface.");
        }
        return telephonyService;
    }

    static IAudioService getAudioService() {
        IAudioService audioService = IAudioService.Stub.asInterface(
                ServiceManager.checkService(Context.AUDIO_SERVICE));
        if (audioService == null) {
            Log.w(TAG, "Unable to find IAudioService interface.");
        }
        return audioService;
    }

    boolean keyguardOn() {
        return keyguardIsShowingTq() || inKeyguardRestrictedKeyInputMode();
    }

    private static final int[] WINDOW_TYPES_WHERE_HOME_DOESNT_WORK = {
            WindowManager.LayoutParams.TYPE_SYSTEM_ALERT,
            WindowManager.LayoutParams.TYPE_SYSTEM_ERROR,
        };

    /** {@inheritDoc} */
    @Override
    public boolean interceptKeyBeforeDispatching(WindowState win, KeyEvent event, int policyFlags) {
        final boolean keyguardOn = keyguardOn();
        final int keyCode = event.getKeyCode();
        final int repeatCount = event.getRepeatCount();
        final int metaState = event.getMetaState();
        final boolean down = event.getAction() == KeyEvent.ACTION_DOWN;
        final boolean canceled = event.isCanceled();

        if (false) {
            Log.d(TAG, "interceptKeyTi keyCode=" + keyCode + " down=" + down + " repeatCount="
                    + repeatCount + " keyguardOn=" + keyguardOn + " mHomePressed=" + mHomePressed);
        }

        // First we always handle the home key here, so applications
        // can never break it, although if keyguard is on, we do let
        // it handle it, because that gives us the correct 5 second
        // timeout.
        if (keyCode == KeyEvent.KEYCODE_HOME) {
            // If we have released the home key, and didn't do anything else
            // while it was pressed, then it is time to go home!
            if (mHomePressed && !down) {
                mHomePressed = false;
                if (!canceled) {
                    // If an incoming call is ringing, HOME is totally disabled.
                    // (The user is already on the InCallScreen at this point,
                    // and his ONLY options are to answer or reject the call.)
                    boolean incomingRinging = false;
                    try {
                        ITelephony telephonyService = getTelephonyService();
                        if (telephonyService != null) {
                            incomingRinging = telephonyService.isRinging();
                        }
                    } catch (RemoteException ex) {
                        Log.w(TAG, "RemoteException from getPhoneInterface()", ex);
                    }

                    if (incomingRinging) {
                        Log.i(TAG, "Ignoring HOME; there's a ringing incoming call.");
                    } else {
                        launchHomeFromHotKey();
                    }
                } else {
                    Log.i(TAG, "Ignoring HOME; event canceled.");
                }
                return true;
            }

            // If a system window has focus, then it doesn't make sense
            // right now to interact with applications.
            WindowManager.LayoutParams attrs = win != null ? win.getAttrs() : null;
            if (attrs != null) {
                final int type = attrs.type;
                if (type == WindowManager.LayoutParams.TYPE_KEYGUARD
                        || type == WindowManager.LayoutParams.TYPE_KEYGUARD_DIALOG) {
                    // the "app" is keyguard, so give it the key
                    return false;
                }
                final int typeCount = WINDOW_TYPES_WHERE_HOME_DOESNT_WORK.length;
                for (int i=0; i<typeCount; i++) {
                    if (type == WINDOW_TYPES_WHERE_HOME_DOESNT_WORK[i]) {
                        // don't do anything, but also don't pass it to the app
                        return true;
                    }
                }
            }

            if (down) {
                if (repeatCount == 0) {
                    mHomePressed = true;
                } else if ((event.getFlags() & KeyEvent.FLAG_LONG_PRESS) != 0) {
                    if (!keyguardOn) {
                        handleLongPressOnHome();
                    }
                }
            }
            return true;
        } else if (keyCode == KeyEvent.KEYCODE_MENU) {
            // Hijack modified menu keys for debugging features
            final int chordBug = KeyEvent.META_SHIFT_ON;

            if (down && repeatCount == 0) {
                if (mEnableShiftMenuBugReports && (metaState & chordBug) == chordBug) {
                    Intent intent = new Intent(Intent.ACTION_BUG_REPORT);
                    mContext.sendOrderedBroadcast(intent, null);
                    return true;
                } else if (SHOW_PROCESSES_ON_ALT_MENU &&
                        (metaState & KeyEvent.META_ALT_ON) == KeyEvent.META_ALT_ON) {
                    Intent service = new Intent();
                    service.setClassName(mContext, "com.android.server.LoadAverageService");
                    ContentResolver res = mContext.getContentResolver();
                    boolean shown = Settings.System.getInt(
                            res, Settings.System.SHOW_PROCESSES, 0) != 0;
                    if (!shown) {
                        mContext.startService(service);
                    } else {
                        mContext.stopService(service);
                    }
                    Settings.System.putInt(
                            res, Settings.System.SHOW_PROCESSES, shown ? 0 : 1);
                    return true;
                }
            }
        } else if (keyCode == KeyEvent.KEYCODE_SEARCH) {
            if (down) {
                if (repeatCount == 0) {
                    mShortcutKeyPressed = keyCode;
                    mConsumeShortcutKeyUp = false;
                }
            } else if (keyCode == mShortcutKeyPressed) {
                mShortcutKeyPressed = -1;
                if (mConsumeShortcutKeyUp) {
                    mConsumeShortcutKeyUp = false;
                    return true;
                }
            }
            return false;
        } else if (keyCode == KeyEvent.KEYCODE_APP_SWITCH) {
            if (down && repeatCount == 0) {
                showOrHideRecentAppsDialog(0, true /*dismissIfShown*/);
            }
            return true;
        }

        // Shortcuts are invoked through Search+key, so intercept those here
        // Any printing key that is chorded with Search should be consumed
        // even if no shortcut was invoked.  This prevents text from being
        // inadvertently inserted when using a keyboard that has built-in macro
        // shortcut keys (that emit Search+x) and some of them are not registered.
        if (mShortcutKeyPressed != -1) {
            final KeyCharacterMap kcm = event.getKeyCharacterMap();
            if (kcm.isPrintingKey(keyCode)) {
                mConsumeShortcutKeyUp = true;
                if (down && repeatCount == 0 && !keyguardOn) {
                    Intent shortcutIntent = mShortcutManager.getIntent(kcm, keyCode, metaState);
                    if (shortcutIntent != null) {
                        shortcutIntent.addFlags(Intent.FLAG_ACTIVITY_NEW_TASK);
                        try {
                            mContext.startActivity(shortcutIntent);
                        } catch (ActivityNotFoundException ex) {
                            Slog.w(TAG, "Dropping shortcut key combination because "
                                    + "the activity to which it is registered was not found: "
                                    + KeyEvent.keyCodeToString(mShortcutKeyPressed)
                                    + "+" + KeyEvent.keyCodeToString(keyCode), ex);
                        }
                    } else {
                        Slog.i(TAG, "Dropping unregistered shortcut key combination: "
                                + KeyEvent.keyCodeToString(mShortcutKeyPressed)
                                + "+" + KeyEvent.keyCodeToString(keyCode));
                    }
                }
                return true;
            }
        }

        return false;
    }

    /** {@inheritDoc} */
    @Override
    public KeyEvent dispatchUnhandledKey(WindowState win, KeyEvent event, int policyFlags) {
        // Note: This method is only called if the initial down was unhandled.
        if (DEBUG_FALLBACK) {
            Slog.d(TAG, "Unhandled key: win=" + win + ", action=" + event.getAction()
                    + ", flags=" + event.getFlags()
                    + ", keyCode=" + event.getKeyCode()
                    + ", scanCode=" + event.getScanCode()
                    + ", metaState=" + event.getMetaState()
                    + ", repeatCount=" + event.getRepeatCount()
                    + ", policyFlags=" + policyFlags);
        }

        if ((event.getFlags() & KeyEvent.FLAG_FALLBACK) == 0) {
            final KeyCharacterMap kcm = event.getKeyCharacterMap();
            final int keyCode = event.getKeyCode();
            final int metaState = event.getMetaState();
            final boolean initialDown = event.getAction() == KeyEvent.ACTION_DOWN
                    && event.getRepeatCount() == 0;

            if (initialDown) {
                // Invoke shortcuts using Meta as a fallback.
                if ((metaState & KeyEvent.META_META_ON) != 0) {
                    Intent shortcutIntent = mShortcutManager.getIntent(kcm, keyCode,
                            metaState & ~(KeyEvent.META_META_ON
                                    | KeyEvent.META_META_LEFT_ON | KeyEvent.META_META_RIGHT_ON));
                    if (shortcutIntent != null) {
                        shortcutIntent.addFlags(Intent.FLAG_ACTIVITY_NEW_TASK);
                        try {
                            mContext.startActivity(shortcutIntent);
                        } catch (ActivityNotFoundException ex) {
                            Slog.w(TAG, "Dropping shortcut key combination because "
                                    + "the activity to which it is registered was not found: "
                                    + "META+" + KeyEvent.keyCodeToString(keyCode), ex);
                        }
                        return null;
                    }
                }

                // Display task switcher for ALT-TAB or Meta-TAB.
                if (keyCode == KeyEvent.KEYCODE_TAB) {
                    final int shiftlessModifiers = event.getModifiers() & ~KeyEvent.META_SHIFT_MASK;
                    if (KeyEvent.metaStateHasModifiers(shiftlessModifiers, KeyEvent.META_ALT_ON)
                            || KeyEvent.metaStateHasModifiers(
                                    shiftlessModifiers, KeyEvent.META_META_ON)) {
                        showOrHideRecentAppsDialog(shiftlessModifiers, false /*dismissIfShown*/);
                        return null;
                    }
                }
            }

            // Check for fallback actions specified by the key character map.
            if (getFallbackAction(kcm, keyCode, metaState, mFallbackAction)) {
                if (DEBUG_FALLBACK) {
                    Slog.d(TAG, "Fallback: keyCode=" + mFallbackAction.keyCode
                            + " metaState=" + Integer.toHexString(mFallbackAction.metaState));
                }

                int flags = event.getFlags() | KeyEvent.FLAG_FALLBACK;
                KeyEvent fallbackEvent = KeyEvent.obtain(
                        event.getDownTime(), event.getEventTime(),
                        event.getAction(), mFallbackAction.keyCode,
                        event.getRepeatCount(), mFallbackAction.metaState,
                        event.getDeviceId(), event.getScanCode(),
                        flags, event.getSource(), null);
                int actions = interceptKeyBeforeQueueing(fallbackEvent, policyFlags, true);
                if ((actions & ACTION_PASS_TO_USER) != 0) {
                    if (!interceptKeyBeforeDispatching(win, fallbackEvent, policyFlags)) {
                        if (DEBUG_FALLBACK) {
                            Slog.d(TAG, "Performing fallback.");
                        }
                        return fallbackEvent;
                    }
                }
                fallbackEvent.recycle();
            }
        }

        if (DEBUG_FALLBACK) {
            Slog.d(TAG, "No fallback.");
        }
        return null;
    }

    private boolean getFallbackAction(KeyCharacterMap kcm, int keyCode, int metaState,
            FallbackAction outFallbackAction) {
        // Consult the key character map for specific fallback actions.
        // For example, map NUMPAD_1 to MOVE_HOME when NUMLOCK is not pressed.
        return kcm.getFallbackAction(keyCode, metaState, outFallbackAction);
    }

    /**
     * A home key -> launch home action was detected.  Take the appropriate action
     * given the situation with the keyguard.
     */
    void launchHomeFromHotKey() {
        if (mKeyguardMediator != null && mKeyguardMediator.isShowingAndNotHidden()) {
            // don't launch home if keyguard showing
        } else if (!mHideLockScreen && mKeyguardMediator.isInputRestricted()) {
            // when in keyguard restricted mode, must first verify unlock
            // before launching home
            mKeyguardMediator.verifyUnlock(new OnKeyguardExitResult() {
                public void onKeyguardExitResult(boolean success) {
                    if (success) {
                        try {
                            ActivityManagerNative.getDefault().stopAppSwitches();
                        } catch (RemoteException e) {
                        }
                        sendCloseSystemWindows(SYSTEM_DIALOG_REASON_HOME_KEY);
                        startDockOrHome();
                    }
                }
            });
        } else {
            // no keyguard stuff to worry about, just launch home!
            try {
                ActivityManagerNative.getDefault().stopAppSwitches();
            } catch (RemoteException e) {
            }
            sendCloseSystemWindows(SYSTEM_DIALOG_REASON_HOME_KEY);
            startDockOrHome();
        }
    }

    public void getContentInsetHintLw(WindowManager.LayoutParams attrs, Rect contentInset) {
        final int fl = attrs.flags;
        
        if ((fl & (FLAG_LAYOUT_IN_SCREEN | FLAG_FULLSCREEN | FLAG_LAYOUT_INSET_DECOR))
                == (FLAG_LAYOUT_IN_SCREEN | FLAG_LAYOUT_INSET_DECOR)) {
            contentInset.set(mCurLeft, mCurTop,
                    (mRestrictedScreenLeft+mRestrictedScreenWidth) - mCurRight,
                    (mRestrictedScreenTop+mRestrictedScreenHeight) - mCurBottom);
        } else {
            contentInset.setEmpty();
        }
    }
    
    /** {@inheritDoc} */
    public void beginLayoutLw(int displayWidth, int displayHeight, int displayRotation) {
        mUnrestrictedScreenLeft = mUnrestrictedScreenTop = 0;
        mUnrestrictedScreenWidth = displayWidth;
        mUnrestrictedScreenHeight = displayHeight;
        mRestrictedScreenLeft = mRestrictedScreenTop = 0;
        mRestrictedScreenWidth = displayWidth;
        mRestrictedScreenHeight = displayHeight;
        mDockLeft = mContentLeft = mCurLeft = 0;
        mDockTop = mContentTop = mCurTop = 0;
        mDockRight = mContentRight = mCurRight = displayWidth;
        mDockBottom = mContentBottom = mCurBottom = displayHeight;
        mDockLayer = 0x10000000;

        // start with the current dock rect, which will be (0,0,displayWidth,displayHeight)
        final Rect pf = mTmpParentFrame;
        final Rect df = mTmpDisplayFrame;
        final Rect vf = mTmpVisibleFrame;
        pf.left = df.left = vf.left = mDockLeft;
        pf.top = df.top = vf.top = mDockTop;
        pf.right = df.right = vf.right = mDockRight;
        pf.bottom = df.bottom = vf.bottom = mDockBottom;

        // decide where the status bar goes ahead of time
        if (mStatusBar != null) {
            Rect navr = null;
            if (mNavigationBar != null) {
                // Force the navigation bar to its appropriate place and
                // size.  We need to do this directly, instead of relying on
                // it to bubble up from the nav bar, because this needs to
                // change atomically with screen rotations.
                if (displayWidth < displayHeight) {
                    // Portrait screen; nav bar goes on bottom.
                    mTmpNavigationFrame.set(0, displayHeight-mNavigationBarHeight,
                            displayWidth, displayHeight);
                    if (mNavigationBar.isVisibleLw()) {
                        mDockBottom = mTmpNavigationFrame.top;
                        mRestrictedScreenHeight = mDockBottom - mDockTop;
                    }
                } else {
                    // Landscape screen; nav bar goes to the right.
                    mTmpNavigationFrame.set(displayWidth-mNavigationBarWidth, 0,
                            displayWidth, displayHeight);
                    if (mNavigationBar.isVisibleLw()) {
                        mDockRight = mTmpNavigationFrame.left;
                        mRestrictedScreenWidth = mDockRight - mDockLeft;
                    }
                }
                mNavigationBar.computeFrameLw(mTmpNavigationFrame, mTmpNavigationFrame,
                        mTmpNavigationFrame, mTmpNavigationFrame);
                if (DEBUG_LAYOUT) Log.i(TAG, "mNavigationBar frame: " + mTmpNavigationFrame);
            }
            if (DEBUG_LAYOUT) Log.i(TAG, String.format("mDock rect: (%d,%d - %d,%d)",
                    mDockLeft, mDockTop, mDockRight, mDockBottom));

            // apply navigation bar insets
            pf.left = df.left = vf.left = mDockLeft;
            pf.top = df.top = vf.top = mDockTop;
            pf.right = df.right = vf.right = mDockRight;
            pf.bottom = df.bottom = vf.bottom = mDockBottom;

            mStatusBar.computeFrameLw(pf, df, vf, vf);

            if (mStatusBar.isVisibleLw()) {
                // If the status bar is hidden, we don't want to cause
                // windows behind it to scroll.
                final Rect r = mStatusBar.getFrameLw();
                if (mStatusBarCanHide) {
                    // Status bar may go away, so the screen area it occupies
                    // is available to apps but just covering them when the
                    // status bar is visible.
                    if (mDockTop == r.top) mDockTop = r.bottom;
                    else if (mDockBottom == r.bottom) mDockBottom = r.top;
                    
                    mContentTop = mCurTop = mDockTop;
                    mContentBottom = mCurBottom = mDockBottom;
                    mContentLeft = mCurLeft = mDockLeft;
                    mContentRight = mCurRight = mDockRight;

                    if (DEBUG_LAYOUT) Log.v(TAG, "Status bar: " +
                        String.format(
                            "dock=[%d,%d][%d,%d] content=[%d,%d][%d,%d] cur=[%d,%d][%d,%d]",
                            mDockLeft, mDockTop, mDockRight, mDockBottom,
                            mContentLeft, mContentTop, mContentRight, mContentBottom,
                            mCurLeft, mCurTop, mCurRight, mCurBottom));
                } else {
                    // Status bar can't go away; the part of the screen it
                    // covers does not exist for anything behind it.
                    if (mRestrictedScreenTop == r.top) {
                        mRestrictedScreenTop = r.bottom;
                        mRestrictedScreenHeight -= (r.bottom-r.top);
                    } else if ((mRestrictedScreenHeight-mRestrictedScreenTop) == r.bottom) {
                        mRestrictedScreenHeight -= (r.bottom-r.top);
                    }

                    mContentTop = mCurTop = mDockTop = mRestrictedScreenTop;
                    mContentBottom = mCurBottom = mDockBottom
                            = mRestrictedScreenTop + mRestrictedScreenHeight;
                    if (DEBUG_LAYOUT) Log.v(TAG, "Status bar: restricted screen area: ("
                            + mRestrictedScreenLeft + ","
                            + mRestrictedScreenTop + ","
                            + (mRestrictedScreenLeft + mRestrictedScreenWidth) + ","
                            + (mRestrictedScreenTop + mRestrictedScreenHeight) + ")");
                }
            }
        }
    }

    void setAttachedWindowFrames(WindowState win, int fl, int adjust,
            WindowState attached, boolean insetDecors, Rect pf, Rect df, Rect cf, Rect vf) {
        if (win.getSurfaceLayer() > mDockLayer && attached.getSurfaceLayer() < mDockLayer) {
            // Here's a special case: if this attached window is a panel that is
            // above the dock window, and the window it is attached to is below
            // the dock window, then the frames we computed for the window it is
            // attached to can not be used because the dock is effectively part
            // of the underlying window and the attached window is floating on top
            // of the whole thing.  So, we ignore the attached window and explicitly
            // compute the frames that would be appropriate without the dock.
            df.left = cf.left = vf.left = mDockLeft;
            df.top = cf.top = vf.top = mDockTop;
            df.right = cf.right = vf.right = mDockRight;
            df.bottom = cf.bottom = vf.bottom = mDockBottom;
        } else {
            // The effective display frame of the attached window depends on
            // whether it is taking care of insetting its content.  If not,
            // we need to use the parent's content frame so that the entire
            // window is positioned within that content.  Otherwise we can use
            // the display frame and let the attached window take care of
            // positioning its content appropriately.
            if (adjust != SOFT_INPUT_ADJUST_RESIZE) {
                cf.set(attached.getDisplayFrameLw());
            } else {
                // If the window is resizing, then we want to base the content
                // frame on our attached content frame to resize...  however,
                // things can be tricky if the attached window is NOT in resize
                // mode, in which case its content frame will be larger.
                // Ungh.  So to deal with that, make sure the content frame
                // we end up using is not covering the IM dock.
                cf.set(attached.getContentFrameLw());
                if (attached.getSurfaceLayer() < mDockLayer) {
                    if (cf.left < mContentLeft) cf.left = mContentLeft;
                    if (cf.top < mContentTop) cf.top = mContentTop;
                    if (cf.right > mContentRight) cf.right = mContentRight;
                    if (cf.bottom > mContentBottom) cf.bottom = mContentBottom;
                }
            }
            df.set(insetDecors ? attached.getDisplayFrameLw() : cf);
            vf.set(attached.getVisibleFrameLw());
        }
        // The LAYOUT_IN_SCREEN flag is used to determine whether the attached
        // window should be positioned relative to its parent or the entire
        // screen.
        pf.set((fl & FLAG_LAYOUT_IN_SCREEN) == 0
                ? attached.getFrameLw() : df);
    }
    
    /** {@inheritDoc} */
    public void layoutWindowLw(WindowState win, WindowManager.LayoutParams attrs,
            WindowState attached) {
        // we've already done the status bar
        if (win == mStatusBar || win == mNavigationBar) {
            return;
        }

        final int fl = attrs.flags;
        final int sim = attrs.softInputMode;
        
        final Rect pf = mTmpParentFrame;
        final Rect df = mTmpDisplayFrame;
        final Rect cf = mTmpContentFrame;
        final Rect vf = mTmpVisibleFrame;
        
        final boolean hasNavBar = (mHasNavigationBar 
                && mNavigationBar != null && mNavigationBar.isVisibleLw());

        if (attrs.type == TYPE_INPUT_METHOD) {
            pf.left = df.left = cf.left = vf.left = mDockLeft;
            pf.top = df.top = cf.top = vf.top = mDockTop;
            pf.right = df.right = cf.right = vf.right = mDockRight;
            pf.bottom = df.bottom = cf.bottom = vf.bottom = mDockBottom;
            // IM dock windows always go to the bottom of the screen.
            attrs.gravity = Gravity.BOTTOM;
            mDockLayer = win.getSurfaceLayer();
        } else {
            final int adjust = sim & SOFT_INPUT_MASK_ADJUST;

            if ((fl & (FLAG_LAYOUT_IN_SCREEN | FLAG_FULLSCREEN | FLAG_LAYOUT_INSET_DECOR))
                    == (FLAG_LAYOUT_IN_SCREEN | FLAG_LAYOUT_INSET_DECOR)) {
                if (DEBUG_LAYOUT)
                    Log.v(TAG, "layoutWindowLw(" + attrs.getTitle() 
                            + "): IN_SCREEN, INSET_DECOR, !FULLSCREEN");
                // This is the case for a normal activity window: we want it
                // to cover all of the screen space, and it can take care of
                // moving its contents to account for screen decorations that
                // intrude into that space.
                if (attached != null) {
                    // If this window is attached to another, our display
                    // frame is the same as the one we are attached to.
                    setAttachedWindowFrames(win, fl, sim, attached, true, pf, df, cf, vf);
                } else {
                    if (attrs.type == TYPE_STATUS_BAR_PANEL
                            || attrs.type == TYPE_STATUS_BAR_SUB_PANEL) {
                        // Status bar panels are the only windows who can go on top of
                        // the status bar.  They are protected by the STATUS_BAR_SERVICE
                        // permission, so they have the same privileges as the status
                        // bar itself.
                        //
                        // However, they should still dodge the navigation bar if it exists.

                        pf.left = df.left = hasNavBar ? mDockLeft : mUnrestrictedScreenLeft;
                        pf.top = df.top = mUnrestrictedScreenTop;
                        pf.right = df.right = hasNavBar
                                            ? mRestrictedScreenLeft+mRestrictedScreenWidth
                                            : mUnrestrictedScreenLeft+mUnrestrictedScreenWidth;
                        pf.bottom = df.bottom = hasNavBar
                                              ? mRestrictedScreenTop+mRestrictedScreenHeight
                                              : mUnrestrictedScreenTop+mUnrestrictedScreenHeight;

                        if (DEBUG_LAYOUT) {
                            Log.v(TAG, String.format(
                                        "Laying out status bar window: (%d,%d - %d,%d)",
                                        pf.left, pf.top, pf.right, pf.bottom));
                        }
                    } else {
                        pf.left = df.left = mRestrictedScreenLeft;
                        pf.top = df.top = mRestrictedScreenTop;
                        pf.right = df.right = mRestrictedScreenLeft+mRestrictedScreenWidth;
                        pf.bottom = df.bottom = mRestrictedScreenTop+mRestrictedScreenHeight;
                    }
                    if (adjust != SOFT_INPUT_ADJUST_RESIZE) {
                        cf.left = mDockLeft;
                        cf.top = mDockTop;
                        cf.right = mDockRight;
                        cf.bottom = mDockBottom;
                    } else {
                        cf.left = mContentLeft;
                        cf.top = mContentTop;
                        cf.right = mContentRight;
                        cf.bottom = mContentBottom;
                    }
                    if (adjust != SOFT_INPUT_ADJUST_NOTHING) {
                        vf.left = mCurLeft;
                        vf.top = mCurTop;
                        vf.right = mCurRight;
                        vf.bottom = mCurBottom;
                    } else {
                        vf.set(cf);
                    }
                }
            } else if ((fl & FLAG_LAYOUT_IN_SCREEN) != 0) {
                if (DEBUG_LAYOUT)
                    Log.v(TAG, "layoutWindowLw(" + attrs.getTitle() + "): IN_SCREEN");
                // A window that has requested to fill the entire screen just
                // gets everything, period.
                if (attrs.type == TYPE_STATUS_BAR_PANEL
                        || attrs.type == TYPE_STATUS_BAR_SUB_PANEL) {
                    pf.left = df.left = cf.left = hasNavBar ? mDockLeft : mUnrestrictedScreenLeft;
                    pf.top = df.top = cf.top = mUnrestrictedScreenTop;
                    pf.right = df.right = cf.right = hasNavBar
                                        ? mRestrictedScreenLeft+mRestrictedScreenWidth
                                        : mUnrestrictedScreenLeft+mUnrestrictedScreenWidth;
                    pf.bottom = df.bottom = cf.bottom = hasNavBar
                                          ? mRestrictedScreenTop+mRestrictedScreenHeight
                                          : mUnrestrictedScreenTop+mUnrestrictedScreenHeight;

                    if (DEBUG_LAYOUT) {
                        Log.v(TAG, String.format(
                                    "Laying out IN_SCREEN status bar window: (%d,%d - %d,%d)",
                                    pf.left, pf.top, pf.right, pf.bottom));
                    }
                } else if (attrs.type == TYPE_NAVIGATION_BAR) {
                    // The navigation bar has Real Ultimate Power.
                    pf.left = df.left = mUnrestrictedScreenLeft;
                    pf.top = df.top = mUnrestrictedScreenTop;
                    pf.right = df.right = mUnrestrictedScreenLeft+mUnrestrictedScreenWidth;
                    pf.bottom = df.bottom = mUnrestrictedScreenTop+mUnrestrictedScreenHeight;
                    if (DEBUG_LAYOUT) {
                        Log.v(TAG, String.format(
                                    "Laying out navigation bar window: (%d,%d - %d,%d)",
                                    pf.left, pf.top, pf.right, pf.bottom));
                    }
                } else if (attrs.type == TYPE_SECURE_SYSTEM_OVERLAY
                        && ((fl & FLAG_FULLSCREEN) != 0)) {
                    // Fullscreen secure system overlays get what they ask for.
                    pf.left = df.left = mUnrestrictedScreenLeft;
                    pf.top = df.top = mUnrestrictedScreenTop;
                    pf.right = df.right = mUnrestrictedScreenLeft+mUnrestrictedScreenWidth;
                    pf.bottom = df.bottom = mUnrestrictedScreenTop+mUnrestrictedScreenHeight;
                } else {
                    pf.left = df.left = cf.left = mRestrictedScreenLeft;
                    pf.top = df.top = cf.top = mRestrictedScreenTop;
                    pf.right = df.right = cf.right = mRestrictedScreenLeft+mRestrictedScreenWidth;
                    pf.bottom = df.bottom = cf.bottom
                            = mRestrictedScreenTop+mRestrictedScreenHeight;
                }
                if (adjust != SOFT_INPUT_ADJUST_NOTHING) {
                    vf.left = mCurLeft;
                    vf.top = mCurTop;
                    vf.right = mCurRight;
                    vf.bottom = mCurBottom;
                } else {
                    vf.set(cf);
                }
            } else if (attached != null) {
                if (DEBUG_LAYOUT)
                    Log.v(TAG, "layoutWindowLw(" + attrs.getTitle() + "): attached to " + attached);
                // A child window should be placed inside of the same visible
                // frame that its parent had.
                setAttachedWindowFrames(win, fl, adjust, attached, false, pf, df, cf, vf);
            } else {
                if (DEBUG_LAYOUT)
                    Log.v(TAG, "layoutWindowLw(" + attrs.getTitle() + "): normal window");
                // Otherwise, a normal window must be placed inside the content
                // of all screen decorations.
                if (attrs.type == TYPE_STATUS_BAR_PANEL) {
                    // Status bar panels are the only windows who can go on top of
                    // the status bar.  They are protected by the STATUS_BAR_SERVICE
                    // permission, so they have the same privileges as the status
                    // bar itself.
                    pf.left = df.left = cf.left = mRestrictedScreenLeft;
                    pf.top = df.top = cf.top = mRestrictedScreenTop;
                    pf.right = df.right = cf.right = mRestrictedScreenLeft+mRestrictedScreenWidth;
                    pf.bottom = df.bottom = cf.bottom
                            = mRestrictedScreenTop+mRestrictedScreenHeight;
                } else {
                    pf.left = mContentLeft;
                    pf.top = mContentTop;
                    pf.right = mContentRight;
                    pf.bottom = mContentBottom;
                    if (adjust != SOFT_INPUT_ADJUST_RESIZE) {
                        df.left = cf.left = mDockLeft;
                        df.top = cf.top = mDockTop;
                        df.right = cf.right = mDockRight;
                        df.bottom = cf.bottom = mDockBottom;
                    } else {
                        df.left = cf.left = mContentLeft;
                        df.top = cf.top = mContentTop;
                        df.right = cf.right = mContentRight;
                        df.bottom = cf.bottom = mContentBottom;
                    }
                    if (adjust != SOFT_INPUT_ADJUST_NOTHING) {
                        vf.left = mCurLeft;
                        vf.top = mCurTop;
                        vf.right = mCurRight;
                        vf.bottom = mCurBottom;
                    } else {
                        vf.set(cf);
                    }
                }
            }
        }
        
        if ((fl & FLAG_LAYOUT_NO_LIMITS) != 0) {
            df.left = df.top = cf.left = cf.top = vf.left = vf.top = -10000;
            df.right = df.bottom = cf.right = cf.bottom = vf.right = vf.bottom = 10000;
        }

        if (DEBUG_LAYOUT) Log.v(TAG, "Compute frame " + attrs.getTitle()
                + ": sim=#" + Integer.toHexString(sim)
                + " attach=" + attached + " type=" + attrs.type 
                + String.format(" flags=0x%08x", fl)
                + " pf=" + pf.toShortString() + " df=" + df.toShortString()
                + " cf=" + cf.toShortString() + " vf=" + vf.toShortString());
        
        win.computeFrameLw(pf, df, cf, vf);
        
        // Dock windows carve out the bottom of the screen, so normal windows
        // can't appear underneath them.
        if (attrs.type == TYPE_INPUT_METHOD && !win.getGivenInsetsPendingLw()) {
            int top = win.getContentFrameLw().top;
            top += win.getGivenContentInsetsLw().top;
            if (mContentBottom > top) {
                mContentBottom = top;
            }
            top = win.getVisibleFrameLw().top;
            top += win.getGivenVisibleInsetsLw().top;
            if (mCurBottom > top) {
                mCurBottom = top;
            }
            if (DEBUG_LAYOUT) Log.v(TAG, "Input method: mDockBottom="
                    + mDockBottom + " mContentBottom="
                    + mContentBottom + " mCurBottom=" + mCurBottom);
        }
    }

    /** {@inheritDoc} */
    public int finishLayoutLw() {
        return 0;
    }

    /** {@inheritDoc} */
    public void beginAnimationLw(int displayWidth, int displayHeight) {
        mTopFullscreenOpaqueWindowState = null;
        mTopAppWindowState = null;
        mForceStatusBar = false;
        
        mHideLockScreen = false;
        mAllowLockscreenWhenOn = false;
        mDismissKeyguard = false;
    }

    /** {@inheritDoc} */
    public void animatingWindowLw(WindowState win,
                                WindowManager.LayoutParams attrs) {
        if (mTopFullscreenOpaqueWindowState == null &&
                win.isVisibleOrBehindKeyguardLw()) {
            if ((attrs.flags & FLAG_FORCE_NOT_FULLSCREEN) != 0) {
                mForceStatusBar = true;
            } 
            if (attrs.type >= FIRST_APPLICATION_WINDOW
                    && attrs.type <= LAST_APPLICATION_WINDOW
                    && attrs.x == 0 && attrs.y == 0
                    && attrs.width == WindowManager.LayoutParams.MATCH_PARENT
                    && attrs.height == WindowManager.LayoutParams.MATCH_PARENT) {
                if (DEBUG_LAYOUT) Log.v(TAG, "Fullscreen window: " + win);
                mTopFullscreenOpaqueWindowState = win;
                if ((attrs.flags & FLAG_SHOW_WHEN_LOCKED) != 0) {
                    if (localLOGV) Log.v(TAG, "Setting mHideLockScreen to true by win " + win);
                    mHideLockScreen = true;
                }
                if ((attrs.flags & FLAG_DISMISS_KEYGUARD) != 0) {
                    if (localLOGV) Log.v(TAG, "Setting mDismissKeyguard to true by win " + win);
                    mDismissKeyguard = true;
                }
                if ((attrs.flags & FLAG_ALLOW_LOCK_WHILE_SCREEN_ON) != 0) {
                    mAllowLockscreenWhenOn = true;
                }
            }
        }
        if (mTopAppWindowState == null && win.isVisibleOrBehindKeyguardLw()) {
            if (attrs.type >= FIRST_APPLICATION_WINDOW
                    && attrs.type <= LAST_APPLICATION_WINDOW) {
                mTopAppWindowState = win;
            }
        }
    }

    /** {@inheritDoc} */
    public int finishAnimationLw() {
        int changes = 0;
        boolean topIsFullscreen = false;

        final WindowManager.LayoutParams lp = (mTopFullscreenOpaqueWindowState != null)
                ? mTopFullscreenOpaqueWindowState.getAttrs()
                : null;

        if (mStatusBar != null) {
            if (localLOGV) Log.i(TAG, "force=" + mForceStatusBar
                    + " top=" + mTopFullscreenOpaqueWindowState);
            if (mForceStatusBar) {
                if (DEBUG_LAYOUT) Log.v(TAG, "Showing status bar");
                if (mStatusBar.showLw(true)) changes |= FINISH_LAYOUT_REDO_LAYOUT;
            } else if (mTopFullscreenOpaqueWindowState != null) {
                if (localLOGV) {
                    Log.d(TAG, "frame: " + mTopFullscreenOpaqueWindowState.getFrameLw()
                            + " shown frame: " + mTopFullscreenOpaqueWindowState.getShownFrameLw());
                    Log.d(TAG, "attr: " + mTopFullscreenOpaqueWindowState.getAttrs()
                            + " lp.flags=0x" + Integer.toHexString(lp.flags));
                }
                topIsFullscreen = (lp.flags & WindowManager.LayoutParams.FLAG_FULLSCREEN) != 0;
                // The subtle difference between the window for mTopFullscreenOpaqueWindowState
                // and mTopIsFullscreen is that that mTopIsFullscreen is set only if the window
                // has the FLAG_FULLSCREEN set.  Not sure if there is another way that to be the
                // case though.
                if (topIsFullscreen) {
                    if (mStatusBarCanHide) {
                        if (DEBUG_LAYOUT) Log.v(TAG, "Hiding status bar");
                        if (mStatusBar.hideLw(true)) {
                            changes |= FINISH_LAYOUT_REDO_LAYOUT;

                            mHandler.post(new Runnable() { public void run() {
                                if (mStatusBarService != null) {
                                    try {
                                        mStatusBarService.collapse();
                                    } catch (RemoteException ex) {}
                                }
                            }});
                        }
                    } else if (localLOGV) {
                        Log.v(TAG, "Preventing status bar from hiding by policy");
                    }
                } else {
                    if (DEBUG_LAYOUT) Log.v(TAG, "Showing status bar");
                    if (mStatusBar.showLw(true)) changes |= FINISH_LAYOUT_REDO_LAYOUT;
                }
            }
        }

        mTopIsFullscreen = topIsFullscreen;

        if (mTopAppWindowState != null && mTopAppWindowState != mLastTopAppWindowState) {
            mLastTopAppWindowState = mTopAppWindowState;

            final boolean topNeedsMenu = (mTopAppWindowState.getAttrs().flags
                    & WindowManager.LayoutParams.FLAG_NEEDS_MENU_KEY) != 0;

            mHandler.post(new Runnable() {
                    public void run() {
                        if (mStatusBarService == null) {
                            // This is the one that can not go away, but it doesn't come up
                            // before the window manager does, so don't fail if it doesn't
                            // exist. This works as long as no fullscreen windows come up
                            // before the status bar service does.
                            mStatusBarService = IStatusBarService.Stub.asInterface(
                                    ServiceManager.getService("statusbar"));
                        }
                        final IStatusBarService sbs = mStatusBarService;
                        if (mStatusBarService != null) {
                            try {
                                sbs.topAppWindowChanged(topNeedsMenu);
                            } catch (RemoteException e) {
                                // This should be impossible because we're in the same process.
                                mStatusBarService = null;
                            }
                        }
                    }
                });
        }

        // Hide the key guard if a visible window explicitly specifies that it wants to be displayed
        // when the screen is locked
        if (mKeyguard != null) {
            if (localLOGV) Log.v(TAG, "finishAnimationLw::mHideKeyguard="+mHideLockScreen);
            if (mDismissKeyguard && !mKeyguardMediator.isSecure()) {
                if (mKeyguard.hideLw(true)) {
                    changes |= FINISH_LAYOUT_REDO_LAYOUT
                            | FINISH_LAYOUT_REDO_CONFIG
                            | FINISH_LAYOUT_REDO_WALLPAPER;
                }
                if (mKeyguardMediator.isShowing()) {
                    mHandler.post(new Runnable() {
                        public void run() {
                            mKeyguardMediator.keyguardDone(false, false);
                        }
                    });
                }
            } else if (mHideLockScreen) {
                if (mKeyguard.hideLw(true)) {
                    changes |= FINISH_LAYOUT_REDO_LAYOUT
                            | FINISH_LAYOUT_REDO_CONFIG
                            | FINISH_LAYOUT_REDO_WALLPAPER;
                }
                mKeyguardMediator.setHidden(true);
            } else {
                if (mKeyguard.showLw(true)) {
                    changes |= FINISH_LAYOUT_REDO_LAYOUT
                            | FINISH_LAYOUT_REDO_CONFIG
                            | FINISH_LAYOUT_REDO_WALLPAPER;
                }
                mKeyguardMediator.setHidden(false);
            }
        }

        updateSystemUiVisibility();

        // update since mAllowLockscreenWhenOn might have changed
        updateLockScreenTimeout();
        return changes;
    }

    public boolean allowAppAnimationsLw() {
        if (mKeyguard != null && mKeyguard.isVisibleLw()) {
            // If keyguard is currently visible, no reason to animate
            // behind it.
            return false;
        }
        if (false) {
            // Don't do this on the tablet, since the system bar never completely
            // covers the screen, and with all its transparency this will
            // incorrectly think it does cover it when it doesn't.  We'll revisit
            // this later when we re-do the phone status bar.
            if (mStatusBar != null && mStatusBar.isVisibleLw()) {
                RectF rect = new RectF(mStatusBar.getShownFrameLw());
                for (int i=mStatusBarPanels.size()-1; i>=0; i--) {
                    WindowState w = mStatusBarPanels.get(i);
                    if (w.isVisibleLw()) {
                        rect.union(w.getShownFrameLw());
                    }
                }
                final int insetw = mRestrictedScreenWidth/10;
                final int inseth = mRestrictedScreenHeight/10;
                if (rect.contains(insetw, inseth, mRestrictedScreenWidth-insetw,
                            mRestrictedScreenHeight-inseth)) {
                    // All of the status bar windows put together cover the
                    // screen, so the app can't be seen.  (Note this test doesn't
                    // work if the rects of these windows are at off offsets or
                    // sizes, causing gaps in the rect union we have computed.)
                    return false;
                }
            }
        }
        return true;
    }

    public void focusChanged(WindowState lastFocus, WindowState newFocus) {
        mFocusedWindow = newFocus;
        updateSystemUiVisibility();
    }

    /** {@inheritDoc} */
    public void notifyLidSwitchChanged(long whenNanos, boolean lidOpen) {
        // do nothing if headless
        if (mHeadless) return;

        // lid changed state
        mLidOpen = lidOpen ? LID_OPEN : LID_CLOSED;
        boolean awakeNow = mKeyguardMediator.doLidChangeTq(lidOpen);
        updateRotation(Surface.FLAGS_ORIENTATION_ANIMATION_DISABLE);
        if (awakeNow) {
            // If the lid is opening and we don't have to keep the
            // keyguard up, then we can turn on the screen
            // immediately.
            mKeyguardMediator.pokeWakelock();
        } else if (keyguardIsShowingTq()) {
            if (lidOpen) {
                // If we are opening the lid and not hiding the
                // keyguard, then we need to have it turn on the
                // screen once it is shown.
                mKeyguardMediator.onWakeKeyWhenKeyguardShowingTq(
                        KeyEvent.KEYCODE_POWER);
            }
        } else {
            // Light up the keyboard if we are sliding up.
            if (lidOpen) {
                mPowerManager.userActivity(SystemClock.uptimeMillis(), false,
                        LocalPowerManager.BUTTON_EVENT);
            } else {
                mPowerManager.userActivity(SystemClock.uptimeMillis(), false,
                        LocalPowerManager.OTHER_EVENT);
            }
        }
    }

    void setHdmiPlugged(boolean plugged) {
        if (mHdmiPlugged != plugged) {
            mHdmiPlugged = plugged;
            updateRotation(Surface.FLAGS_ORIENTATION_ANIMATION_DISABLE);
            Intent intent = new Intent(ACTION_HDMI_PLUGGED);
            intent.addFlags(Intent.FLAG_RECEIVER_REGISTERED_ONLY_BEFORE_BOOT);
            intent.putExtra(EXTRA_HDMI_PLUGGED_STATE, plugged);
            mContext.sendStickyBroadcast(intent);
        }
    }

    void initializeHdmiState() {
        boolean plugged = false;
        // watch for HDMI plug messages if the hdmi switch exists
        if (new File("/sys/devices/virtual/switch/hdmi/state").exists()) {
            mHDMIObserver.startObserving("DEVPATH=/devices/virtual/switch/hdmi");

            final String filename = "/sys/class/switch/hdmi/state";
            FileReader reader = null;
            try {
                reader = new FileReader(filename);
                char[] buf = new char[15];
                int n = reader.read(buf);
                if (n > 1) {
                    plugged = 0 != Integer.parseInt(new String(buf, 0, n-1));
                }
            } catch (IOException ex) {
                Slog.w(TAG, "Couldn't read hdmi state from " + filename + ": " + ex);
            } catch (NumberFormatException ex) {
                Slog.w(TAG, "Couldn't read hdmi state from " + filename + ": " + ex);
            } finally {
                if (reader != null) {
                    try {
                        reader.close();
                    } catch (IOException ex) {
                    }
                }
            }
        }
        // This dance forces the code in setHdmiPlugged to run.
        // Always do this so the sticky intent is stuck (to false) if there is no hdmi.
        mHdmiPlugged = !plugged;
        setHdmiPlugged(!mHdmiPlugged);
    }

    /**
     * @return Whether music is being played right now.
     */
    boolean isMusicActive() {
        final AudioManager am = (AudioManager)mContext.getSystemService(Context.AUDIO_SERVICE);
        if (am == null) {
            Log.w(TAG, "isMusicActive: couldn't get AudioManager reference");
            return false;
        }
        return am.isMusicActive();
    }

    /**
     * Tell the audio service to adjust the volume appropriate to the event.
     * @param keycode
     */
    void handleVolumeKey(int stream, int keycode) {
        IAudioService audioService = getAudioService();
        if (audioService == null) {
            return;
        }
        try {
            // since audio is playing, we shouldn't have to hold a wake lock
            // during the call, but we do it as a precaution for the rare possibility
            // that the music stops right before we call this
            // TODO: Actually handle MUTE.
            mBroadcastWakeLock.acquire();
            audioService.adjustStreamVolume(stream,
                keycode == KeyEvent.KEYCODE_VOLUME_UP
                            ? AudioManager.ADJUST_RAISE
                            : AudioManager.ADJUST_LOWER,
                    0);
        } catch (RemoteException e) {
            Log.w(TAG, "IAudioService.adjustStreamVolume() threw RemoteException " + e);
        } finally {
            mBroadcastWakeLock.release();
        }
    }

    final Object mScreenshotLock = new Object();
    ServiceConnection mScreenshotConnection = null;
    Runnable mScreenshotTimeout = null;

    void finishScreenshotLSS(ServiceConnection conn) {
        if (mScreenshotConnection == conn) {
            mContext.unbindService(conn);
            mScreenshotConnection = null;
            if (mScreenshotTimeout != null) {
                mHandler.removeCallbacks(mScreenshotTimeout);
                mScreenshotTimeout = null;
            }
        }
    }

    private void takeScreenshot() {
        mHandler.post(new Runnable() {
            @Override
            public void run() {
                synchronized (mScreenshotLock) {
                    if (mScreenshotConnection != null) {
                        return;
                    }
                    ComponentName cn = new ComponentName("com.android.systemui",
                            "com.android.systemui.screenshot.TakeScreenshotService");
                    Intent intent = new Intent();
                    intent.setComponent(cn);
                    ServiceConnection conn = new ServiceConnection() {
                        @Override
                        public void onServiceConnected(ComponentName name, IBinder service) {
                            synchronized (mScreenshotLock) {
                                if (mScreenshotConnection != this) {
                                    return;
                                }
                                Messenger messenger = new Messenger(service);
                                Message msg = Message.obtain(null, 1);
                                final ServiceConnection myConn = this;
                                Handler h = new Handler(mHandler.getLooper()) {
                                    @Override
                                    public void handleMessage(Message msg) {
                                        synchronized (mScreenshotLock) {
                                            finishScreenshotLSS(myConn);
                                        }
                                    }
                                };
                                msg.replyTo = new Messenger(h);
                                try {
                                    messenger.send(msg);
                                } catch (RemoteException e) {
                                }
                            }
                        }
                        @Override
                        public void onServiceDisconnected(ComponentName name) {}
                    };
                    if (mContext.bindService(intent, conn, Context.BIND_AUTO_CREATE)) {
                        mScreenshotConnection = conn;
                        mScreenshotTimeout = new Runnable() {
                            @Override public void run() {
                                synchronized (mScreenshotLock) {
                                    if (mScreenshotConnection != null) {
                                        finishScreenshotLSS(mScreenshotConnection);
                                    }
                                }
                            }
    
                        };
                        mHandler.postDelayed(mScreenshotTimeout, 10000);
                    }
                }
            }
        });
    }

    /** {@inheritDoc} */
    @Override
    public int interceptKeyBeforeQueueing(KeyEvent event, int policyFlags, boolean isScreenOn) {
        final boolean down = event.getAction() == KeyEvent.ACTION_DOWN;
        final boolean canceled = event.isCanceled();
        final int keyCode = event.getKeyCode();

        final boolean isInjected = (policyFlags & WindowManagerPolicy.FLAG_INJECTED) != 0;

        // If screen is off then we treat the case where the keyguard is open but hidden
        // the same as if it were open and in front.
        // This will prevent any keys other than the power button from waking the screen
        // when the keyguard is hidden by another activity.
        final boolean keyguardActive = (mKeyguardMediator == null ? false :
                                            (isScreenOn ?
                                                mKeyguardMediator.isShowingAndNotHidden() :
                                                mKeyguardMediator.isShowing()));

        if (!mSystemBooted) {
            // If we have not yet booted, don't let key events do anything.
            return 0;
        }

        if (false) {
            Log.d(TAG, "interceptKeyTq keycode=" + keyCode
                  + " screenIsOn=" + isScreenOn + " keyguardActive=" + keyguardActive);
        }

        if (down && (policyFlags & WindowManagerPolicy.FLAG_VIRTUAL) != 0
                && event.getRepeatCount() == 0) {
            performHapticFeedbackLw(null, HapticFeedbackConstants.VIRTUAL_KEY, false);
        }

        // Basic policy based on screen state and keyguard.
        // FIXME: This policy isn't quite correct.  We shouldn't care whether the screen
        //        is on or off, really.  We should care about whether the device is in an
        //        interactive state or is in suspend pretending to be "off".
        //        The primary screen might be turned off due to proximity sensor or
        //        because we are presenting media on an auxiliary screen or remotely controlling
        //        the device some other way (which is why we have an exemption here for injected
        //        events).
        int result;
        if ((isScreenOn && !mHeadless) || isInjected) {
            // When the screen is on or if the key is injected pass the key to the application.
            result = ACTION_PASS_TO_USER;
        } else {
            // When the screen is off and the key is not injected, determine whether
            // to wake the device but don't pass the key to the application.
            result = 0;

            final boolean isWakeKey = (policyFlags
                    & (WindowManagerPolicy.FLAG_WAKE | WindowManagerPolicy.FLAG_WAKE_DROPPED)) != 0;
            if (down && isWakeKey) {
                if (keyguardActive) {
                    // If the keyguard is showing, let it decide what to do with the wake key.
                    mKeyguardMediator.onWakeKeyWhenKeyguardShowingTq(keyCode);
                } else {
                    // Otherwise, wake the device ourselves.
                    result |= ACTION_POKE_USER_ACTIVITY;
                }
            }
        }

        // Handle special keys.
        switch (keyCode) {
            case KeyEvent.KEYCODE_VOLUME_DOWN:
                if (down) {
                    if (isScreenOn) {
                        // If the power key down was already triggered, take the screenshot
                        if (mPowerDownTriggered) {
                            // Dismiss the power-key longpress
                            mHandler.removeCallbacks(mPowerLongPress);
                            mPowerKeyHandled = true;

                            // Take the screenshot
                            takeScreenshot();

                            // Prevent the event from being passed through to the current activity
                            result &= ~ACTION_PASS_TO_USER;
                            break;
                        }
                        mVolumeDownTriggered = true;
                    }
                } else {
                    mVolumeDownTriggered = false;
                }
            case KeyEvent.KEYCODE_VOLUME_UP:
            case KeyEvent.KEYCODE_VOLUME_MUTE: {
                if (down) {
                    ITelephony telephonyService = getTelephonyService();
                    if (telephonyService != null) {
                        try {
                            if (telephonyService.isRinging()) {
                                // If an incoming call is ringing, either VOLUME key means
                                // "silence ringer".  We handle these keys here, rather than
                                // in the InCallScreen, to make sure we'll respond to them
                                // even if the InCallScreen hasn't come to the foreground yet.
                                // Look for the DOWN event here, to agree with the "fallback"
                                // behavior in the InCallScreen.
                                Log.i(TAG, "interceptKeyBeforeQueueing:"
                                      + " VOLUME key-down while ringing: Silence ringer!");

                                // Silence the ringer.  (It's safe to call this
                                // even if the ringer has already been silenced.)
                                telephonyService.silenceRinger();

                                // And *don't* pass this key thru to the current activity
                                // (which is probably the InCallScreen.)
                                result &= ~ACTION_PASS_TO_USER;
                                break;
                            }
                            if (telephonyService.isOffhook()
                                    && (result & ACTION_PASS_TO_USER) == 0) {
                                // If we are in call but we decided not to pass the key to
                                // the application, handle the volume change here.
                                handleVolumeKey(AudioManager.STREAM_VOICE_CALL, keyCode);
                                break;
                            }
                        } catch (RemoteException ex) {
                            Log.w(TAG, "ITelephony threw RemoteException", ex);
                        }
                    }

                    if (isMusicActive() && (result & ACTION_PASS_TO_USER) == 0) {
                        // If music is playing but we decided not to pass the key to the
                        // application, handle the volume change here.
                        handleVolumeKey(AudioManager.STREAM_MUSIC, keyCode);
                        break;
                    }
                }
                break;
            }

            case KeyEvent.KEYCODE_ENDCALL: {
                result &= ~ACTION_PASS_TO_USER;
                if (down) {
                    ITelephony telephonyService = getTelephonyService();
                    boolean hungUp = false;
                    if (telephonyService != null) {
                        try {
                            hungUp = telephonyService.endCall();
                        } catch (RemoteException ex) {
                            Log.w(TAG, "ITelephony threw RemoteException", ex);
                        }
                    }
                    interceptPowerKeyDown(!isScreenOn || hungUp);
                } else {
                    if (interceptPowerKeyUp(canceled)) {
                        if ((mEndcallBehavior
                                & Settings.System.END_BUTTON_BEHAVIOR_HOME) != 0) {
                            if (goHome()) {
                                break;
                            }
                        }
                        if ((mEndcallBehavior
                                & Settings.System.END_BUTTON_BEHAVIOR_SLEEP) != 0) {
                            result = (result & ~ACTION_POKE_USER_ACTIVITY) | ACTION_GO_TO_SLEEP;
                        }
                    }
                }
                break;
            }

            case KeyEvent.KEYCODE_POWER: {
                result &= ~ACTION_PASS_TO_USER;
                if (down) {
                    if (isScreenOn) {
                        // If the volume down key has been triggered, then just take the screenshot
                        if (mVolumeDownTriggered) {
                            // Take the screenshot
                            takeScreenshot();
                            mPowerKeyHandled = true;

                            // Prevent the event from being passed through to the current activity
                            break;
                        }
                        mPowerDownTriggered = true;
                    }

                    ITelephony telephonyService = getTelephonyService();
                    boolean hungUp = false;
                    if (telephonyService != null) {
                        try {
                            if (telephonyService.isRinging()) {
                                // Pressing Power while there's a ringing incoming
                                // call should silence the ringer.
                                telephonyService.silenceRinger();
                            } else if ((mIncallPowerBehavior
                                    & Settings.Secure.INCALL_POWER_BUTTON_BEHAVIOR_HANGUP) != 0
                                    && telephonyService.isOffhook()) {
                                // Otherwise, if "Power button ends call" is enabled,
                                // the Power button will hang up any current active call.
                                hungUp = telephonyService.endCall();
                            }
                        } catch (RemoteException ex) {
                            Log.w(TAG, "ITelephony threw RemoteException", ex);
                        }
                    }
                    interceptPowerKeyDown(!isScreenOn || hungUp);
                } else {
                    mPowerDownTriggered = false;
                    if (interceptPowerKeyUp(canceled)) {
                        result = (result & ~ACTION_POKE_USER_ACTIVITY) | ACTION_GO_TO_SLEEP;
                    }
                }
                break;
            }

            case KeyEvent.KEYCODE_MEDIA_PLAY:
            case KeyEvent.KEYCODE_MEDIA_PAUSE:
            case KeyEvent.KEYCODE_MEDIA_PLAY_PAUSE:
                if (down) {
                    ITelephony telephonyService = getTelephonyService();
                    if (telephonyService != null) {
                        try {
                            if (!telephonyService.isIdle()) {
                                // Suppress PLAY/PAUSE toggle when phone is ringing or in-call
                                // to avoid music playback.
                                break;
                            }
                        } catch (RemoteException ex) {
                            Log.w(TAG, "ITelephony threw RemoteException", ex);
                        }
                    }
                }
            case KeyEvent.KEYCODE_HEADSETHOOK:
            case KeyEvent.KEYCODE_MUTE:
            case KeyEvent.KEYCODE_MEDIA_STOP:
            case KeyEvent.KEYCODE_MEDIA_NEXT:
            case KeyEvent.KEYCODE_MEDIA_PREVIOUS:
            case KeyEvent.KEYCODE_MEDIA_REWIND:
            case KeyEvent.KEYCODE_MEDIA_RECORD:
            case KeyEvent.KEYCODE_MEDIA_FAST_FORWARD: {
                if ((result & ACTION_PASS_TO_USER) == 0) {
                    // Only do this if we would otherwise not pass it to the user. In that
                    // case, the PhoneWindow class will do the same thing, except it will
                    // only do it if the showing app doesn't process the key on its own.
                    mBroadcastWakeLock.acquire();
                    mHandler.post(new PassHeadsetKey(new KeyEvent(event)));
                }
                break;
            }

            case KeyEvent.KEYCODE_CALL: {
                if (down) {
                    ITelephony telephonyService = getTelephonyService();
                    if (telephonyService != null) {
                        try {
                            if (telephonyService.isRinging()) {
                                Log.i(TAG, "interceptKeyBeforeQueueing:"
                                      + " CALL key-down while ringing: Answer the call!");
                                telephonyService.answerRingingCall();

                                // And *don't* pass this key thru to the current activity
                                // (which is presumably the InCallScreen.)
                                result &= ~ACTION_PASS_TO_USER;
                            }
                        } catch (RemoteException ex) {
                            Log.w(TAG, "ITelephony threw RemoteException", ex);
                        }
                    }
                }
                break;
            }
        }
        return result;
    }

    /** {@inheritDoc} */
    @Override
    public int interceptMotionBeforeQueueingWhenScreenOff(int policyFlags) {
        int result = 0;

        final boolean isWakeMotion = (policyFlags
                & (WindowManagerPolicy.FLAG_WAKE | WindowManagerPolicy.FLAG_WAKE_DROPPED)) != 0;
        if (isWakeMotion) {
            if (mKeyguardMediator != null && mKeyguardMediator.isShowing()) {
                // If the keyguard is showing, let it decide what to do with the wake motion.
                mKeyguardMediator.onWakeMotionWhenKeyguardShowingTq();
            } else {
                // Otherwise, wake the device ourselves.
                result |= ACTION_POKE_USER_ACTIVITY;
            }
        }
        return result;
    }

    class PassHeadsetKey implements Runnable {
        KeyEvent mKeyEvent;

        PassHeadsetKey(KeyEvent keyEvent) {
            mKeyEvent = keyEvent;
        }

        public void run() {
            if (ActivityManagerNative.isSystemReady()) {
                Intent intent = new Intent(Intent.ACTION_MEDIA_BUTTON, null);
                intent.putExtra(Intent.EXTRA_KEY_EVENT, mKeyEvent);
                mContext.sendOrderedBroadcast(intent, null, mBroadcastDone,
                        mHandler, Activity.RESULT_OK, null, null);
            }
        }
    }

    BroadcastReceiver mBroadcastDone = new BroadcastReceiver() {
        public void onReceive(Context context, Intent intent) {
            mBroadcastWakeLock.release();
        }
    };

    BroadcastReceiver mDockReceiver = new BroadcastReceiver() {
        public void onReceive(Context context, Intent intent) {
            if (Intent.ACTION_DOCK_EVENT.equals(intent.getAction())) {
                mDockMode = intent.getIntExtra(Intent.EXTRA_DOCK_STATE,
                        Intent.EXTRA_DOCK_STATE_UNDOCKED);
            } else {
                try {
                    IUiModeManager uiModeService = IUiModeManager.Stub.asInterface(
                            ServiceManager.getService(Context.UI_MODE_SERVICE));
                    mUiMode = uiModeService.getCurrentModeType();
                } catch (RemoteException e) {
                }
            }
            updateRotation(Surface.FLAGS_ORIENTATION_ANIMATION_DISABLE);
            updateOrientationListenerLp();
        }
    };

    /** {@inheritDoc} */
    public void screenTurnedOff(int why) {
        EventLog.writeEvent(70000, 0);

        synchronized (mLock) {
            mScreenOn = false;
        }
        if (mKeyguardMediator != null) {
            mKeyguardMediator.onScreenTurnedOff(why);
        }
        synchronized (mLock) {
            updateOrientationListenerLp();
            updateLockScreenTimeout();
            updateScreenSaverTimeoutLocked();
        }
    }

    /** {@inheritDoc} */
    public void screenTurningOn(final ScreenOnListener screenOnListener) {
        EventLog.writeEvent(70000, 1);
<<<<<<< HEAD
        if (mKeyguardMediator != null) {
            mKeyguardMediator.onScreenTurnedOn();
        }
=======
        //Slog.i(TAG, "Screen turning on...");
        mKeyguardMediator.onScreenTurnedOn(new KeyguardViewManager.ShowListener() {
            @Override public void onShown(IBinder windowToken) {
                if (windowToken != null) {
                    try {
                        mWindowManager.waitForWindowDrawn(windowToken, new IRemoteCallback.Stub() {
                            @Override public void sendResult(Bundle data) {
                                Slog.i(TAG, "Lock screen displayed!");
                                screenOnListener.onScreenOn();
                            }
                        });
                    } catch (RemoteException e) {
                    }
                } else {
                    Slog.i(TAG, "No lock screen!");
                    screenOnListener.onScreenOn();
                }
            }
        });
>>>>>>> 2f7d7c9b
        synchronized (mLock) {
            mScreenOn = true;
            updateOrientationListenerLp();
            updateLockScreenTimeout();
            updateScreenSaverTimeoutLocked();
        }
    }

    /** {@inheritDoc} */
    public boolean isScreenOn() {
        return mScreenOn;
    }
    
    /** {@inheritDoc} */
    public void enableKeyguard(boolean enabled) {
        if (mKeyguardMediator != null) {
            mKeyguardMediator.setKeyguardEnabled(enabled);
        }
    }

    /** {@inheritDoc} */
    public void exitKeyguardSecurely(OnKeyguardExitResult callback) {
        if (mKeyguardMediator != null) {
            mKeyguardMediator.verifyUnlock(callback);
        }
    }

    private boolean keyguardIsShowingTq() {
        if (mKeyguardMediator == null) return false;
        return mKeyguardMediator.isShowingAndNotHidden();
    }


    /** {@inheritDoc} */
    public boolean isKeyguardLocked() {
        return keyguardOn();
    }

    /** {@inheritDoc} */
    public boolean isKeyguardSecure() {
        if (mKeyguardMediator == null) return false;
        return mKeyguardMediator.isSecure();
    }

    /** {@inheritDoc} */
    public boolean inKeyguardRestrictedKeyInputMode() {
        if (mKeyguardMediator == null) return false;
        return mKeyguardMediator.isInputRestricted();
    }

    void sendCloseSystemWindows() {
        sendCloseSystemWindows(mContext, null);
    }

    void sendCloseSystemWindows(String reason) {
        sendCloseSystemWindows(mContext, reason);
    }

    static void sendCloseSystemWindows(Context context, String reason) {
        if (ActivityManagerNative.isSystemReady()) {
            try {
                ActivityManagerNative.getDefault().closeSystemDialogs(reason);
            } catch (RemoteException e) {
            }
        }
    }
    
    public int rotationForOrientationLw(int orientation, int lastRotation,
            boolean displayEnabled) {

        if (false) {
            Slog.v(TAG, "rotationForOrientationLw(orient="
                        + orientation + ", last=" + lastRotation
                        + "); user=" + mUserRotation + " "
                        + ((mUserRotationMode == WindowManagerPolicy.USER_ROTATION_LOCKED)
                            ? "USER_ROTATION_LOCKED" : "")
                        );
        }

        synchronized (mLock) {
            switch (orientation) {
                case ActivityInfo.SCREEN_ORIENTATION_PORTRAIT:
                    //always return portrait if orientation set to portrait
                    return mPortraitRotation;
                case ActivityInfo.SCREEN_ORIENTATION_LANDSCAPE:
                    //always return landscape if orientation set to landscape
                    return mLandscapeRotation;
                case ActivityInfo.SCREEN_ORIENTATION_REVERSE_PORTRAIT:
                    //always return portrait if orientation set to portrait
                    return mUpsideDownRotation;
                case ActivityInfo.SCREEN_ORIENTATION_REVERSE_LANDSCAPE:
                    //always return seascape if orientation set to reverse landscape
                    return mSeascapeRotation;
                case ActivityInfo.SCREEN_ORIENTATION_SENSOR_LANDSCAPE:
                    //return either landscape rotation based on the sensor
                    return getCurrentLandscapeRotation(lastRotation);
                case ActivityInfo.SCREEN_ORIENTATION_SENSOR_PORTRAIT:
                    return getCurrentPortraitRotation(lastRotation);
            }

            // case for nosensor meaning ignore sensor and consider only lid
            // or orientation sensor disabled
            //or case.unspecified
            if (mHdmiPlugged) {
                return mLandscapeRotation;
            } else if (mLidOpen == LID_OPEN) {
                return mLidOpenRotation;
            } else if (mDockMode == Intent.EXTRA_DOCK_STATE_CAR && mCarDockRotation >= 0) {
                return mCarDockRotation;
            } else if (mDockMode == Intent.EXTRA_DOCK_STATE_DESK && mDeskDockRotation >= 0) {
                return mDeskDockRotation;
            } else if (mUserRotationMode == WindowManagerPolicy.USER_ROTATION_LOCKED) {
                return mUserRotation;
            } else {
                if (useSensorForOrientationLp(orientation)) {
                    // Disable 180 degree rotation unless allowed by default for the device
                    // or explicitly requested by the application.
                    int rotation = mOrientationListener.getCurrentRotation(lastRotation);
                    if (rotation == Surface.ROTATION_180
                            && !mAllowAllRotations
                            && orientation != ActivityInfo.SCREEN_ORIENTATION_FULL_SENSOR) {
                        return lastRotation;
                    }
                    return rotation;
                }
                return Surface.ROTATION_0;
            }
        }
    }

    public int getLockedRotationLw() {
        synchronized (mLock) {
            if (false) {
                // Not yet working.
                if (mHdmiPlugged) {
                    return Surface.ROTATION_0;
                } else if (mLidOpen == LID_OPEN) {
                    return mLidOpenRotation;
                } else if (mDockMode == Intent.EXTRA_DOCK_STATE_CAR && mCarDockRotation >= 0) {
                    return mCarDockRotation;
                } else if (mDockMode == Intent.EXTRA_DOCK_STATE_DESK && mDeskDockRotation >= 0) {
                    return mDeskDockRotation;
                } else if (mUserRotationMode == WindowManagerPolicy.USER_ROTATION_LOCKED) {
                    return mUserRotation;
                }
            }
            return -1;
        }
    }

    private int getCurrentLandscapeRotation(int lastRotation) {
        // if the user has locked rotation, we ignore the sensor 
        if (mUserRotationMode == WindowManagerPolicy.USER_ROTATION_LOCKED) {
            if (isLandscapeOrSeascape(mUserRotation)) {
                return mUserRotation;
            } else {
                // it seems odd to obey the sensor at all if rotation lock is enabled
                return mLandscapeRotation;
            }
        }

        int sensorRotation = mOrientationListener.getCurrentRotation(lastRotation);
        if (isLandscapeOrSeascape(sensorRotation)) {
            return sensorRotation;
        }
        // try to preserve the old rotation if it was landscape
        if (isLandscapeOrSeascape(lastRotation)) {
            return lastRotation;
        }
        // default to one of the primary landscape rotation
        return mLandscapeRotation;
    }

    private boolean isLandscapeOrSeascape(int sensorRotation) {
        return sensorRotation == mLandscapeRotation || sensorRotation == mSeascapeRotation;
    }

    private int getCurrentPortraitRotation(int lastRotation) {
        // if the user has locked rotation, we ignore the sensor 
        if (mUserRotationMode == WindowManagerPolicy.USER_ROTATION_LOCKED) {
            if (isAnyPortrait(mUserRotation)) {
                return mUserRotation;
            } else {
                // it seems odd to obey the sensor at all if rotation lock is enabled
                return mPortraitRotation;
            }
        }

        int sensorRotation = mOrientationListener.getCurrentRotation(lastRotation);
        if (isAnyPortrait(sensorRotation)) {
            return sensorRotation;
        }
        // try to preserve the old rotation if it was portrait
        if (isAnyPortrait(lastRotation)) {
            return lastRotation;
        }
        // default to one of the primary portrait rotations
        return mPortraitRotation;
    }

    private boolean isAnyPortrait(int sensorRotation) {
        return sensorRotation == mPortraitRotation || sensorRotation == mUpsideDownRotation;
    }


    // User rotation: to be used when all else fails in assigning an orientation to the device
    public void setUserRotationMode(int mode, int rot) {
        ContentResolver res = mContext.getContentResolver();

        // mUserRotationMode and mUserRotation will be assigned by the content observer
        if (mode == WindowManagerPolicy.USER_ROTATION_LOCKED) {
            Settings.System.putInt(res,
                    Settings.System.USER_ROTATION,
                    rot);
            Settings.System.putInt(res,
                    Settings.System.ACCELEROMETER_ROTATION,
                    0);
        } else {
            Settings.System.putInt(res,
                    Settings.System.ACCELEROMETER_ROTATION,
                    1);
        }
    }

    public boolean detectSafeMode() {
        try {
            int menuState = mWindowManager.getKeycodeState(KeyEvent.KEYCODE_MENU);
            int sState = mWindowManager.getKeycodeState(KeyEvent.KEYCODE_S);
            int dpadState = mWindowManager.getDPadKeycodeState(KeyEvent.KEYCODE_DPAD_CENTER);
            int trackballState = mWindowManager.getTrackballScancodeState(BTN_MOUSE);
            int volumeDownState = mWindowManager.getKeycodeState(KeyEvent.KEYCODE_VOLUME_DOWN);
            mSafeMode = menuState > 0 || sState > 0 || dpadState > 0 || trackballState > 0
                    || volumeDownState > 0;
            performHapticFeedbackLw(null, mSafeMode
                    ? HapticFeedbackConstants.SAFE_MODE_ENABLED
                    : HapticFeedbackConstants.SAFE_MODE_DISABLED, true);
            if (mSafeMode) {
                Log.i(TAG, "SAFE MODE ENABLED (menu=" + menuState + " s=" + sState
                        + " dpad=" + dpadState + " trackball=" + trackballState + ")");
            } else {
                Log.i(TAG, "SAFE MODE not enabled");
            }
            return mSafeMode;
        } catch (RemoteException e) {
            // Doom! (it's also local)
            throw new RuntimeException("window manager dead");
        }
    }
    
    static long[] getLongIntArray(Resources r, int resid) {
        int[] ar = r.getIntArray(resid);
        if (ar == null) {
            return null;
        }
        long[] out = new long[ar.length];
        for (int i=0; i<ar.length; i++) {
            out[i] = ar[i];
        }
        return out;
    }
    
    /** {@inheritDoc} */
    public void systemReady() {
        if (mKeyguardMediator != null) {
            // tell the keyguard
            mKeyguardMediator.onSystemReady();
        }
        android.os.SystemProperties.set("dev.bootcomplete", "1"); 
        synchronized (mLock) {
            updateOrientationListenerLp();
            mSystemReady = true;
            mHandler.post(new Runnable() {
                public void run() {
                    updateSettings();
                }
            });
        }
    }

    /** {@inheritDoc} */
    public void systemBooted() {
        synchronized (mLock) {
            mSystemBooted = true;
        }
    }

    ProgressDialog mBootMsgDialog = null;

    /** {@inheritDoc} */
    public void showBootMessage(final CharSequence msg, final boolean always) {
        mHandler.post(new Runnable() {
            @Override public void run() {
                if (mBootMsgDialog == null) {
                    mBootMsgDialog = new ProgressDialog(mContext) {
                        // This dialog will consume all events coming in to
                        // it, to avoid it trying to do things too early in boot.
                        @Override public boolean dispatchKeyEvent(KeyEvent event) {
                            return true;
                        }
                        @Override public boolean dispatchKeyShortcutEvent(KeyEvent event) {
                            return true;
                        }
                        @Override public boolean dispatchTouchEvent(MotionEvent ev) {
                            return true;
                        }
                        @Override public boolean dispatchTrackballEvent(MotionEvent ev) {
                            return true;
                        }
                        @Override public boolean dispatchGenericMotionEvent(MotionEvent ev) {
                            return true;
                        }
                        @Override public boolean dispatchPopulateAccessibilityEvent(
                                AccessibilityEvent event) {
                            return true;
                        }
                    };
                    mBootMsgDialog.setTitle(R.string.android_upgrading_title);
                    mBootMsgDialog.setProgressStyle(ProgressDialog.STYLE_SPINNER);
                    mBootMsgDialog.setIndeterminate(true);
                    mBootMsgDialog.getWindow().setType(
                            WindowManager.LayoutParams.TYPE_BOOT_PROGRESS);
                    mBootMsgDialog.getWindow().addFlags(
                            WindowManager.LayoutParams.FLAG_DIM_BEHIND
                            | WindowManager.LayoutParams.FLAG_LAYOUT_IN_SCREEN);
                    mBootMsgDialog.getWindow().setDimAmount(1);
                    mBootMsgDialog.setCancelable(false);
                    mBootMsgDialog.show();
                }
                mBootMsgDialog.setMessage(msg);
            }
        });
    }

    /** {@inheritDoc} */
    public void hideBootMessages() {
        mHandler.post(new Runnable() {
            @Override public void run() {
                if (mBootMsgDialog != null) {
                    mBootMsgDialog.dismiss();
                    mBootMsgDialog = null;
                }
            }
        });
    }

    /** {@inheritDoc} */
    public void userActivity() {
        synchronized (mScreenLockTimeout) {
            if (mLockScreenTimerActive) {
                // reset the timer
                mHandler.removeCallbacks(mScreenLockTimeout);
                mHandler.postDelayed(mScreenLockTimeout, mLockScreenTimeout);
            }
        }

        if (mStatusBarService != null) {
            try {
                mStatusBarService.userActivity();
            } catch (RemoteException ex) {}
        }

        synchronized (mLock) {
            updateScreenSaverTimeoutLocked();
        }
    }

    Runnable mScreenSaverActivator = null;
    /*new Runnable() {
        public void run() {
            synchronized (this) {
                if (!(mScreenSaverEnabled && mScreenOn)) {
                    Log.w(TAG, "mScreenSaverActivator ran, but the screensaver should not be showing. Who's driving this thing?");
                    return;
                }

                if (localLOGV) Log.v(TAG, "mScreenSaverActivator entering dreamland");
                try {
                    String component = Settings.System.getString(
                            mContext.getContentResolver(), Settings.Secure.DREAM_COMPONENT);
                    if (component != null) {
                        ComponentName cn = ComponentName.unflattenFromString(component);
                        Intent intent = new Intent(Intent.ACTION_MAIN)
                            .setComponent(cn)
                            .addFlags(Intent.FLAG_ACTIVITY_NEW_TASK
                                | Intent.FLAG_ACTIVITY_EXCLUDE_FROM_RECENTS
                                | Intent.FLAG_ACTIVITY_NO_USER_ACTION
                                | Intent.FLAG_ACTIVITY_SINGLE_TOP);
                        mContext.startActivity(intent);
                    } else {
                        Log.e(TAG, "Couldn't start screen saver: none selected");
                    }
                } catch (android.content.ActivityNotFoundException exc) {
                    // no screensaver? give up
                    Log.e(TAG, "Couldn't start screen saver: none installed");
                }
            }
        }
    };
    */

    // Must call while holding mLock
    private void updateScreenSaverTimeoutLocked() {
        if (mScreenSaverActivator == null) return;

        synchronized (mScreenSaverActivator) {
            mHandler.removeCallbacks(mScreenSaverActivator);
            if (mScreenSaverEnabled && mScreenOn && mScreenSaverTimeout > 0) {
                if (localLOGV)
                    Log.v(TAG, "scheduling screensaver for " + mScreenSaverTimeout + "ms from now");
                mHandler.postDelayed(mScreenSaverActivator, mScreenSaverTimeout);
            } else {
                if (localLOGV) {
                    if (mScreenSaverTimeout == 0)
                        Log.v(TAG, "screen saver disabled by user");
                    else if (!mScreenOn)
                        Log.v(TAG, "screen saver disabled while screen off");
                    else
                        Log.v(TAG, "screen saver disabled by wakelock");
                }
            }
        }
    }

    Runnable mScreenLockTimeout = new Runnable() {
        public void run() {
            synchronized (this) {
                if (localLOGV) Log.v(TAG, "mScreenLockTimeout activating keyguard");
                if (mKeyguardMediator != null) {
                    mKeyguardMediator.doKeyguardTimeout();
                }
                mLockScreenTimerActive = false;
            }
        }
    };

    private void updateLockScreenTimeout() {
        synchronized (mScreenLockTimeout) {
            boolean enable = (mAllowLockscreenWhenOn && mScreenOn &&
                    mKeyguardMediator != null && mKeyguardMediator.isSecure());
            if (mLockScreenTimerActive != enable) {
                if (enable) {
                    if (localLOGV) Log.v(TAG, "setting lockscreen timer");
                    mHandler.postDelayed(mScreenLockTimeout, mLockScreenTimeout);
                } else {
                    if (localLOGV) Log.v(TAG, "clearing lockscreen timer");
                    mHandler.removeCallbacks(mScreenLockTimeout);
                }
                mLockScreenTimerActive = enable;
            }
        }
    }

    /** {@inheritDoc} */
    public void enableScreenAfterBoot() {
        readLidState();
        updateRotation(Surface.FLAGS_ORIENTATION_ANIMATION_DISABLE);
    }

    void updateRotation(int animFlags) {
        mPowerManager.setKeyboardVisibility(mLidOpen == LID_OPEN);
        int rotation = Surface.ROTATION_0;
        if (mHdmiPlugged) {
            rotation = Surface.ROTATION_0;
        } else if (mLidOpen == LID_OPEN) {
            rotation = mLidOpenRotation;
        } else if (mDockMode == Intent.EXTRA_DOCK_STATE_CAR && mCarDockRotation >= 0) {
            rotation = mCarDockRotation;
        } else if (mDockMode == Intent.EXTRA_DOCK_STATE_DESK && mDeskDockRotation >= 0) {
            rotation = mDeskDockRotation;
        }
        //if lid is closed orientation will be portrait
        try {
            //set orientation on WindowManager
            mWindowManager.setRotation(rotation, true,
                    mFancyRotationAnimation | animFlags);
        } catch (RemoteException e) {
            // Ignore
        }
    }

    /**
     * Return an Intent to launch the currently active dock as home.  Returns
     * null if the standard home should be launched.
     * @return
     */
    Intent createHomeDockIntent() {
        Intent intent;
        
        // What home does is based on the mode, not the dock state.  That
        // is, when in car mode you should be taken to car home regardless
        // of whether we are actually in a car dock.
        if (mUiMode == Configuration.UI_MODE_TYPE_CAR) {
            intent = mCarDockIntent;
        } else if (mUiMode == Configuration.UI_MODE_TYPE_DESK) {
            intent = mDeskDockIntent;
        } else {
            return null;
        }
        
        ActivityInfo ai = intent.resolveActivityInfo(
                mContext.getPackageManager(), PackageManager.GET_META_DATA);
        if (ai == null) {
            return null;
        }
        
        if (ai.metaData != null && ai.metaData.getBoolean(Intent.METADATA_DOCK_HOME)) {
            intent = new Intent(intent);
            intent.setClassName(ai.packageName, ai.name);
            return intent;
        }
        
        return null;
    }
    
    void startDockOrHome() {
        Intent dock = createHomeDockIntent();
        if (dock != null) {
            try {
                mContext.startActivity(dock);
                return;
            } catch (ActivityNotFoundException e) {
            }
        }
        mContext.startActivity(mHomeIntent);
    }
    
    /**
     * goes to the home screen
     * @return whether it did anything
     */
    boolean goHome() {
        if (false) {
            // This code always brings home to the front.
            try {
                ActivityManagerNative.getDefault().stopAppSwitches();
            } catch (RemoteException e) {
            }
            sendCloseSystemWindows();
            startDockOrHome();
        } else {
            // This code brings home to the front or, if it is already
            // at the front, puts the device to sleep.
            try {
                if (SystemProperties.getInt("persist.sys.uts-test-mode", 0) == 1) {
                    /// Roll back EndcallBehavior as the cupcake design to pass P1 lab entry.
                    Log.d(TAG, "UTS-TEST-MODE");
                } else {
                    ActivityManagerNative.getDefault().stopAppSwitches();
                    sendCloseSystemWindows();
                    Intent dock = createHomeDockIntent();
                    if (dock != null) {
                        int result = ActivityManagerNative.getDefault()
                                .startActivity(null, dock,
                                        dock.resolveTypeIfNeeded(mContext.getContentResolver()),
                                        null, 0, null, null, 0, true /* onlyIfNeeded*/, false,
                                        null, null, false);
                        if (result == IActivityManager.START_RETURN_INTENT_TO_CALLER) {
                            return false;
                        }
                    }
                }
                int result = ActivityManagerNative.getDefault()
                        .startActivity(null, mHomeIntent,
                                mHomeIntent.resolveTypeIfNeeded(mContext.getContentResolver()),
                                null, 0, null, null, 0, true /* onlyIfNeeded*/, false,
                                null, null, false);
                if (result == IActivityManager.START_RETURN_INTENT_TO_CALLER) {
                    return false;
                }
            } catch (RemoteException ex) {
                // bummer, the activity manager, which is in this process, is dead
            }
        }
        return true;
    }
    
    public void setCurrentOrientationLw(int newOrientation) {
        synchronized (mLock) {
            if (newOrientation != mCurrentAppOrientation) {
                mCurrentAppOrientation = newOrientation;
                updateOrientationListenerLp();
            }
        }
    }

    public boolean performHapticFeedbackLw(WindowState win, int effectId, boolean always) {
        final boolean hapticsDisabled = Settings.System.getInt(mContext.getContentResolver(),
                Settings.System.HAPTIC_FEEDBACK_ENABLED, 0) == 0;
        if (!always && (hapticsDisabled || mKeyguardMediator.isShowingAndNotHidden())) {
            return false;
        }
        long[] pattern = null;
        switch (effectId) {
            case HapticFeedbackConstants.LONG_PRESS:
                pattern = mLongPressVibePattern;
                break;
            case HapticFeedbackConstants.VIRTUAL_KEY:
                pattern = mVirtualKeyVibePattern;
                break;
            case HapticFeedbackConstants.KEYBOARD_TAP:
                pattern = mKeyboardTapVibePattern;
                break;
            case HapticFeedbackConstants.SAFE_MODE_DISABLED:
                pattern = mSafeModeDisabledVibePattern;
                break;
            case HapticFeedbackConstants.SAFE_MODE_ENABLED:
                pattern = mSafeModeEnabledVibePattern;
                break;
            default:
                return false;
        }
        if (pattern.length == 1) {
            // One-shot vibration
            mVibrator.vibrate(pattern[0]);
        } else {
            // Pattern vibration
            mVibrator.vibrate(pattern, -1);
        }
        return true;
    }
    
    public void screenOnStartedLw() {
        // The window manager has just grabbed a wake lock. This is our cue to disable the screen
        // saver.
        synchronized (mLock) {
            mScreenSaverEnabled = false;
        }
    }

    public void screenOnStoppedLw() {
        if (mPowerManager.isScreenOn()) {
            if (mKeyguardMediator != null && !mKeyguardMediator.isShowingAndNotHidden()) {
                long curTime = SystemClock.uptimeMillis();
                mPowerManager.userActivity(curTime, false, LocalPowerManager.OTHER_EVENT);
            }

            synchronized (mLock) {
                // even if the keyguard is up, now that all the wakelocks have been released, we
                // should re-enable the screen saver
                mScreenSaverEnabled = true;
                updateScreenSaverTimeoutLocked();
            }
        }
    }

    public boolean allowKeyRepeat() {
        // disable key repeat when screen is off
        return mScreenOn;
    }

    private void updateSystemUiVisibility() {
        // If there is no window focused, there will be nobody to handle the events
        // anyway, so just hang on in whatever state we're in until things settle down.
        if (mFocusedWindow != null) {
            final WindowManager.LayoutParams params = mFocusedWindow.getAttrs();
            final int visibility = params.systemUiVisibility | params.subtreeSystemUiVisibility;
            mHandler.post(new Runnable() {
                    public void run() {
                        if (mStatusBarService == null) {
                            mStatusBarService = IStatusBarService.Stub.asInterface(
                                    ServiceManager.getService("statusbar"));
                        }
                        if (mStatusBarService != null) {
                            // need to assume status bar privileges to invoke lights on
                            long origId = Binder.clearCallingIdentity();
                            try {
                                mStatusBarService.setSystemUiVisibility(visibility);
                            } catch (RemoteException e) {
                                // not much to be done
                                mStatusBarService = null;
                            } finally {
                                Binder.restoreCallingIdentity(origId);
                            }
                        }
                    }
                });
        }
    }

    public void dump(String prefix, FileDescriptor fd, PrintWriter pw, String[] args) {
        pw.print(prefix); pw.print("mSafeMode="); pw.print(mSafeMode);
                pw.print(" mSystemReady="); pw.print(mSystemReady);
                pw.print(" mSystemBooted="); pw.println(mSystemBooted);
        pw.print(prefix); pw.print("mLidOpen="); pw.print(mLidOpen);
                pw.print(" mLidOpenRotation="); pw.print(mLidOpenRotation);
                pw.print(" mHdmiPlugged="); pw.println(mHdmiPlugged);
        pw.print(prefix); pw.print("mUiMode="); pw.print(mUiMode);
                pw.print(" mDockMode="); pw.print(mDockMode);
                pw.print(" mCarDockRotation="); pw.print(mCarDockRotation);
                pw.print(" mDeskDockRotation="); pw.println(mDeskDockRotation);
        pw.print(prefix); pw.print("mUserRotationMode="); pw.print(mUserRotationMode);
                pw.print(" mUserRotation="); pw.print(mUserRotation);
                pw.print(" mAllowAllRotations="); pw.println(mAllowAllRotations);
        pw.print(prefix); pw.print("mAccelerometerDefault="); pw.print(mAccelerometerDefault);
                pw.print(" mCurrentAppOrientation="); pw.println(mCurrentAppOrientation);
        pw.print(prefix); pw.print("mCarDockEnablesAccelerometer=");
                pw.print(mCarDockEnablesAccelerometer);
                pw.print(" mDeskDockEnablesAccelerometer=");
                pw.println(mDeskDockEnablesAccelerometer);
        pw.print(prefix); pw.print("mLidKeyboardAccessibility=");
                pw.print(mLidKeyboardAccessibility);
                pw.print(" mLidNavigationAccessibility="); pw.print(mLidNavigationAccessibility);
                pw.print(" mLongPressOnPowerBehavior="); pw.println(mLongPressOnPowerBehavior);
        pw.print(prefix); pw.print("mScreenOn="); pw.print(mScreenOn);
                pw.print(" mOrientationSensorEnabled="); pw.print(mOrientationSensorEnabled);
                pw.print(" mHasSoftInput="); pw.println(mHasSoftInput);
        pw.print(prefix); pw.print("mUnrestrictedScreen=("); pw.print(mUnrestrictedScreenLeft);
                pw.print(","); pw.print(mUnrestrictedScreenTop);
                pw.print(") "); pw.print(mUnrestrictedScreenWidth);
                pw.print("x"); pw.println(mUnrestrictedScreenHeight);
        pw.print(prefix); pw.print("mRestrictedScreen=("); pw.print(mRestrictedScreenLeft);
                pw.print(","); pw.print(mRestrictedScreenTop);
                pw.print(") "); pw.print(mRestrictedScreenWidth);
                pw.print("x"); pw.println(mRestrictedScreenHeight);
        pw.print(prefix); pw.print("mCur=("); pw.print(mCurLeft);
                pw.print(","); pw.print(mCurTop);
                pw.print(")-("); pw.print(mCurRight);
                pw.print(","); pw.print(mCurBottom); pw.println(")");
        pw.print(prefix); pw.print("mContent=("); pw.print(mContentLeft);
                pw.print(","); pw.print(mContentTop);
                pw.print(")-("); pw.print(mContentRight);
                pw.print(","); pw.print(mContentBottom); pw.println(")");
        pw.print(prefix); pw.print("mDock=("); pw.print(mDockLeft);
                pw.print(","); pw.print(mDockTop);
                pw.print(")-("); pw.print(mDockRight);
                pw.print(","); pw.print(mDockBottom); pw.println(")");
        pw.print(prefix); pw.print("mDockLayer="); pw.println(mDockLayer);
        pw.print(prefix); pw.print("mTopFullscreenOpaqueWindowState=");
                pw.println(mTopFullscreenOpaqueWindowState);
        pw.print(prefix); pw.print("mTopIsFullscreen="); pw.print(mTopIsFullscreen);
                pw.print(" mForceStatusBar="); pw.print(mForceStatusBar);
                pw.print(" mHideLockScreen="); pw.println(mHideLockScreen);
        pw.print(prefix); pw.print("mDismissKeyguard="); pw.print(mDismissKeyguard);
                pw.print(" mHomePressed="); pw.println(mHomePressed);
        pw.print(prefix); pw.print("mAllowLockscreenWhenOn="); pw.print(mAllowLockscreenWhenOn);
                pw.print(" mLockScreenTimeout="); pw.print(mLockScreenTimeout);
                pw.print(" mLockScreenTimerActive="); pw.println(mLockScreenTimerActive);
        pw.print(prefix); pw.print("mEndcallBehavior="); pw.print(mEndcallBehavior);
                pw.print(" mIncallPowerBehavior="); pw.print(mIncallPowerBehavior);
                pw.print(" mLongPressOnHomeBehavior="); pw.println(mLongPressOnHomeBehavior);
        pw.print(prefix); pw.print("mLandscapeRotation="); pw.print(mLandscapeRotation);
                pw.print(" mSeascapeRotation="); pw.println(mSeascapeRotation);
        pw.print(prefix); pw.print("mPortraitRotation="); pw.print(mPortraitRotation);
                pw.print(" mUpsideDownRotation="); pw.println(mUpsideDownRotation);
    }
}<|MERGE_RESOLUTION|>--- conflicted
+++ resolved
@@ -2834,31 +2834,27 @@
     /** {@inheritDoc} */
     public void screenTurningOn(final ScreenOnListener screenOnListener) {
         EventLog.writeEvent(70000, 1);
-<<<<<<< HEAD
         if (mKeyguardMediator != null) {
-            mKeyguardMediator.onScreenTurnedOn();
-        }
-=======
-        //Slog.i(TAG, "Screen turning on...");
-        mKeyguardMediator.onScreenTurnedOn(new KeyguardViewManager.ShowListener() {
-            @Override public void onShown(IBinder windowToken) {
-                if (windowToken != null) {
-                    try {
-                        mWindowManager.waitForWindowDrawn(windowToken, new IRemoteCallback.Stub() {
-                            @Override public void sendResult(Bundle data) {
-                                Slog.i(TAG, "Lock screen displayed!");
-                                screenOnListener.onScreenOn();
-                            }
-                        });
-                    } catch (RemoteException e) {
-                    }
-                } else {
-                    Slog.i(TAG, "No lock screen!");
-                    screenOnListener.onScreenOn();
-                }
-            }
-        });
->>>>>>> 2f7d7c9b
+            //Slog.i(TAG, "Screen turning on...");
+            mKeyguardMediator.onScreenTurnedOn(new KeyguardViewManager.ShowListener() {
+                @Override public void onShown(IBinder windowToken) {
+                    if (windowToken != null) {
+                        try {
+                            mWindowManager.waitForWindowDrawn(windowToken, new IRemoteCallback.Stub() {
+                                @Override public void sendResult(Bundle data) {
+                                    Slog.i(TAG, "Lock screen displayed!");
+                                    screenOnListener.onScreenOn();
+                                }
+                            });
+                        } catch (RemoteException e) {
+                        }
+                    } else {
+                        Slog.i(TAG, "No lock screen!");
+                        screenOnListener.onScreenOn();
+                    }
+                }
+            });
+        }
         synchronized (mLock) {
             mScreenOn = true;
             updateOrientationListenerLp();
