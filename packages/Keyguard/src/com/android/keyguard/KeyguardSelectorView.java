--- conflicted
+++ resolved
@@ -126,12 +126,8 @@
                     break;
                 }
             } else {
-<<<<<<< HEAD
                 if (target == 0) {
-=======
-                if (target == mTargetOffset) {
                     mCallback.userActivity(0);
->>>>>>> d1758c3b
                     mCallback.dismiss(false);
                 } else {
                     int realTarget = target - 1;
