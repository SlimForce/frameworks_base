/*
 * Copyright (C) 2010 The Android Open Source Project
 *
 * Licensed under the Apache License, Version 2.0 (the "License");
 * you may not use this file except in compliance with the License.
 * You may obtain a copy of the License at
 *
 *      http://www.apache.org/licenses/LICENSE-2.0
 *
 * Unless required by applicable law or agreed to in writing, software
 * distributed under the License is distributed on an "AS IS" BASIS,
 * WITHOUT WARRANTIES OR CONDITIONS OF ANY KIND, either express or implied.
 * See the License for the specific language governing permissions and
 * limitations under the License.
 */

package com.android.systemui.statusbar;

import android.app.Activity;
import android.app.ActivityManager;
import android.app.ActivityManager.RunningAppProcessInfo;
import android.app.ActivityManagerNative;
import android.app.Notification;
import android.app.PendingIntent;
import android.app.TaskStackBuilder;
import android.content.BroadcastReceiver;
import android.content.Context;
import android.content.ComponentName;
import android.content.Intent;
import android.content.IntentFilter;
import android.content.pm.ApplicationInfo;
import android.content.pm.PackageManager.NameNotFoundException;
import android.content.pm.ResolveInfo;
import android.content.res.Configuration;
import android.content.ServiceConnection;
import android.database.ContentObserver;
import android.graphics.Rect;
import android.net.Uri;
import android.os.Build;
import android.os.Handler;
import android.os.IBinder;
import android.os.Message;
import android.os.Messenger;
import android.os.PowerManager;
import android.os.Process;
import android.os.RemoteException;
import android.os.ServiceManager;
import android.os.UserHandle;
import android.provider.Settings;
import android.service.dreams.DreamService;
import android.service.dreams.IDreamManager;
import android.service.gesture.EdgeGestureManager;
import android.service.notification.StatusBarNotification;
import android.text.TextUtils;
import android.util.Log;
import android.util.Slog;
import android.view.Display;
import android.view.IWindowManager;
import android.view.LayoutInflater;
import android.view.MenuItem;
import android.view.MotionEvent;
import android.view.View;
import android.view.ViewGroup;
import android.view.ViewGroup.LayoutParams;
import android.view.WindowManager;
import android.view.WindowManagerGlobal;
import android.widget.FrameLayout;
import android.widget.ImageView;
import android.widget.LinearLayout;
import android.widget.PopupMenu;
import android.widget.RemoteViews;
import android.widget.TextView;
import android.widget.Toast;

import com.android.internal.statusbar.IStatusBarService;
import com.android.internal.statusbar.StatusBarIcon;
import com.android.internal.statusbar.StatusBarIconList;
import com.android.internal.widget.SizeAdaptiveLayout;
import com.android.internal.util.slim.DeviceUtils;
import com.android.internal.util.omni.OmniSwitchConstants;
import com.android.systemui.R;
import com.android.systemui.RecentsComponent;
import com.android.systemui.SearchPanelView;
import com.android.systemui.SystemUI;
import com.android.systemui.statusbar.phone.KeyguardTouchDelegate;
import com.android.systemui.statusbar.phone.NavigationBarOverlay;
import com.android.systemui.statusbar.policy.NotificationRowLayout;
import com.android.systemui.statusbar.policy.PieController;

import java.util.ArrayList;
import java.util.List;
import java.util.Locale;

public abstract class BaseStatusBar extends SystemUI implements
        CommandQueue.Callbacks {
    public static final String TAG = "StatusBar";
    public static final boolean DEBUG = false;
    public static final boolean MULTIUSER_DEBUG = false;

    protected static final int MSG_TOGGLE_RECENTS_PANEL = 1020;
    protected static final int MSG_CLOSE_RECENTS_PANEL = 1021;
    protected static final int MSG_PRELOAD_RECENT_APPS = 1022;
    protected static final int MSG_CANCEL_PRELOAD_RECENT_APPS = 1023;
    protected static final int MSG_OPEN_SEARCH_PANEL = 1024;
    protected static final int MSG_CLOSE_SEARCH_PANEL = 1025;
    protected static final int MSG_SHOW_HEADS_UP = 1026;
    protected static final int MSG_HIDE_HEADS_UP = 1027;
    protected static final int MSG_ESCALATE_HEADS_UP = 1028;
    protected static final int MSG_TOGGLE_SCREENSHOT = 1029;
    protected static final int MSG_TOGGLE_LAST_APP = 1030;
    protected static final int MSG_TOGGLE_KILL_APP = 1031;
    protected static final int MSG_SET_PIE_TRIGGER_MASK = 1032;

    protected static final boolean ENABLE_HEADS_UP = true;
    // scores above this threshold should be displayed in heads up mode.
    protected static final int INTERRUPTION_THRESHOLD = 11;
    protected static final String SETTING_HEADS_UP = "heads_up_enabled";

    // Should match the value in PhoneWindowManager
    public static final String SYSTEM_DIALOG_REASON_RECENT_APPS = "recentapps";

    public static final int EXPANDED_LEAVE_ALONE = -10000;
    public static final int EXPANDED_FULL_OPEN = -10001;

    protected CommandQueue mCommandQueue;
    protected IStatusBarService mBarService;
    protected H mHandler = createHandler();

    // all notifications
    protected NotificationData mNotificationData = new NotificationData();
    protected NotificationRowLayout mPile;

    protected NotificationData.Entry mInterruptingNotificationEntry;
    protected long mInterruptingNotificationTime;

    // used to notify status bar for suppressing notification LED
    protected boolean mPanelSlightlyVisible;

    // Search panel
    protected SearchPanelView mSearchPanelView;

    protected PopupMenu mNotificationBlamePopup;

    protected int mCurrentUserId = 0;

    protected FrameLayout mStatusBarContainer;

    protected int mLayoutDirection = -1; // invalid
    private Locale mLocale;
    protected boolean mUseHeadsUp = false;

    protected IDreamManager mDreamManager;
    PowerManager mPowerManager;
    protected int mRowHeight;

    /**
     * An interface for navigation key bars to allow status bars to signal which keys are
     * currently of interest to the user.<br>
     * See {@link NavigationBarView} in Phone UI for an example.
     */
    public interface NavigationBarCallback {
        /**
         * @param hints flags from StatusBarManager (NAVIGATION_HINT...) to indicate which key is
         * available for navigation
         * @see StatusBarManager
         */
        public abstract void setNavigationIconHints(int hints);
        /**
         * @param showMenu {@code true} when an menu key should be displayed by the navigation bar.
         */
        public abstract void setMenuVisibility(boolean showMenu);
        /**
         * @param disabledFlags flags from View (STATUS_BAR_DISABLE_...) to indicate which key
         * is currently disabled on the navigation bar.
         * {@see View}
         */
        public void setDisabledFlags(int disabledFlags);
    };
    private ArrayList<NavigationBarCallback> mNavigationCallbacks =
            new ArrayList<NavigationBarCallback>();

    // Pie Control
    private PieController mPieController;
    protected NavigationBarOverlay mNavigationBarOverlay;

    // UI-specific methods

    /**
     * Create all windows necessary for the status bar (including navigation, overlay panels, etc)
     * and add them to the window manager.
     */
    protected abstract void createAndAddWindows();

    protected WindowManager mWindowManager;
    protected IWindowManager mWindowManagerService;
    protected abstract void refreshLayout(int layoutDirection);

    protected Display mDisplay;

    private boolean mDeviceProvisioned = false;

    private RecentsComponent mRecents;

    private boolean mOmniSwitchEnabled;
    private boolean mOmniSwitchStarted;

    public IStatusBarService getStatusBarService() {
        return mBarService;
    }

    public boolean isDeviceProvisioned() {
        return mDeviceProvisioned;
    }

    private ContentObserver mSettingsObserver = new ContentObserver(mHandler) {
        @Override
        public void onChange(boolean selfChange) {
            final boolean provisioned = 0 != Settings.Global.getInt(
                    mContext.getContentResolver(), Settings.Global.DEVICE_PROVISIONED, 0);
            if (provisioned != mDeviceProvisioned) {
                mDeviceProvisioned = provisioned;
                updateNotificationIcons();
            }
            mOmniSwitchEnabled = Settings.System.getIntForUser(
                    mContext.getContentResolver(), Settings.System.RECENTS_USE_OMNISWITCH,
                    0, UserHandle.USER_CURRENT) == 1;
        }
    };

    private RemoteViews.OnClickHandler mOnClickHandler = new RemoteViews.OnClickHandler() {
        @Override
        public boolean onClickHandler(View view, PendingIntent pendingIntent, Intent fillInIntent) {
            if (DEBUG) {
                Log.v(TAG, "Notification click handler invoked for intent: " + pendingIntent);
            }
            final boolean isActivity = pendingIntent.isActivity();
            if (isActivity) {
                try {
                    // The intent we are sending is for the application, which
                    // won't have permission to immediately start an activity after
                    // the user switches to home.  We know it is safe to do at this
                    // point, so make sure new activity switches are now allowed.
                    ActivityManagerNative.getDefault().resumeAppSwitches();
                    // Also, notifications can be launched from the lock screen,
                    // so dismiss the lock screen when the activity starts.
                    ActivityManagerNative.getDefault().dismissKeyguardOnNextActivity();
                } catch (RemoteException e) {
                }
            }

            boolean handled = super.onClickHandler(view, pendingIntent, fillInIntent);

            if (isActivity && handled) {
                // close the shade if it was open
                animateCollapsePanels(CommandQueue.FLAG_EXCLUDE_NONE);
                visibilityChanged(false);
            }
            return handled;
        }
    };

    private final BroadcastReceiver mBroadcastReceiver = new BroadcastReceiver() {
        @Override
        public void onReceive(Context context, Intent intent) {
            String action = intent.getAction();
            if (Intent.ACTION_USER_SWITCHED.equals(action)) {
                mCurrentUserId = intent.getIntExtra(Intent.EXTRA_USER_HANDLE, -1);
                if (true) Log.v(TAG, "userId " + mCurrentUserId + " is in the house");
                userSwitched(mCurrentUserId);
<<<<<<< HEAD
            } else if (OmniSwitchConstants.ACTION_SERVICE_START.equals(action)) {
                Log.v(TAG, "OmniSwitch service started");
                mOmniSwitchStarted = true;
            } else if (OmniSwitchConstants.ACTION_SERVICE_STOP.equals(action)) {
                Log.v(TAG, "OmniSwitch service stoped");
                mOmniSwitchStarted = false;
=======
                if (mPieController != null) {
                    mPieController.refreshContainer();
                }
>>>>>>> a124868f
            }
        }
    };

    public void start() {
        mWindowManager = (WindowManager)mContext.getSystemService(Context.WINDOW_SERVICE);
        mWindowManagerService = WindowManagerGlobal.getWindowManagerService();
        mDisplay = mWindowManager.getDefaultDisplay();

        mDreamManager = IDreamManager.Stub.asInterface(
                ServiceManager.checkService(DreamService.DREAM_SERVICE));
        mPowerManager = (PowerManager) mContext.getSystemService(Context.POWER_SERVICE);

        mSettingsObserver.onChange(false); // set up
        mContext.getContentResolver().registerContentObserver(
                Settings.Global.getUriFor(Settings.Global.DEVICE_PROVISIONED), true,
                mSettingsObserver);
        mContext.getContentResolver().registerContentObserver(
                Settings.System.getUriFor(Settings.System.RECENTS_USE_OMNISWITCH), true,
                mSettingsObserver, UserHandle.USER_ALL);

        mBarService = IStatusBarService.Stub.asInterface(
                ServiceManager.getService(Context.STATUS_BAR_SERVICE));

        mRecents = getComponent(RecentsComponent.class);

        mLocale = mContext.getResources().getConfiguration().locale;
        mLayoutDirection = TextUtils.getLayoutDirectionFromLocale(mLocale);

        mStatusBarContainer = new FrameLayout(mContext);

        // Connect in to the status bar manager service
        StatusBarIconList iconList = new StatusBarIconList();
        ArrayList<IBinder> notificationKeys = new ArrayList<IBinder>();
        ArrayList<StatusBarNotification> notifications = new ArrayList<StatusBarNotification>();
        mCommandQueue = new CommandQueue(this, iconList);

        int[] switches = new int[7];
        ArrayList<IBinder> binders = new ArrayList<IBinder>();
        try {
            mBarService.registerStatusBar(mCommandQueue, iconList, notificationKeys, notifications,
                    switches, binders);
        } catch (RemoteException ex) {
            // If the system process isn't there we're doomed anyway.
        }

        createAndAddWindows();

        disable(switches[0]);
        setSystemUiVisibility(switches[1], 0xffffffff);
        topAppWindowChanged(switches[2] != 0);
        // StatusBarManagerService has a back up of IME token and it's restored here.
        setImeWindowStatus(binders.get(0), switches[3], switches[4]);
        setHardKeyboardStatus(switches[5] != 0, switches[6] != 0);

        // Set up the initial icon state
        int N = iconList.size();
        int viewIndex = 0;
        for (int i=0; i<N; i++) {
            StatusBarIcon icon = iconList.getIcon(i);
            if (icon != null) {
                addIcon(iconList.getSlot(i), i, viewIndex, icon);
                viewIndex++;
            }
        }

        // Set up the initial notification state
        N = notificationKeys.size();
        if (N == notifications.size()) {
            for (int i=0; i<N; i++) {
                addNotification(notificationKeys.get(i), notifications.get(i));
            }
        } else {
            Log.wtf(TAG, "Notification list length mismatch: keys=" + N
                    + " notifications=" + notifications.size());
        }

        if (DEBUG) {
            Log.d(TAG, String.format(
                    "init: icons=%d disabled=0x%08x lights=0x%08x menu=0x%08x imeButton=0x%08x",
                   iconList.size(),
                   switches[0],
                   switches[1],
                   switches[2],
                   switches[3]
                   ));
        }

        initPieController();

        mCurrentUserId = ActivityManager.getCurrentUser();

        IntentFilter filter = new IntentFilter();
        filter.addAction(Intent.ACTION_USER_SWITCHED);
        filter.addAction(OmniSwitchConstants.ACTION_SERVICE_START);
        filter.addAction(OmniSwitchConstants.ACTION_SERVICE_STOP);
        mContext.registerReceiver(mBroadcastReceiver, filter);
    }

    private void initPieController() {
        if (mNavigationBarOverlay == null) {
            mNavigationBarOverlay = new NavigationBarOverlay();
        }
        if (mPieController == null) {
            mPieController = new PieController(mContext, this, mNavigationBarOverlay);
            addNavigationBarCallback(mPieController);
        }
    }

    protected void attachPieContainer(boolean enabled) {
        initPieController();
        if (enabled) {
            mPieController.attachContainer();
        } else {
            mPieController.detachContainer(false);
        }
    }

    public void userSwitched(int newUserId) {
        // should be overridden
    }

    public boolean notificationIsForCurrentUser(StatusBarNotification n) {
        final int thisUserId = mCurrentUserId;
        final int notificationUserId = n.getUserId();
        if (DEBUG && MULTIUSER_DEBUG) {
            Log.v(TAG, String.format("%s: current userid: %d, notification userid: %d",
                    n, thisUserId, notificationUserId));
        }
        return notificationUserId == UserHandle.USER_ALL
                || thisUserId == notificationUserId;
    }

    @Override
    protected void onConfigurationChanged(Configuration newConfig) {
        final Locale locale = mContext.getResources().getConfiguration().locale;
        final int ld = TextUtils.getLayoutDirectionFromLocale(locale);
        if (! locale.equals(mLocale) || ld != mLayoutDirection) {
            if (DEBUG) {
                Log.v(TAG, String.format(
                        "config changed locale/LD: %s (%d) -> %s (%d)", mLocale, mLayoutDirection,
                        locale, ld));
            }
            mLocale = locale;
            mLayoutDirection = ld;
            refreshLayout(ld);
        }
    }

    protected View updateNotificationVetoButton(View row, StatusBarNotification n) {
        View vetoButton = row.findViewById(R.id.veto);
        if (n.isClearable() || (mInterruptingNotificationEntry != null
                && mInterruptingNotificationEntry.row == row)) {
            final String _pkg = n.getPackageName();
            final String _tag = n.getTag();
            final int _id = n.getId();
            vetoButton.setOnClickListener(new View.OnClickListener() {
                    public void onClick(View v) {
                        // Accessibility feedback
                        v.announceForAccessibility(
                                mContext.getString(R.string.accessibility_notification_dismissed));
                        try {
                            mBarService.onNotificationClear(_pkg, _tag, _id);

                        } catch (RemoteException ex) {
                            // system process is dead if we're here.
                        }
                    }
                });
            vetoButton.setVisibility(View.VISIBLE);
        } else {
            vetoButton.setVisibility(View.GONE);
        }
        vetoButton.setImportantForAccessibility(View.IMPORTANT_FOR_ACCESSIBILITY_NO);
        return vetoButton;
    }


    protected void applyLegacyRowBackground(StatusBarNotification sbn, View content) {
        if (sbn.getNotification().contentView.getLayoutId() !=
                com.android.internal.R.layout.notification_template_base) {
            int version = 0;
            try {
                ApplicationInfo info = mContext.getPackageManager().getApplicationInfo(sbn.getPackageName(), 0);
                version = info.targetSdkVersion;
            } catch (NameNotFoundException ex) {
                Log.e(TAG, "Failed looking up ApplicationInfo for " + sbn.getPackageName(), ex);
            }
            if (version > 0 && version < Build.VERSION_CODES.GINGERBREAD) {
                content.setBackgroundResource(R.drawable.notification_row_legacy_bg);
            } else {
                content.setBackgroundResource(com.android.internal.R.drawable.notification_bg);
            }
        }
    }

    private void startApplicationDetailsActivity(String packageName) {
        Intent intent = new Intent(Settings.ACTION_APPLICATION_DETAILS_SETTINGS,
                Uri.fromParts("package", packageName, null));
        intent.setComponent(intent.resolveActivity(mContext.getPackageManager()));
        TaskStackBuilder.create(mContext).addNextIntentWithParentStack(intent).startActivities(
                null, UserHandle.CURRENT);
    }

    protected View.OnLongClickListener getNotificationLongClicker() {
        return new View.OnLongClickListener() {
            @Override
            public boolean onLongClick(View v) {
                final String packageNameF = (String) v.getTag();
                if (packageNameF == null) return false;
                if (v.getWindowToken() == null) return false;
                mNotificationBlamePopup = new PopupMenu(mContext, v);
                mNotificationBlamePopup.getMenuInflater().inflate(
                        R.menu.notification_popup_menu,
                        mNotificationBlamePopup.getMenu());
                mNotificationBlamePopup.setOnMenuItemClickListener(new PopupMenu.OnMenuItemClickListener() {
                    public boolean onMenuItemClick(MenuItem item) {
                        if (item.getItemId() == R.id.notification_inspect_item) {
                            startApplicationDetailsActivity(packageNameF);
                            animateCollapsePanels(CommandQueue.FLAG_EXCLUDE_NONE);
                        } else {
                            return false;
                        }
                        return true;
                    }
                });
                mNotificationBlamePopup.show();

                return true;
            }
        };
    }

    public void dismissPopups() {
        if (mNotificationBlamePopup != null) {
            mNotificationBlamePopup.dismiss();
            mNotificationBlamePopup = null;
        }
    }

    public void onHeadsUpDismissed() {
    }

    @Override
    public void toggleRecentApps() {
        int msg = MSG_TOGGLE_RECENTS_PANEL;
        mHandler.removeMessages(msg);
        mHandler.sendEmptyMessage(msg);
    }

    @Override
    public void preloadRecentApps() {
        int msg = MSG_PRELOAD_RECENT_APPS;
        mHandler.removeMessages(msg);
        mHandler.sendEmptyMessage(msg);
    }

    @Override
    public void cancelPreloadRecentApps() {
        int msg = MSG_CANCEL_PRELOAD_RECENT_APPS;
        mHandler.removeMessages(msg);
        mHandler.sendEmptyMessage(msg);
    }

    @Override
    public void showSearchPanel() {
        int msg = MSG_OPEN_SEARCH_PANEL;
        mHandler.removeMessages(msg);
        mHandler.sendEmptyMessage(msg);
    }

    @Override
    public void hideSearchPanel() {
        int msg = MSG_CLOSE_SEARCH_PANEL;
        mHandler.removeMessages(msg);
        mHandler.sendEmptyMessage(msg);
    }

    @Override
    public void toggleScreenshot() {
        int msg = MSG_TOGGLE_SCREENSHOT;
        mHandler.removeMessages(msg);
        mHandler.sendEmptyMessage(msg);
    }

    @Override
    public void toggleLastApp() {
        int msg = MSG_TOGGLE_LAST_APP;
        mHandler.removeMessages(msg);
        mHandler.sendEmptyMessage(msg);
    }

    @Override
    public void toggleKillApp() {
        int msg = MSG_TOGGLE_KILL_APP;
        mHandler.removeMessages(msg);
        mHandler.sendEmptyMessage(msg);
    }

    @Override
    public void setPieTriggerMask(int newMask, boolean lock) {
        int msg = MSG_SET_PIE_TRIGGER_MASK;
        mHandler.removeMessages(msg);
        mHandler.obtainMessage(MSG_SET_PIE_TRIGGER_MASK,
                newMask, lock ? 1 : 0, null).sendToTarget();
    }

    protected abstract WindowManager.LayoutParams getSearchLayoutParams(
            LayoutParams layoutParams);

    protected void updateSearchPanel() {
        // Search Panel
        boolean visible = false;
        if (mSearchPanelView != null) {
            visible = mSearchPanelView.isShowing();
            mWindowManager.removeView(mSearchPanelView);
        }

        // Provide SearchPanel with a temporary parent to allow layout params to work.
        LinearLayout tmpRoot = new LinearLayout(mContext);

        boolean navigationBarCanMove = DeviceUtils.isPhone(mContext) ?
                Settings.System.getIntForUser(mContext.getContentResolver(),
                    Settings.System.NAVIGATION_BAR_CAN_MOVE, 1,
                    UserHandle.USER_CURRENT) == 1
                : false;

        if (!isScreenPortrait() && !navigationBarCanMove) {
            mSearchPanelView = (SearchPanelView) LayoutInflater.from(mContext).inflate(
                    R.layout.status_bar_search_panel_real_landscape, tmpRoot, false);
        } else {
            mSearchPanelView = (SearchPanelView) LayoutInflater.from(mContext).inflate(
                    R.layout.status_bar_search_panel, tmpRoot, false);
        }

        mSearchPanelView.setOnTouchListener(
                 new TouchOutsideListener(MSG_CLOSE_SEARCH_PANEL, mSearchPanelView));
        mSearchPanelView.setVisibility(View.GONE);

        WindowManager.LayoutParams lp = getSearchLayoutParams(mSearchPanelView.getLayoutParams());

        mWindowManager.addView(mSearchPanelView, lp);
        mSearchPanelView.setBar(this);
        if (visible) {
            mSearchPanelView.show(true, false);
        }
    }

    protected H createHandler() {
         return new H();
    }

    static void sendCloseSystemWindows(Context context, String reason) {
        if (ActivityManagerNative.isSystemReady()) {
            try {
                ActivityManagerNative.getDefault().closeSystemDialogs(reason);
            } catch (RemoteException e) {
            }
        }
    }

    protected abstract View getStatusBarView();

    protected View.OnTouchListener mRecentsPreloadOnTouchListener = new View.OnTouchListener() {
        // additional optimization when we have software system buttons - start loading the recent
        // tasks on touch down
        @Override
        public boolean onTouch(View v, MotionEvent event) {
            int action = event.getAction() & MotionEvent.ACTION_MASK;
            if (action == MotionEvent.ACTION_DOWN) {
                preloadRecentTasksList();
            } else if (action == MotionEvent.ACTION_CANCEL) {
                cancelPreloadingRecentTasksList();
            } else if (action == MotionEvent.ACTION_UP) {
                if (!v.isPressed()) {
                    cancelPreloadingRecentTasksList();
                }

            }
            return false;
        }
    };

    protected void toggleRecentsActivity() {
        if (mOmniSwitchEnabled && mOmniSwitchStarted) {
            Intent showIntent = new Intent(OmniSwitchConstants.ACTION_TOGGLE_OVERLAY);
            mContext.sendBroadcast(showIntent);
        } else {
            if (mRecents != null) {
                mRecents.toggleRecents(mDisplay, mLayoutDirection, getStatusBarView());
            }
        }
    }

    protected void preloadRecentTasksList() {
        if (!mOmniSwitchEnabled) {
            if (mRecents != null) {
                mRecents.preloadRecentTasksList();
            }
        }
    }

    protected void cancelPreloadingRecentTasksList() {
        if (!mOmniSwitchEnabled) {
            if (mRecents != null) {
                mRecents.cancelPreloadingRecentTasksList();
            }
        }
    }

    protected void closeRecents() {
        if (mOmniSwitchEnabled && mOmniSwitchStarted) {
            Intent hideIntent = new Intent(OmniSwitchConstants.ACTION_HIDE_OVERLAY);
            mContext.sendBroadcast(hideIntent);
        } else {
            if (mRecents != null) {
                mRecents.closeRecents();
            }
        }
    }

    public abstract void resetHeadsUpDecayTimer();

    protected class H extends Handler {
        public void handleMessage(Message m) {
            Intent intent;
            switch (m.what) {
             case MSG_TOGGLE_RECENTS_PANEL:
                 toggleRecentsActivity();
                 break;
             case MSG_CLOSE_RECENTS_PANEL:
                 closeRecents();
                 break;
             case MSG_PRELOAD_RECENT_APPS:
                  preloadRecentTasksList();
                  break;
             case MSG_CANCEL_PRELOAD_RECENT_APPS:
                  cancelPreloadingRecentTasksList();
                  break;
             case MSG_OPEN_SEARCH_PANEL:
                 if (DEBUG) Log.d(TAG, "opening search panel");
                 if (mSearchPanelView != null) {
                     mSearchPanelView.show(true, true);
                     onShowSearchPanel();
                 }
                 break;
             case MSG_CLOSE_SEARCH_PANEL:
                 if (DEBUG) Log.d(TAG, "closing search panel");
                 if (mSearchPanelView != null && mSearchPanelView.isShowing()) {
                     mSearchPanelView.show(false, true);
                     onHideSearchPanel();
                 }
                 break;
             case MSG_TOGGLE_SCREENSHOT:
                 if (DEBUG) Slog.d(TAG, "toggle screenshot");
                 takeScreenshot();
                 break;
             case MSG_TOGGLE_LAST_APP:
                 if (DEBUG) Slog.d(TAG, "toggle last app");
                 getLastApp();
                 break;
             case MSG_TOGGLE_KILL_APP:
                 if (DEBUG) Slog.d(TAG, "toggle kill app");
                 mHandler.post(mKillTask);
                 break;
             case MSG_SET_PIE_TRIGGER_MASK:
                 updatePieTriggerMask(m.arg1, m.arg2 != 0);
                 break;
            }
        }
    }

    public class TouchOutsideListener implements View.OnTouchListener {
        private int mMsg;
        private StatusBarPanel mPanel;

        public TouchOutsideListener(int msg, StatusBarPanel panel) {
            mMsg = msg;
            mPanel = panel;
        }

        public boolean onTouch(View v, MotionEvent ev) {
            final int action = ev.getAction();
            if (action == MotionEvent.ACTION_OUTSIDE
                || (action == MotionEvent.ACTION_DOWN
                    && !mPanel.isInContentArea((int)ev.getX(), (int)ev.getY()))) {
                mHandler.removeMessages(mMsg);
                mHandler.sendEmptyMessage(mMsg);
                return true;
            }
            return false;
        }
    }

    protected void workAroundBadLayerDrawableOpacity(View v) {
    }

    protected void onHideSearchPanel() {
    }

    protected void onShowSearchPanel() {
    }

    public boolean inflateViews(NotificationData.Entry entry, ViewGroup parent) {
        int minHeight =
                mContext.getResources().getDimensionPixelSize(R.dimen.notification_min_height);
        int maxHeight =
                mContext.getResources().getDimensionPixelSize(R.dimen.notification_max_height);
        StatusBarNotification sbn = entry.notification;
        RemoteViews contentView = sbn.getNotification().contentView;
        RemoteViews bigContentView = sbn.getNotification().bigContentView;
        if (contentView == null) {
            return false;
        }

        // create the row view
        LayoutInflater inflater = (LayoutInflater)mContext.getSystemService(
                Context.LAYOUT_INFLATER_SERVICE);
        ExpandableNotificationRow row = (ExpandableNotificationRow) inflater.inflate(
                R.layout.status_bar_notification_row, parent, false);

        // for blaming (see SwipeHelper.setLongPressListener)
        row.setTag(sbn.getPackageName());

        workAroundBadLayerDrawableOpacity(row);
        View vetoButton = updateNotificationVetoButton(row, sbn);
        vetoButton.setContentDescription(mContext.getString(
                R.string.accessibility_remove_notification));

        // NB: the large icon is now handled entirely by the template

        // bind the click event to the content area
        ViewGroup content = (ViewGroup)row.findViewById(R.id.content);
        ViewGroup adaptive = (ViewGroup)row.findViewById(R.id.adaptive);

        content.setDescendantFocusability(ViewGroup.FOCUS_BLOCK_DESCENDANTS);

        PendingIntent contentIntent = sbn.getNotification().contentIntent;
        if (contentIntent != null) {
            final View.OnClickListener listener = new NotificationClicker(contentIntent,
                    sbn.getPackageName(), sbn.getTag(), sbn.getId());
            content.setOnClickListener(listener);
        } else {
            content.setOnClickListener(null);
        }

        View contentViewLocal = null;
        View bigContentViewLocal = null;
        try {
            contentViewLocal = contentView.apply(mContext, adaptive, mOnClickHandler);
            if (bigContentView != null) {
                bigContentViewLocal = bigContentView.apply(mContext, adaptive, mOnClickHandler);
            }
        }
        catch (RuntimeException e) {
            final String ident = sbn.getPackageName() + "/0x" + Integer.toHexString(sbn.getId());
            Log.e(TAG, "couldn't inflate view for notification " + ident, e);
            return false;
        }

        if (contentViewLocal != null) {
            SizeAdaptiveLayout.LayoutParams params =
                    new SizeAdaptiveLayout.LayoutParams(contentViewLocal.getLayoutParams());
            params.minHeight = minHeight;
            params.maxHeight = minHeight;
            adaptive.addView(contentViewLocal, params);
        }
        if (bigContentViewLocal != null) {
            SizeAdaptiveLayout.LayoutParams params =
                    new SizeAdaptiveLayout.LayoutParams(bigContentViewLocal.getLayoutParams());
            params.minHeight = minHeight+1;
            params.maxHeight = maxHeight;
            adaptive.addView(bigContentViewLocal, params);
        }
        row.setDrawingCacheEnabled(true);

        applyLegacyRowBackground(sbn, content);

        if (MULTIUSER_DEBUG) {
            TextView debug = (TextView) row.findViewById(R.id.debug_info);
            if (debug != null) {
                debug.setVisibility(View.VISIBLE);
                debug.setText("U " + entry.notification.getUserId());
            }
        }
        entry.row = row;
        entry.row.setRowHeight(mRowHeight);
        entry.content = content;
        entry.expanded = contentViewLocal;
        entry.setBigContentView(bigContentViewLocal);

        return true;
    }

    public NotificationClicker makeClicker(PendingIntent intent, String pkg, String tag, int id) {
        return new NotificationClicker(intent, pkg, tag, id);
    }

    protected class NotificationClicker implements View.OnClickListener {
        private PendingIntent mIntent;
        private String mPkg;
        private String mTag;
        private int mId;

        public NotificationClicker(PendingIntent intent, String pkg, String tag, int id) {
            mIntent = intent;
            mPkg = pkg;
            mTag = tag;
            mId = id;
        }

        public void onClick(View v) {
            try {
                // The intent we are sending is for the application, which
                // won't have permission to immediately start an activity after
                // the user switches to home.  We know it is safe to do at this
                // point, so make sure new activity switches are now allowed.
                ActivityManagerNative.getDefault().resumeAppSwitches();
                // Also, notifications can be launched from the lock screen,
                // so dismiss the lock screen when the activity starts.
                ActivityManagerNative.getDefault().dismissKeyguardOnNextActivity();
            } catch (RemoteException e) {
            }

            if (mIntent != null) {
                int[] pos = new int[2];
                v.getLocationOnScreen(pos);
                Intent overlay = new Intent();
                overlay.setSourceBounds(
                        new Rect(pos[0], pos[1], pos[0]+v.getWidth(), pos[1]+v.getHeight()));
                try {
                    mIntent.send(mContext, 0, overlay);
                } catch (PendingIntent.CanceledException e) {
                    // the stack trace isn't very helpful here.  Just log the exception message.
                    Log.w(TAG, "Sending contentIntent failed: " + e);
                }
                KeyguardTouchDelegate.getInstance(mContext).dismiss();
            }

            try {
                mBarService.onNotificationClick(mPkg, mTag, mId);
            } catch (RemoteException ex) {
                // system process is dead if we're here.
            }

            // close the shade if it was open
            animateCollapsePanels(CommandQueue.FLAG_EXCLUDE_NONE);
            visibilityChanged(false);
        }
    }
    /**
     * The LEDs are turned o)ff when the notification panel is shown, even just a little bit.
     * This was added last-minute and is inconsistent with the way the rest of the notifications
     * are handled, because the notification isn't really cancelled.  The lights are just
     * turned off.  If any other notifications happen, the lights will turn back on.  Steve says
     * this is what he wants. (see bug 1131461)
     */
    protected void visibilityChanged(boolean visible) {
        if (mPanelSlightlyVisible != visible) {
            mPanelSlightlyVisible = visible;
            try {
                mBarService.onPanelRevealed();
            } catch (RemoteException ex) {
                // Won't fail unless the world has ended.
            }
        }
    }

    /**
     * Cancel this notification and tell the StatusBarManagerService / NotificationManagerService
     * about the failure.
     *
     * WARNING: this will call back into us.  Don't hold any locks.
     */
    void handleNotificationError(IBinder key, StatusBarNotification n, String message) {
        removeNotification(key);
        try {
            mBarService.onNotificationError(n.getPackageName(), n.getTag(), n.getId(), n.getUid(), n.getInitialPid(), message);
        } catch (RemoteException ex) {
            // The end is nigh.
        }
    }

    protected StatusBarNotification removeNotificationViews(IBinder key) {
        NotificationData.Entry entry = mNotificationData.remove(key);
        if (entry == null) {
            Log.w(TAG, "removeNotification for unknown key: " + key);
            return null;
        }
        // Remove the expanded view.
        ViewGroup rowParent = (ViewGroup)entry.row.getParent();
        if (rowParent != null) rowParent.removeView(entry.row);
        updateExpansionStates();
        updateNotificationIcons();

        return entry.notification;
    }

    protected NotificationData.Entry createNotificationViews(IBinder key,
            StatusBarNotification notification) {
        if (DEBUG) {
            Log.d(TAG, "createNotificationViews(key=" + key + ", notification=" + notification);
        }
        // Construct the icon.
        final StatusBarIconView iconView = new StatusBarIconView(mContext,
                notification.getPackageName() + "/0x" + Integer.toHexString(notification.getId()),
                notification.getNotification());
        iconView.setScaleType(ImageView.ScaleType.CENTER_INSIDE);

        final StatusBarIcon ic = new StatusBarIcon(notification.getPackageName(),
                notification.getUser(),
                    notification.getNotification().icon,
                    notification.getNotification().iconLevel,
                    notification.getNotification().number,
                    notification.getNotification().tickerText);
        if (!iconView.set(ic)) {
            handleNotificationError(key, notification, "Couldn't create icon: " + ic);
            return null;
        }
        // Construct the expanded view.
        NotificationData.Entry entry = new NotificationData.Entry(key, notification, iconView);
        if (!inflateViews(entry, mPile)) {
            handleNotificationError(key, notification, "Couldn't expand RemoteViews for: "
                    + notification);
            return null;
        }
        return entry;
    }

    protected void addNotificationViews(NotificationData.Entry entry) {
        // Add the expanded view and icon.
        int pos = mNotificationData.add(entry);
        if (DEBUG) {
            Log.d(TAG, "addNotificationViews: added at " + pos);
        }
        updateExpansionStates();
        updateNotificationIcons();
    }

    private void addNotificationViews(IBinder key, StatusBarNotification notification) {
        addNotificationViews(createNotificationViews(key, notification));
    }

    protected void updateExpansionStates() {
        int N = mNotificationData.size();
        for (int i = 0; i < N; i++) {
            NotificationData.Entry entry = mNotificationData.get(i);
            if (!entry.row.isUserLocked()) {
                if (i == (N-1)) {
                    if (DEBUG) Log.d(TAG, "expanding top notification at " + i);
                    entry.row.setExpanded(true);
                } else {
                    if (!entry.row.isUserExpanded()) {
                        if (DEBUG) Log.d(TAG, "collapsing notification at " + i);
                        entry.row.setExpanded(false);
                    } else {
                        if (DEBUG) Log.d(TAG, "ignoring user-modified notification at " + i);
                    }
                }
            } else {
                if (DEBUG) Log.d(TAG, "ignoring notification being held by user at " + i);
            }
        }
    }

    protected abstract void haltTicker();
    protected abstract void setAreThereNotifications();
    protected abstract void updateNotificationIcons();
    protected abstract void tick(IBinder key, StatusBarNotification n, boolean firstTime);
    protected abstract void updateExpandedViewPos(int expandedPosition);
    protected abstract int getExpandedViewMaxHeight();
    protected abstract boolean shouldDisableNavbarGestures();

    protected boolean isTopNotification(ViewGroup parent, NotificationData.Entry entry) {
        return parent != null && parent.indexOfChild(entry.row) == 0;
    }

    public void updateNotification(IBinder key, StatusBarNotification notification) {
        if (DEBUG) Log.d(TAG, "updateNotification(" + key + " -> " + notification + ")");

        final NotificationData.Entry oldEntry = mNotificationData.findByKey(key);
        if (oldEntry == null) {
            Log.w(TAG, "updateNotification for unknown key: " + key);
            return;
        }

        final StatusBarNotification oldNotification = oldEntry.notification;

        // XXX: modify when we do something more intelligent with the two content views
        final RemoteViews oldContentView = oldNotification.getNotification().contentView;
        final RemoteViews contentView = notification.getNotification().contentView;
        final RemoteViews oldBigContentView = oldNotification.getNotification().bigContentView;
        final RemoteViews bigContentView = notification.getNotification().bigContentView;

        if (DEBUG) {
            Log.d(TAG, "old notification: when=" + oldNotification.getNotification().when
                    + " ongoing=" + oldNotification.isOngoing()
                    + " expanded=" + oldEntry.expanded
                    + " contentView=" + oldContentView
                    + " bigContentView=" + oldBigContentView
                    + " rowParent=" + oldEntry.row.getParent());
            Log.d(TAG, "new notification: when=" + notification.getNotification().when
                    + " ongoing=" + oldNotification.isOngoing()
                    + " contentView=" + contentView
                    + " bigContentView=" + bigContentView);
        }

        // Can we just reapply the RemoteViews in place?  If when didn't change, the order
        // didn't change.

        // 1U is never null
        boolean contentsUnchanged = oldEntry.expanded != null
                && contentView.getPackage() != null
                && oldContentView.getPackage() != null
                && oldContentView.getPackage().equals(contentView.getPackage())
                && oldContentView.getLayoutId() == contentView.getLayoutId();
        // large view may be null
        boolean bigContentsUnchanged =
                (oldEntry.getBigContentView() == null && bigContentView == null)
                || ((oldEntry.getBigContentView() != null && bigContentView != null)
                    && bigContentView.getPackage() != null
                    && oldBigContentView.getPackage() != null
                    && oldBigContentView.getPackage().equals(bigContentView.getPackage())
                    && oldBigContentView.getLayoutId() == bigContentView.getLayoutId());
        ViewGroup rowParent = (ViewGroup) oldEntry.row.getParent();
        boolean orderUnchanged = notification.getNotification().when== oldNotification.getNotification().when
                && notification.getScore() == oldNotification.getScore();
                // score now encompasses/supersedes isOngoing()

        boolean updateTicker = notification.getNotification().tickerText != null
                && !TextUtils.equals(notification.getNotification().tickerText,
                        oldEntry.notification.getNotification().tickerText);
        boolean isTopAnyway = isTopNotification(rowParent, oldEntry);
        if (contentsUnchanged && bigContentsUnchanged && (orderUnchanged || isTopAnyway)) {
            if (DEBUG) Log.d(TAG, "reusing notification for key: " + key);
            oldEntry.notification = notification;
            try {
                updateNotificationViews(oldEntry, notification);

                if (ENABLE_HEADS_UP && mInterruptingNotificationEntry != null
                        && oldNotification == mInterruptingNotificationEntry.notification) {
                    if (!shouldInterrupt(notification)) {
                        if (DEBUG) Log.d(TAG, "no longer interrupts!");
                        mHandler.sendEmptyMessage(MSG_HIDE_HEADS_UP);
                    } else {
                        if (DEBUG) Log.d(TAG, "updating the current heads up:" + notification);
                        mInterruptingNotificationEntry.notification = notification;
                        updateNotificationViews(mInterruptingNotificationEntry, notification);
                    }
                }

                // Update the icon.
                final StatusBarIcon ic = new StatusBarIcon(notification.getPackageName(),
                        notification.getUser(),
                        notification.getNotification().icon, notification.getNotification().iconLevel,
                        notification.getNotification().number,
                        notification.getNotification().tickerText);
                if (!oldEntry.icon.set(ic)) {
                    handleNotificationError(key, notification, "Couldn't update icon: " + ic);
                    return;
                }
                updateExpansionStates();
            }
            catch (RuntimeException e) {
                // It failed to add cleanly.  Log, and remove the view from the panel.
                Log.w(TAG, "Couldn't reapply views for package " + contentView.getPackage(), e);
                removeNotificationViews(key);
                addNotificationViews(key, notification);
            }
        } else {
            if (DEBUG) Log.d(TAG, "not reusing notification for key: " + key);
            if (DEBUG) Log.d(TAG, "contents was " + (contentsUnchanged ? "unchanged" : "changed"));
            if (DEBUG) Log.d(TAG, "order was " + (orderUnchanged ? "unchanged" : "changed"));
            if (DEBUG) Log.d(TAG, "notification is " + (isTopAnyway ? "top" : "not top"));
            final boolean wasExpanded = oldEntry.row.isUserExpanded();
            removeNotificationViews(key);
            addNotificationViews(key, notification);  // will also replace the heads up
            if (wasExpanded) {
                final NotificationData.Entry newEntry = mNotificationData.findByKey(key);
                newEntry.row.setExpanded(true);
                newEntry.row.setUserExpanded(true);
            }
        }

        // Update the veto button accordingly (and as a result, whether this row is
        // swipe-dismissable)
        updateNotificationVetoButton(oldEntry.row, notification);

        // Is this for you?
        boolean isForCurrentUser = notificationIsForCurrentUser(notification);
        if (DEBUG) Log.d(TAG, "notification is " + (isForCurrentUser ? "" : "not ") + "for you");

        // Restart the ticker if it's still running
        if (updateTicker && isForCurrentUser) {
            haltTicker();
            tick(key, notification, false);
        }

        // Recalculate the position of the sliding windows and the titles.
        setAreThereNotifications();
        updateExpandedViewPos(EXPANDED_LEAVE_ALONE);
    }

    private void updateNotificationViews(NotificationData.Entry entry,
            StatusBarNotification notification) {
        final RemoteViews contentView = notification.getNotification().contentView;
        final RemoteViews bigContentView = notification.getNotification().bigContentView;
        // Reapply the RemoteViews
        contentView.reapply(mContext, entry.expanded, mOnClickHandler);
        if (bigContentView != null && entry.getBigContentView() != null) {
            bigContentView.reapply(mContext, entry.getBigContentView(), mOnClickHandler);
        }
        // update the contentIntent
        final PendingIntent contentIntent = notification.getNotification().contentIntent;
        if (contentIntent != null) {
            final View.OnClickListener listener = makeClicker(contentIntent,
                    notification.getPackageName(), notification.getTag(), notification.getId());
            entry.content.setOnClickListener(listener);
        } else {
            entry.content.setOnClickListener(null);
        }
    }

    protected void notifyHeadsUpScreenOn(boolean screenOn) {
        if (!screenOn && mInterruptingNotificationEntry != null) {
            mHandler.sendEmptyMessage(MSG_ESCALATE_HEADS_UP);
        }
    }

    protected boolean shouldInterrupt(StatusBarNotification sbn) {
        Notification notification = sbn.getNotification();
        // some predicates to make the boolean logic legible
        boolean isNoisy = (notification.defaults & Notification.DEFAULT_SOUND) != 0
                || (notification.defaults & Notification.DEFAULT_VIBRATE) != 0
                || notification.sound != null
                || notification.vibrate != null;
        boolean isHighPriority = sbn.getScore() >= INTERRUPTION_THRESHOLD;
        boolean isFullscreen = notification.fullScreenIntent != null;
        boolean isAllowed = notification.extras.getInt(Notification.EXTRA_AS_HEADS_UP,
                Notification.HEADS_UP_ALLOWED) != Notification.HEADS_UP_NEVER;

        final KeyguardTouchDelegate keyguard = KeyguardTouchDelegate.getInstance(mContext);
        boolean interrupt = (isFullscreen || (isHighPriority && isNoisy))
                && isAllowed
                && mPowerManager.isScreenOn()
                && !keyguard.isShowingAndNotHidden()
                && !keyguard.isInputRestricted();
        try {
            interrupt = interrupt && !mDreamManager.isDreaming();
        } catch (RemoteException e) {
            Log.d(TAG, "failed to query dream manager", e);
        }
        if (DEBUG) Log.d(TAG, "interrupt: " + interrupt);
        return interrupt;
    }

    // Q: What kinds of notifications should show during setup?
    // A: Almost none! Only things coming from the system (package is "android") that also
    // have special "kind" tags marking them as relevant for setup (see below).
    protected boolean showNotificationEvenIfUnprovisioned(StatusBarNotification sbn) {
        if ("android".equals(sbn.getPackageName())) {
            if (sbn.getNotification().kind != null) {
                for (String aKind : sbn.getNotification().kind) {
                    // IME switcher, created by InputMethodManagerService
                    if ("android.system.imeswitcher".equals(aKind)) return true;
                    // OTA availability & errors, created by SystemUpdateService
                    if ("android.system.update".equals(aKind)) return true;
                }
            }
        }
        return false;
    }

    public boolean inKeyguardRestrictedInputMode() {
        return KeyguardTouchDelegate.getInstance(mContext).isInputRestricted();
    }

    public void setInteracting(int barWindow, boolean interacting) {
        // hook for subclasses
    }

    public void destroy() {
        if (mSearchPanelView != null) {
            mWindowManager.removeViewImmediate(mSearchPanelView);
        }
        mContext.unregisterReceiver(mBroadcastReceiver);
    }

    public void addNavigationBarCallback(NavigationBarCallback callback) {
        mNavigationCallbacks.add(callback);
    }

    protected void propagateNavigationIconHints(int hints) {
        for (NavigationBarCallback callback : mNavigationCallbacks) {
            callback.setNavigationIconHints(hints);
        }
    }

    protected void propagateMenuVisibility(boolean showMenu) {
        for (NavigationBarCallback callback : mNavigationCallbacks) {
            callback.setMenuVisibility(showMenu);
        }
    }

    protected void propagateDisabledFlags(int disabledFlags) {
        for (NavigationBarCallback callback : mNavigationCallbacks) {
            callback.setDisabledFlags(disabledFlags);
        }
    }

    // Pie Controls
    public void updatePieTriggerMask(int newMask, boolean lock) {
        if (mPieController != null) {
            mPieController.updatePieTriggerMask(newMask, lock);
        }
    }

    public void restorePieTriggerMask() {
        if (mPieController != null) {
            mPieController.restorePieTriggerMask();
        }
    }

    private boolean isScreenPortrait() {
        return mContext.getResources()
            .getConfiguration().orientation == Configuration.ORIENTATION_PORTRAIT;
    }

    Runnable mKillTask = new Runnable() {
        public void run() {
            final Intent intent = new Intent(Intent.ACTION_MAIN);
            String defaultHomePackage = "com.android.launcher";
            intent.addCategory(Intent.CATEGORY_HOME);
            final ResolveInfo res = mContext.getPackageManager().resolveActivity(intent, 0);
            if (res.activityInfo != null && !res.activityInfo.packageName.equals("android")) {
                defaultHomePackage = res.activityInfo.packageName;
            }
            boolean targetKilled = false;
            final ActivityManager am = (ActivityManager) mContext
                    .getSystemService(Activity.ACTIVITY_SERVICE);
            List<RunningAppProcessInfo> apps = am.getRunningAppProcesses();
            for (RunningAppProcessInfo appInfo : apps) {
                int uid = appInfo.uid;
                // Make sure it's a foreground user application (not system,
                // root, phone, etc.)
                if (uid >= Process.FIRST_APPLICATION_UID && uid <= Process.LAST_APPLICATION_UID
                        && appInfo.importance == RunningAppProcessInfo.IMPORTANCE_FOREGROUND) {
                    if (appInfo.pkgList != null && (appInfo.pkgList.length > 0)) {
                        for (String pkg : appInfo.pkgList) {
                            if (!pkg.equals("com.android.systemui")
                                    && !pkg.equals(defaultHomePackage)) {
                                am.forceStopPackage(pkg);
                                targetKilled = true;
                                break;
                            }
                        }
                    } else {
                        Process.killProcess(appInfo.pid);
                        targetKilled = true;
                    }
                }
                if (targetKilled) {
                    Toast.makeText(mContext,
                        R.string.app_killed_message, Toast.LENGTH_SHORT).show();
                    break;
                }
            }
        }
    };

    final Runnable mScreenshotTimeout = new Runnable() {
        @Override
        public void run() {
            synchronized (mScreenshotLock) {
                if (mScreenshotConnection != null) {
                    mContext.unbindService(mScreenshotConnection);
                    mScreenshotConnection = null;
                }
            }
        }
    };

    private final Object mScreenshotLock = new Object();
    private ServiceConnection mScreenshotConnection = null;
    private Handler mHDL = new Handler();

    private void takeScreenshot() {
        synchronized (mScreenshotLock) {
            if (mScreenshotConnection != null) {
                return;
            }
            ComponentName cn = new ComponentName("com.android.systemui",
                    "com.android.systemui.screenshot.TakeScreenshotService");
            Intent intent = new Intent();
            intent.setComponent(cn);
            ServiceConnection conn = new ServiceConnection() {
                @Override
                public void onServiceConnected(ComponentName name, IBinder service) {
                    synchronized (mScreenshotLock) {
                        if (mScreenshotConnection != this) {
                            return;
                        }
                        Messenger messenger = new Messenger(service);
                        Message msg = Message.obtain(null, 1);
                        final ServiceConnection myConn = this;
                        Handler h = new Handler(mHDL.getLooper()) {
                            @Override
                            public void handleMessage(Message msg) {
                                synchronized (mScreenshotLock) {
                                    if (mScreenshotConnection == myConn) {
                                        mContext.unbindService(mScreenshotConnection);
                                        mScreenshotConnection = null;
                                        mHDL.removeCallbacks(mScreenshotTimeout);
                                    }
                                }
                            }
                        };
                        msg.replyTo = new Messenger(h);
                        msg.arg1 = msg.arg2 = 0;

                        /*
                         * remove for the time being if (mStatusBar != null &&
                         * mStatusBar.isVisibleLw()) msg.arg1 = 1; if
                         * (mNavigationBar != null &&
                         * mNavigationBar.isVisibleLw()) msg.arg2 = 1;
                         */

                        /* wait for the dialog box to close */
                        try {
                            Thread.sleep(1000);
                        } catch (InterruptedException ie) {
                        }

                        /* take the screenshot */
                        try {
                            messenger.send(msg);
                        } catch (RemoteException e) {
                        }
                    }
                }

                @Override
                public void onServiceDisconnected(ComponentName name) {
                }
            };
            if (mContext.bindService(intent, conn, mContext.BIND_AUTO_CREATE)) {
                mScreenshotConnection = conn;
                mHDL.postDelayed(mScreenshotTimeout, 10000);
            }
        }
    }

    private void getLastApp() {
        int lastAppId = 0;
        int looper = 1;
        String packageName;
        final Intent intent = new Intent(Intent.ACTION_MAIN);
        final ActivityManager am = (ActivityManager) mContext
                .getSystemService(Activity.ACTIVITY_SERVICE);
        String defaultHomePackage = "com.android.launcher";
        intent.addCategory(Intent.CATEGORY_HOME);
        final ResolveInfo res = mContext.getPackageManager().resolveActivity(intent, 0);
        if (res.activityInfo != null && !res.activityInfo.packageName.equals("android")) {
            defaultHomePackage = res.activityInfo.packageName;
        }
        List <ActivityManager.RunningTaskInfo> tasks = am.getRunningTasks(5);
        // lets get enough tasks to find something to switch to
        // Note, we'll only get as many as the system currently has - up to 5
        while ((lastAppId == 0) && (looper < tasks.size())) {
            packageName = tasks.get(looper).topActivity.getPackageName();
            if (!packageName.equals(defaultHomePackage)
                    && !packageName.equals("com.android.systemui")) {
                lastAppId = tasks.get(looper).id;
            }
            looper++;
        }
        if (lastAppId != 0) {
            am.moveTaskToFront(lastAppId, am.MOVE_TASK_NO_USER_ACTION);
        }
    }

}<|MERGE_RESOLUTION|>--- conflicted
+++ resolved
@@ -267,18 +267,15 @@
                 mCurrentUserId = intent.getIntExtra(Intent.EXTRA_USER_HANDLE, -1);
                 if (true) Log.v(TAG, "userId " + mCurrentUserId + " is in the house");
                 userSwitched(mCurrentUserId);
-<<<<<<< HEAD
+                if (mPieController != null) {
+                    mPieController.refreshContainer();
+                }
             } else if (OmniSwitchConstants.ACTION_SERVICE_START.equals(action)) {
                 Log.v(TAG, "OmniSwitch service started");
                 mOmniSwitchStarted = true;
             } else if (OmniSwitchConstants.ACTION_SERVICE_STOP.equals(action)) {
                 Log.v(TAG, "OmniSwitch service stoped");
                 mOmniSwitchStarted = false;
-=======
-                if (mPieController != null) {
-                    mPieController.refreshContainer();
-                }
->>>>>>> a124868f
             }
         }
     };
