/*
 * Copyright (C) 2008 The Android Open Source Project
 *
 * Licensed under the Apache License, Version 2.0 (the "License");
 * you may not use this file except in compliance with the License.
 * You may obtain a copy of the License at
 *
 *      http://www.apache.org/licenses/LICENSE-2.0
 *
 * Unless required by applicable law or agreed to in writing, software
 * distributed under the License is distributed on an "AS IS" BASIS,
 * WITHOUT WARRANTIES OR CONDITIONS OF ANY KIND, either express or implied.
 * See the License for the specific language governing permissions and
 * limitations under the License.
 */

package com.android.systemui.statusbar.phone;

import android.animation.LayoutTransition;
import android.animation.LayoutTransition.TransitionListener;
import android.animation.ObjectAnimator;
import android.animation.TimeInterpolator;
import android.animation.ValueAnimator;
import android.app.ActivityManagerNative;
import android.app.StatusBarManager;
import android.app.admin.DevicePolicyManager;
import android.content.BroadcastReceiver;
import android.content.ContentResolver;
import android.content.Context;
import android.content.Intent;
import android.content.IntentFilter;
import android.content.pm.ActivityInfo;
import android.content.pm.PackageManager;
import android.content.res.Resources;
import android.graphics.Point;
import android.graphics.Rect;
import android.graphics.drawable.BitmapDrawable;
import android.graphics.drawable.Drawable;
import android.os.Handler;
import android.os.Message;
import android.os.RemoteException;
import android.os.UserHandle;
import android.provider.Settings;
import android.util.AttributeSet;
import android.util.Log;
import android.util.TypedValue;
import android.view.Display;
import android.view.KeyEvent;
import android.view.MotionEvent;
import android.view.Surface;
import android.view.View;
import android.view.ViewGroup;
import android.view.WindowManager;
import android.view.accessibility.AccessibilityManager;
import android.view.accessibility.AccessibilityManager.TouchExplorationStateChangeListener;
import android.widget.FrameLayout;
import android.widget.ImageView;
import android.widget.LinearLayout;

import com.android.internal.util.slim.ButtonConfig;
import com.android.internal.util.slim.ButtonsConstants;
import com.android.internal.util.slim.ButtonsHelper;
import com.android.internal.util.slim.ImageHelper;
import com.android.internal.util.slim.DeviceUtils;
import com.android.systemui.R;
import com.android.systemui.statusbar.BaseStatusBar;
import com.android.systemui.statusbar.DelegateViewHelper;
import com.android.systemui.statusbar.policy.KeyButtonView;
import com.android.systemui.statusbar.policy.DeadZone;
import com.android.systemui.statusbar.policy.KeyButtonView;

import java.io.FileDescriptor;
import java.io.PrintWriter;

import java.util.ArrayList;
import java.util.List;

public class NavigationBarView extends LinearLayout {
    final static boolean DEBUG = false;
    final static String TAG = "PhoneStatusBar/NavigationBarView";

    final static boolean NAVBAR_ALWAYS_AT_RIGHT = true;

    // slippery nav bar when everything is disabled, e.g. during setup
    final static boolean SLIPPERY_WHEN_DISABLED = true;

    // Definitions for navbar menu button customization
    private final static int SHOW_RIGHT_MENU = 0;
    private final static int SHOW_LEFT_MENU = 1;
    private final static int SHOW_BOTH_MENU = 2;

    private final static int MENU_VISIBILITY_ALWAYS = 0;
    private final static int MENU_VISIBILITY_NEVER = 1;
    private final static int MENU_VISIBILITY_SYSTEM = 2;

    private static final int KEY_MENU_RIGHT = 0;
    private static final int KEY_MENU_LEFT = 1;

    private int mMenuVisibility;
    private int mMenuSetting;

    final Display mDisplay;
    View mCurrentView = null;
    View[] mRotatedViews = new View[4];

    int mBarSize;
    boolean mVertical;
    boolean mScreenOn;

    boolean mShowMenu;
    int mDisabledFlags = 0;
    int mNavigationIconHints = 0;

    private Drawable mBackIcon, mBackAltIcon;

    protected DelegateViewHelper mDelegateHelper;
    private DeadZone mDeadZone;
    private final NavigationBarTransitions mBarTransitions;

    private int mNavBarButtonColor;
    private int mNavBarButtonColorMode;
    private boolean mAppIsBinded;
    private boolean mAppIsMissing;

    private FrameLayout mRot0;
    private FrameLayout mRot90;

    private ArrayList<ButtonConfig> mButtonsConfig;
    private List<Integer> mButtonIdList;

    // workaround for LayoutTransitions leaving the nav buttons in a weird state (bug 5549288)
    final static boolean WORKAROUND_INVALID_LAYOUT = true;
    final static int MSG_CHECK_INVALID_LAYOUT = 8686;

    // used to disable the camera icon in navbar when disabled by DPM
    private boolean mCameraDisabledByDpm;
    private boolean mCameraDisabledByUser;

    // performs manual animation in sync with layout transitions
    private final NavTransitionListener mTransitionListener = new NavTransitionListener();

    private class NavTransitionListener implements TransitionListener {
        private boolean mBackTransitioning;
        private boolean mHomeAppearing;
        private long mStartDelay;
        private long mDuration;
        private TimeInterpolator mInterpolator;

        @Override
        public void startTransition(LayoutTransition transition, ViewGroup container,
                View view, int transitionType) {
            if (view.getId() == R.id.back) {
                mBackTransitioning = true;
            } else if (view.getId() == R.id.home && transitionType == LayoutTransition.APPEARING) {
                mHomeAppearing = true;
                mStartDelay = transition.getStartDelay(transitionType);
                mDuration = transition.getDuration(transitionType);
                mInterpolator = transition.getInterpolator(transitionType);
            }
        }

        @Override
        public void endTransition(LayoutTransition transition, ViewGroup container,
                View view, int transitionType) {
            if (view.getId() == R.id.back) {
                mBackTransitioning = false;
            } else if (view.getId() == R.id.home && transitionType == LayoutTransition.APPEARING) {
                mHomeAppearing = false;
            }
        }

        public void onBackAltCleared() {
            // When dismissing ime during unlock, force the back button to run the same appearance
            // animation as home (if we catch this condition early enough).
            if (!mBackTransitioning && getBackButton().getVisibility() == VISIBLE
                    && mHomeAppearing && getHomeButton().getAlpha() == 0) {
                getBackButton().setAlpha(0);
                ValueAnimator a = ObjectAnimator.ofFloat(getBackButton(), "alpha", 0, 1);
                a.setStartDelay(mStartDelay);
                a.setDuration(mDuration);
                a.setInterpolator(mInterpolator);
                a.start();
            }
        }
    }

    // simplified click handler to be used when device is in accessibility mode
    private final OnClickListener mAccessibilityClickListener = new OnClickListener() {
        @Override
        public void onClick(View v) {
            if (v.getId() == R.id.camera_button) {
                KeyguardTouchDelegate.getInstance(getContext()).launchCamera();
            } else if (v.getId() == R.id.search_light) {
                KeyguardTouchDelegate.getInstance(getContext()).showAssistant();
            }
        }
    };

    private final OnTouchListener mCameraTouchListener = new OnTouchListener() {
        @Override
        public boolean onTouch(View cameraButtonView, MotionEvent event) {
            switch (event.getAction()) {
                case MotionEvent.ACTION_DOWN:
                    // disable search gesture while interacting with camera
                    mDelegateHelper.setDisabled(true);
                    mBarTransitions.setContentVisible(false);
                    break;
                case MotionEvent.ACTION_UP:
                case MotionEvent.ACTION_CANCEL:
<<<<<<< HEAD
                    mDelegateHelper.setDisabled(!hasNavringTargets());
                    transitionCameraAndSearchButtonAlpha(1.0f);
=======
                    mDelegateHelper.setDisabled(false);
                    mBarTransitions.setContentVisible(true);
>>>>>>> feef9887
                    break;
            }
            return KeyguardTouchDelegate.getInstance(getContext()).dispatch(event);
        }
    };

    private class H extends Handler {
        public void handleMessage(Message m) {
            switch (m.what) {
                case MSG_CHECK_INVALID_LAYOUT:
                    final String how = "" + m.obj;
                    final int w = getWidth();
                    final int h = getHeight();
                    final int vw = mCurrentView.getWidth();
                    final int vh = mCurrentView.getHeight();

                    if (h != vh || w != vw) {
                        Log.w(TAG, String.format(
                            "*** Invalid layout in navigation bar (%s this=%dx%d cur=%dx%d)",
                            how, w, h, vw, vh));
                        if (WORKAROUND_INVALID_LAYOUT) {
                            requestLayout();
                        }
                    }
                    break;
            }
        }
    }

    public NavigationBarView(Context context, AttributeSet attrs) {
        super(context, attrs);

        mDisplay = ((WindowManager)context.getSystemService(
                Context.WINDOW_SERVICE)).getDefaultDisplay();

        final Resources res = mContext.getResources();
        mBarSize = res.getDimensionPixelSize(R.dimen.navigation_bar_size);
        mVertical = false;
        mShowMenu = false;
        mDelegateHelper = new DelegateViewHelper(this);

        mBarTransitions = new NavigationBarTransitions(this);

        disableCameraByUser();
        mCameraDisabledByDpm = isCameraDisabledByDpm();
        watchForDevicePolicyChanges();

        mButtonsConfig = ButtonsHelper.getNavBarConfig(mContext);
        mButtonIdList = new ArrayList<Integer>();
    }

    private void watchForDevicePolicyChanges() {
        final IntentFilter filter = new IntentFilter();
        filter.addAction(DevicePolicyManager.ACTION_DEVICE_POLICY_MANAGER_STATE_CHANGED);
        mContext.registerReceiver(new BroadcastReceiver() {
            public void onReceive(Context context, Intent intent) {
                post(new Runnable() {
                    @Override
                    public void run() {
                        mCameraDisabledByDpm = isCameraDisabledByDpm();
                    }
                });
            }
        }, filter);
    }

    public BarTransitions getBarTransitions() {
        return mBarTransitions;
    }

    public void setDelegateView(View view) {
        mDelegateHelper.setDelegateView(view);
    }

    public void setBar(BaseStatusBar phoneStatusBar) {
        mDelegateHelper.setBar(phoneStatusBar);
    }

    @Override
    public boolean onTouchEvent(MotionEvent event) {
        if (mDeadZone != null && event.getAction() == MotionEvent.ACTION_OUTSIDE) {
            mDeadZone.poke(event);
        }
        if (mDelegateHelper != null) {
            boolean ret = mDelegateHelper.onInterceptTouchEvent(event);
            if (ret) return true;
        }
        return super.onTouchEvent(event);
    }

    @Override
    public boolean onInterceptTouchEvent(MotionEvent event) {
        return mDelegateHelper.onInterceptTouchEvent(event);
    }

    private H mHandler = new H();

    public List<Integer> getButtonIdList() {
        return mButtonIdList;
    }

    public View getCurrentView() {
        return mCurrentView;
    }

    public View getRecentsButton() {
        return mCurrentView.findViewById(R.id.recent_apps);
    }

    public View getLeftMenuButton() {
        return mCurrentView.findViewById(R.id.menu_left);
    }

    public View getRightMenuButton() {
        return mCurrentView.findViewById(R.id.menu);
    }

    public View getCustomButton(int buttonId) {
        return mCurrentView.findViewById(buttonId);
    }

    public View getBackButton() {
        return mCurrentView.findViewById(R.id.back);
    }

    public View getHomeButton() {
        return mCurrentView.findViewById(R.id.home);
    }

    // for when home is disabled, but search isn't
    public View getSearchLight() {
        return mCurrentView.findViewById(R.id.search_light);
    }

    // shown when keyguard is visible and camera is available
    public View getCameraButton() {
        return mCurrentView.findViewById(R.id.camera_button);
    }

    @Override
    public void setLayoutDirection(int layoutDirection) {
        updateSettings();

        super.setLayoutDirection(layoutDirection);
    }

    public void notifyScreenOn(boolean screenOn) {
        mScreenOn = screenOn;
        setDisabledFlags(mDisabledFlags, true);
    }

    private void makeBar() {
        if (mButtonsConfig.isEmpty() || mButtonsConfig == null) {
            return;
        }

        mButtonIdList.clear();

        ((LinearLayout) mRot0.findViewById(R.id.nav_buttons)).removeAllViews();
        ((LinearLayout) mRot0.findViewById(R.id.lights_out)).removeAllViews();
        ((LinearLayout) mRot90.findViewById(R.id.nav_buttons)).removeAllViews();
        ((LinearLayout) mRot90.findViewById(R.id.lights_out)).removeAllViews();

        mAppIsBinded = false;

        for (int i = 0; i <= 1; i++) {
            boolean landscape = (i == 1);

            LinearLayout navButtonLayout = (LinearLayout) (landscape ? mRot90
                    .findViewById(R.id.nav_buttons) : mRot0
                    .findViewById(R.id.nav_buttons));

            LinearLayout lightsOut = (LinearLayout) (landscape ? mRot90
                    .findViewById(R.id.lights_out) : mRot0
                    .findViewById(R.id.lights_out));

            // add left menu
            View leftMenuKeyView = generateMenuKey(landscape, KEY_MENU_LEFT);
            addButton(navButtonLayout, leftMenuKeyView, landscape);
            addLightsOutButton(lightsOut, leftMenuKeyView, landscape, true);

            ButtonConfig buttonConfig;

            for (int j = 0; j < mButtonsConfig.size(); j++) {
                buttonConfig = mButtonsConfig.get(j);
                KeyButtonView v = generateKey(landscape,
                        buttonConfig.getClickAction(),
                        buttonConfig.getLongpressAction(),
                        buttonConfig.getIcon());
                v.setTag((landscape ? "key_land_" : "key_") + j);

                addButton(navButtonLayout, v, landscape);
                addLightsOutButton(lightsOut, v, landscape, false);

                if (v.getId() == R.id.back) {
                    mBackIcon = v.getDrawable();
                }

                if (mButtonsConfig.size() == 3
                        && j != (mButtonsConfig.size() - 1)) {
                    // add separator view here
                    View separator = new View(mContext);
                    separator.setLayoutParams(getSeparatorLayoutParams(landscape));
                    addButton(navButtonLayout, separator, landscape);
                    addLightsOutButton(lightsOut, separator, landscape, true);
                }

            }

            View rightMenuKeyView = generateMenuKey(landscape, KEY_MENU_RIGHT);
            addButton(navButtonLayout, rightMenuKeyView, landscape);
            addLightsOutButton(lightsOut, rightMenuKeyView, landscape, true);
        }
        colorizeStaticButtons();
        setMenuVisibility(mShowMenu, true);
    }

    public void recreateNavigationBar() {
        updateSettings();
    }

    private void colorizeStaticButtons() {
        Resources res = mContext.getResources();
        // first let us colorize the IME back button
        mBackAltIcon = res.getDrawable(R.drawable.ic_sysbar_back_ime);
        if (mNavBarButtonColorMode != 3) {
            mBackAltIcon = new BitmapDrawable(mContext.getResources(),
                ImageHelper.getColoredBitmap(mBackAltIcon, mNavBarButtonColor));
        }

        // now the keyguard searchlight and camera button
        final KeyButtonView searchLight = (KeyButtonView) getSearchLight();
        final KeyButtonView cameraButton = (KeyButtonView) getCameraButton();
        Drawable defaultSearchLightDrawable =
                res.getDrawable(R.drawable.search_light);
        Drawable defaultCameraButtonDrawable =
                res.getDrawable(R.drawable.ic_sysbar_camera);
        if (searchLight != null && defaultSearchLightDrawable != null) {
            if (mNavBarButtonColorMode != 3) {
                searchLight.setImageBitmap(
                    ImageHelper.getColoredBitmap(defaultSearchLightDrawable, mNavBarButtonColor));
            } else {
                searchLight.setImageDrawable(defaultSearchLightDrawable);
            }
        }
        if (cameraButton != null && defaultCameraButtonDrawable != null) {
            if (mNavBarButtonColorMode != 3) {
                cameraButton.setImageBitmap(
                    ImageHelper.getColoredBitmap(defaultCameraButtonDrawable, mNavBarButtonColor));
            } else {
                cameraButton.setImageDrawable(defaultCameraButtonDrawable);
            }
        }
    }

    private KeyButtonView generateKey(boolean landscape, String clickAction,
            String longpress,
            String iconUri) {

        KeyButtonView v = new KeyButtonView(mContext, null);
        v.setClickAction(clickAction);
        v.setLongpressAction(longpress);
        v.setLayoutParams(getLayoutParams(landscape, 80));

        if (clickAction.equals(ButtonsConstants.ACTION_BACK)) {
            v.setId(R.id.back);
        } else if (clickAction.equals(ButtonsConstants.ACTION_HOME)) {
            v.setId(R.id.home);
        } else if (clickAction.equals(ButtonsConstants.ACTION_RECENTS)) {
            v.setId(R.id.recent_apps);
        } else {
            int buttonId = v.generateViewId();
            v.setId(buttonId);
            mButtonIdList.add(buttonId);
        }

        if (!clickAction.startsWith("**")) {
            mAppIsBinded = true;
        }

        boolean colorize = true;
        if (iconUri != null && !iconUri.equals(ButtonsConstants.ICON_EMPTY)
                && !iconUri.startsWith(ButtonsConstants.SYSTEM_ICON_IDENTIFIER)
                && mNavBarButtonColorMode == 1) {
            colorize = false;
        } else if (!clickAction.startsWith("**")) {
            final int[] appIconPadding = getAppIconPadding();
            if (landscape) {
                v.setPaddingRelative(appIconPadding[1], appIconPadding[0],
                        appIconPadding[3], appIconPadding[2]);
            } else {
                v.setPaddingRelative(appIconPadding[0], appIconPadding[1],
                        appIconPadding[2], appIconPadding[3]);
            }
            if (mNavBarButtonColorMode != 0
                && !iconUri.startsWith(ButtonsConstants.SYSTEM_ICON_IDENTIFIER)) {
                colorize = false;
            }
        }

        Drawable d = ButtonsHelper.getButtonIconImage(mContext, clickAction, iconUri);
        if (d != null) {
            if (colorize && mNavBarButtonColorMode != 3) {
                v.setImageBitmap(ImageHelper.getColoredBitmap(d, mNavBarButtonColor));
            } else {
                v.setImageDrawable(d);
            }
        }

        v.setGlowBackground(landscape ? R.drawable.ic_sysbar_highlight_land
                : R.drawable.ic_sysbar_highlight);
        return v;
    }

    public boolean hasAppBinded() {
        ButtonConfig buttonConfig;
        if (mAppIsBinded && mButtonsConfig != null) {
           for (int j = 0; j < mButtonsConfig.size(); j++) {
               buttonConfig = mButtonsConfig.get(j);
                if (!buttonConfig.getClickAction().startsWith("**")) {
                    try {
                        Intent in = Intent.parseUri(buttonConfig.getClickAction(), 0);
                        PackageManager pm = mContext.getPackageManager();
                        ActivityInfo aInfo = in.resolveActivityInfo(
                            pm, PackageManager.GET_ACTIVITIES);
                        if (aInfo == null) {
                            mAppIsMissing = true;
                            return true;
                        }
                    } catch (Exception e) {
                        mAppIsMissing = true;
                        return true;
                    }
                }
            }
        }
        if (mAppIsMissing) {
            mAppIsMissing = false;
            return true;
        }
        return false;
    }

    private View generateMenuKey(boolean landscape, int keyId) {
        KeyButtonView v = new KeyButtonView(mContext, null);
        v.setLayoutParams(getLayoutParams(landscape, 40));
        v.setCode(KeyEvent.KEYCODE_MENU);
        v.setVisibility(View.INVISIBLE);
        v.setContentDescription(getResources().getString(R.string.accessibility_menu));
        v.setGlowBackground(landscape ? R.drawable.ic_sysbar_highlight_land
                : R.drawable.ic_sysbar_highlight);

        Drawable d = mContext.getResources().getDrawable(R.drawable.ic_sysbar_menu);
        if (mNavBarButtonColorMode != 3) {
            v.setImageBitmap(ImageHelper.getColoredBitmap(d, mNavBarButtonColor));
        } else {
            v.setImageDrawable(d);
        }

        if (keyId == KEY_MENU_LEFT) {
            v.setId(R.id.menu_left);
        } else {
            v.setId(R.id.menu);
        }
        return v;
    }

    private int[] getAppIconPadding() {
        int[] padding = new int[4];
        // left
        padding[0] = (int) TypedValue.applyDimension(TypedValue.COMPLEX_UNIT_DIP, 2, getResources()
                .getDisplayMetrics());
        // top
        padding[1] = (int) TypedValue.applyDimension(TypedValue.COMPLEX_UNIT_DIP, 4, getResources()
                .getDisplayMetrics());
        // right
        padding[2] = (int) TypedValue.applyDimension(TypedValue.COMPLEX_UNIT_DIP, 2, getResources()
                .getDisplayMetrics());
        // bottom
        padding[3] = (int) TypedValue.applyDimension(TypedValue.COMPLEX_UNIT_DIP, 5,
                getResources()
                        .getDisplayMetrics());
        return padding;
    }

    private LayoutParams getLayoutParams(boolean landscape, float dp) {
        float px = dp * getResources().getDisplayMetrics().density;
        return landscape ?
                new LayoutParams(LayoutParams.MATCH_PARENT, (int) px, 1f) :
                new LayoutParams((int) px, LayoutParams.MATCH_PARENT, 1f);
    }

    private LayoutParams getSeparatorLayoutParams(boolean landscape) {
        float px = 25 * getResources().getDisplayMetrics().density;
        return landscape ?
                new LayoutParams(LayoutParams.MATCH_PARENT, (int) px) :
                new LayoutParams((int) px, LayoutParams.MATCH_PARENT);
    }

    private void addLightsOutButton(LinearLayout root, View v, boolean landscape, boolean empty) {
        ImageView addMe = new ImageView(mContext);
        addMe.setLayoutParams(v.getLayoutParams());
        addMe.setImageResource(empty ? R.drawable.ic_sysbar_lights_out_dot_large
                : R.drawable.ic_sysbar_lights_out_dot_small);
        addMe.setScaleType(ImageView.ScaleType.CENTER);
        addMe.setVisibility(empty ? View.INVISIBLE : View.VISIBLE);

        if (landscape) {
            root.addView(addMe, 0);
        } else {
            root.addView(addMe);
        }
    }

    private void addButton(ViewGroup root, View addMe, boolean landscape) {
        if (landscape) {
            root.addView(addMe, 0);
        } else {
            root.addView(addMe);
        }
    }

    public void setNavigationIconHints(int hints) {
        setNavigationIconHints(hints, false);
    }

    public void setNavigationIconHints(int hints, boolean force) {
        if (!force && hints == mNavigationIconHints) return;
        final boolean backAlt = (hints & StatusBarManager.NAVIGATION_HINT_BACK_ALT) != 0;
        if ((mNavigationIconHints & StatusBarManager.NAVIGATION_HINT_BACK_ALT) != 0 && !backAlt) {
            mTransitionListener.onBackAltCleared();
        }
        if (DEBUG) {
            android.widget.Toast.makeText(mContext,
                "Navigation icon hints = " + hints,
                500).show();
        }

        mNavigationIconHints = hints;
<<<<<<< HEAD
        // We can't gaurantee users will set these buttons as targets
        final View back = getBackButton();
        final View home = getHomeButton();
        final View recent = getRecentsButton();
        if (back != null) {
            back.setAlpha(
                    (0 != (hints & StatusBarManager.NAVIGATION_HINT_BACK_NOP)) ? 0.5f : 1.0f);
            ((ImageView) back).setImageDrawable(
                    (0 != (hints & StatusBarManager.NAVIGATION_HINT_BACK_ALT))
                    ? mBackAltIcon : mBackIcon);
        }
        if (home != null) {
            home.setAlpha(
                    (0 != (hints & StatusBarManager.NAVIGATION_HINT_HOME_NOP)) ? 0.5f : 1.0f);
        }
        if (recent != null) {
            recent.setAlpha(
                    (0 != (hints & StatusBarManager.NAVIGATION_HINT_RECENT_NOP)) ? 0.5f : 1.0f);
        }
=======

        ((ImageView)getBackButton()).setImageDrawable(backAlt
                ? (mVertical ? mBackAltLandIcon : mBackAltIcon)
                : (mVertical ? mBackLandIcon : mBackIcon));

        ((ImageView)getRecentsButton()).setImageDrawable(mVertical ? mRecentLandIcon : mRecentIcon);
>>>>>>> feef9887

        setDisabledFlags(mDisabledFlags, true);
    }

    public void setDisabledFlags(int disabledFlags) {
        setDisabledFlags(disabledFlags, false);
    }

    public void setDisabledFlags(int disabledFlags, boolean force) {
        if (!force && mDisabledFlags == disabledFlags) return;

        mDisabledFlags = disabledFlags;

        final boolean disableHome = ((disabledFlags & View.STATUS_BAR_DISABLE_HOME) != 0);
        final boolean disableRecent = ((disabledFlags & View.STATUS_BAR_DISABLE_RECENT) != 0);
        final boolean disableBack = ((disabledFlags & View.STATUS_BAR_DISABLE_BACK) != 0)
                && ((mNavigationIconHints & StatusBarManager.NAVIGATION_HINT_BACK_ALT) == 0);
        final boolean disableSearch = !hasNavringTargets();
        final boolean keyguardProbablyEnabled =
                (mDisabledFlags & View.STATUS_BAR_DISABLE_HOME) != 0 && !disableSearch;

        mDelegateHelper.setDisabled(disableSearch);

        if (SLIPPERY_WHEN_DISABLED) {
            setSlippery(disableHome && disableRecent && disableBack && disableSearch);
        }

        ViewGroup navButtons = (ViewGroup) mCurrentView.findViewById(R.id.nav_buttons);
        if (navButtons != null) {
            LayoutTransition lt = navButtons.getLayoutTransition();
            if (lt != null) {
                if (!lt.getTransitionListeners().contains(mTransitionListener)) {
                    lt.addTransitionListener(mTransitionListener);
                }
                if (!mScreenOn && mCurrentView != null) {
                    lt.disableTransitionType(
                            LayoutTransition.CHANGE_APPEARING |
                            LayoutTransition.CHANGE_DISAPPEARING |
                            LayoutTransition.APPEARING |
                            LayoutTransition.DISAPPEARING);
                }
            }
        }

        if (mButtonsConfig != null && !mButtonsConfig.isEmpty()) {
            for (int j = 0; j < mButtonsConfig.size(); j++) {
                View v = (View) findViewWithTag((mVertical ? "key_land_" : "key_") + j);
                if (v != null) {
                    int vid = v.getId();
                    if (vid == R.id.back) {
                        v.setVisibility(disableBack ? View.INVISIBLE : View.VISIBLE);
                    } else if (vid == R.id.recent_apps) {
                        v.setVisibility(disableRecent ? View.INVISIBLE : View.VISIBLE);
                    } else { // treat all other buttons as same rule as home
                        v.setVisibility(disableHome ? View.INVISIBLE : View.VISIBLE);
                    }
                }
            }
        }

<<<<<<< HEAD
        View searchLight = getSearchLight();
        if (searchLight != null) {
            searchLight.setVisibility(keyguardProbablyEnabled ? View.VISIBLE : View.GONE);
        }

        final boolean shouldShowCamera = disableHome
            && !((disabledFlags & View.STATUS_BAR_DISABLE_SEARCH) != 0);
        final View cameraButton = getCameraButton();
        if (cameraButton != null) {
            cameraButton.setVisibility(
                    shouldShowCamera && !mCameraDisabledByDpm
                    && !mCameraDisabledByUser ? View.VISIBLE : View.GONE);
        }
        setMenuVisibility(mShowMenu, true);
    }

    protected void disableCameraByUser() {
        Resources keyguardResources;
        PackageManager pm = mContext.getPackageManager();
        try {
            keyguardResources = pm.getResourcesForApplication("com.android.keyguard");
        } catch (Exception e) {
            e.printStackTrace();
            return;
=======
        final boolean showSearch = disableHome && !disableSearch;
        final boolean showCamera = showSearch && !mCameraDisabledByDpm;
        setVisibleOrGone(getSearchLight(), showSearch);
        setVisibleOrGone(getCameraButton(), showCamera);

        mBarTransitions.applyBackButtonQuiescentAlpha(mBarTransitions.getMode(), true /*animate*/);
    }

    private void setVisibleOrGone(View view, boolean visible) {
        if (view != null) {
            view.setVisibility(visible ? VISIBLE : GONE);
>>>>>>> feef9887
        }

        final boolean cameraDefault = keyguardResources.getBoolean(
                keyguardResources.getIdentifier(
                "com.android.keyguard:bool/kg_enable_camera_default_widget", null, null));
        mCameraDisabledByUser = Settings.System.getIntForUser(
                mContext.getContentResolver(),
                Settings.System.LOCKSCREEN_CAMERA_WIDGET,
                cameraDefault ? 1 : 0,
                UserHandle.USER_CURRENT) == 0;
    }

    private boolean isCameraDisabledByDpm() {
        final DevicePolicyManager dpm =
                (DevicePolicyManager) mContext.getSystemService(Context.DEVICE_POLICY_SERVICE);
        if (dpm != null) {
            try {
                final int userId = ActivityManagerNative.getDefault().getCurrentUser().id;
                final int disabledFlags = dpm.getKeyguardDisabledFeatures(null, userId);
                final  boolean disabledBecauseKeyguardSecure =
                        (disabledFlags & DevicePolicyManager.KEYGUARD_DISABLE_SECURE_CAMERA) != 0
                        && KeyguardTouchDelegate.getInstance(getContext()).isSecure();
                return dpm.getCameraDisabled(null) || disabledBecauseKeyguardSecure;
            } catch (RemoteException e) {
                Log.e(TAG, "Can't get userId", e);
            }
        }
        return false;
    }

    public void setSlippery(boolean newSlippery) {
        WindowManager.LayoutParams lp = (WindowManager.LayoutParams) getLayoutParams();
        if (lp != null) {
            boolean oldSlippery = (lp.flags & WindowManager.LayoutParams.FLAG_SLIPPERY) != 0;
            if (!oldSlippery && newSlippery) {
                lp.flags |= WindowManager.LayoutParams.FLAG_SLIPPERY;
            } else if (oldSlippery && !newSlippery) {
                lp.flags &= ~WindowManager.LayoutParams.FLAG_SLIPPERY;
            } else {
                return;
            }
            WindowManager wm = (WindowManager)getContext().getSystemService(Context.WINDOW_SERVICE);
            wm.updateViewLayout(this, lp);
        }
    }

    public void setMenuVisibility(final boolean show) {
        setMenuVisibility(show, false);
    }

    public void setMenuVisibility(final boolean show, final boolean force) {
        if (!force && mShowMenu == show
            || mMenuVisibility == MENU_VISIBILITY_NEVER) {
            return;
        }

        View leftMenuKeyView = getLeftMenuButton();
        View rightMenuKeyView = getRightMenuButton();

        if (leftMenuKeyView != null && rightMenuKeyView != null) {
            final boolean disableRecent =
                ((mDisabledFlags & View.STATUS_BAR_DISABLE_RECENT) != 0);

            boolean showLeftMenuButton = (mMenuVisibility == MENU_VISIBILITY_ALWAYS || show)
                && (mMenuSetting == SHOW_LEFT_MENU || mMenuSetting == SHOW_BOTH_MENU)
                && !disableRecent;
            boolean showRightMenuButton = (mMenuVisibility == MENU_VISIBILITY_ALWAYS || show)
                && (mMenuSetting == SHOW_RIGHT_MENU || mMenuSetting == SHOW_BOTH_MENU)
                && !disableRecent;

            leftMenuKeyView.setVisibility(showLeftMenuButton ? View.VISIBLE : View.INVISIBLE);
            rightMenuKeyView.setVisibility(showRightMenuButton ? View.VISIBLE : View.INVISIBLE);
        }
        mShowMenu = show;
    }

    @Override
    public void onFinishInflate() {
        mRot0 = (FrameLayout) findViewById(R.id.rot0);
        mRot90 = (FrameLayout) findViewById(R.id.rot90);

        mRotatedViews[Surface.ROTATION_0] =
                mRotatedViews[Surface.ROTATION_180] = findViewById(R.id.rot0);
        mRotatedViews[Surface.ROTATION_90] = findViewById(R.id.rot90);

        mRotatedViews[Surface.ROTATION_270] = NAVBAR_ALWAYS_AT_RIGHT
                 ? findViewById(R.id.rot90)
                 : findViewById(R.id.rot270);

        mCurrentView = mRotatedViews[Surface.ROTATION_0];
        updateSettings();

        watchForAccessibilityChanges();
    }

    private void watchForAccessibilityChanges() {
        final AccessibilityManager am =
                (AccessibilityManager) mContext.getSystemService(Context.ACCESSIBILITY_SERVICE);

        // Set the initial state
        enableAccessibility(am.isTouchExplorationEnabled());

        // Watch for changes
        am.addTouchExplorationStateChangeListener(new TouchExplorationStateChangeListener() {
            @Override
            public void onTouchExplorationStateChanged(boolean enabled) {
                enableAccessibility(enabled);
            }
        });
    }

    private void enableAccessibility(boolean touchEnabled) {
        Log.v(TAG, "touchEnabled:"  + touchEnabled);

        // Add a touch handler or accessibility click listener for camera and search buttons
        // for all view orientations.
        final OnClickListener onClickListener = touchEnabled ? mAccessibilityClickListener : null;
        final OnTouchListener onTouchListener = touchEnabled ? null : mCameraTouchListener;
        boolean hasCamera = false;
        for (int i = 0; i < mRotatedViews.length; i++) {
            final View cameraButton = mRotatedViews[i].findViewById(R.id.camera_button);
            final View searchLight = mRotatedViews[i].findViewById(R.id.search_light);
            if (cameraButton != null) {
                hasCamera = true;
                cameraButton.setOnTouchListener(onTouchListener);
                cameraButton.setOnClickListener(onClickListener);
            }
            if (searchLight != null) {
                searchLight.setOnClickListener(onClickListener);
            }
        }
        if (hasCamera) {
            // Warm up KeyguardTouchDelegate so it's ready by the time the camera button is touched.
            // This will connect to KeyguardService so that touch events are processed.
            KeyguardTouchDelegate.getInstance(mContext);
        }
    }

    public boolean isVertical() {
        return mVertical;
    }

    public void reorient() {
        final int rot = mDisplay.getRotation();
        for (int i=0; i<4; i++) {
            mRotatedViews[i].setVisibility(View.GONE);
        }

        if (Settings.System.getIntForUser(mContext.getContentResolver(),
                Settings.System.NAVIGATION_BAR_CAN_MOVE,
                DeviceUtils.isPhone(mContext) ? 1 : 0, UserHandle.USER_CURRENT) != 1) {
            mCurrentView = mRotatedViews[Surface.ROTATION_0];
        } else {
            mCurrentView = mRotatedViews[rot];
        }
        mCurrentView.setVisibility(View.VISIBLE);

        mDeadZone = (DeadZone) mCurrentView.findViewById(R.id.deadzone);

        // force the low profile & disabled states into compliance
        mBarTransitions.init(mVertical);
        setDisabledFlags(mDisabledFlags, true /* force */);
        setMenuVisibility(mShowMenu, true /* force */);

        if (DEBUG) {
            Log.d(TAG, "reorient(): rot=" + mDisplay.getRotation());
        }

        setNavigationIconHints(mNavigationIconHints, true);
    }

    @Override
    protected void onLayout(boolean changed, int l, int t, int r, int b) {
        super.onLayout(changed, l, t, r, b);
        List<View> views = new ArrayList<View>();
        final View back = getBackButton();
        final View home = getHomeButton();
        final View recent = getRecentsButton();
        if (back != null) {
            views.add(back);
        }
        if (home != null) {
            views.add(home);
        }
        if (recent != null) {
            views.add(recent);
        }
        for (int i = 0; i < mButtonIdList.size(); i++) {
            final View customButton = getCustomButton(mButtonIdList.get(i));
            if (customButton != null) {
                views.add(customButton);
            }
        }
        mDelegateHelper.setInitialTouchRegion(views);
    }

    @Override
    protected void onSizeChanged(int w, int h, int oldw, int oldh) {
        if (DEBUG) Log.d(TAG, String.format(
                    "onSizeChanged: (%dx%d) old: (%dx%d)", w, h, oldw, oldh));

        final boolean newVertical = w > 0 && h > w;
        if (newVertical != mVertical) {
            mVertical = newVertical;
            //Log.v(TAG, String.format("onSizeChanged: h=%d, w=%d, vert=%s", h, w, mVertical?"y":"n"));
            reorient();
        }

        postCheckForInvalidLayout("sizeChanged");
        super.onSizeChanged(w, h, oldw, oldh);
    }

    /*
    @Override
    protected void onLayout (boolean changed, int left, int top, int right, int bottom) {
        if (DEBUG) Log.d(TAG, String.format(
                    "onLayout: %s (%d,%d,%d,%d)",
                    changed?"changed":"notchanged", left, top, right, bottom));
        super.onLayout(changed, left, top, right, bottom);
    }

    // uncomment this for extra defensiveness in WORKAROUND_INVALID_LAYOUT situations: if all else
    // fails, any touch on the display will fix the layout.
    @Override
    public boolean onInterceptTouchEvent(MotionEvent ev) {
        if (DEBUG) Log.d(TAG, "onInterceptTouchEvent: " + ev.toString());
        if (ev.getAction() == MotionEvent.ACTION_DOWN) {
            postCheckForInvalidLayout("touch");
        }
        return super.onInterceptTouchEvent(ev);
    }
    */


    private String getResourceName(int resId) {
        if (resId != 0) {
            final android.content.res.Resources res = mContext.getResources();
            try {
                return res.getResourceName(resId);
            } catch (android.content.res.Resources.NotFoundException ex) {
                return "(unknown)";
            }
        } else {
            return "(null)";
        }
    }

    private void postCheckForInvalidLayout(final String how) {
        mHandler.obtainMessage(MSG_CHECK_INVALID_LAYOUT, 0, 0, how).sendToTarget();
    }

    private static String visibilityToString(int vis) {
        switch (vis) {
            case View.INVISIBLE:
                return "INVISIBLE";
            case View.GONE:
                return "GONE";
            default:
                return "VISIBLE";
        }
    }

    protected boolean hasNavringTargets() {
        ArrayList<ButtonConfig> buttonsConfig =
            ButtonsHelper.getNavRingConfig(mContext);
        return buttonsConfig.size() > 0;
    }

    private void updateSettings() {
        ContentResolver resolver = mContext.getContentResolver();

        mNavBarButtonColor = Settings.System.getIntForUser(resolver,
                Settings.System.NAVIGATION_BAR_BUTTON_TINT, -2, UserHandle.USER_CURRENT);

        if (mNavBarButtonColor == -2) {
            mNavBarButtonColor = mContext.getResources()
                    .getColor(R.color.navigationbar_button_default_color);
        }

        mNavBarButtonColorMode = Settings.System.getIntForUser(resolver,
                Settings.System.NAVIGATION_BAR_BUTTON_TINT_MODE, 0, UserHandle.USER_CURRENT);

        mButtonsConfig = ButtonsHelper.getNavBarConfig(mContext);

        mMenuSetting = Settings.System.getIntForUser(resolver,
                Settings.System.MENU_LOCATION, SHOW_RIGHT_MENU,
                UserHandle.USER_CURRENT);

        mMenuVisibility = Settings.System.getIntForUser(resolver,
                Settings.System.MENU_VISIBILITY, MENU_VISIBILITY_SYSTEM,
                UserHandle.USER_CURRENT);

        // construct the navigationbar
        makeBar();

    }

    public void dump(FileDescriptor fd, PrintWriter pw, String[] args) {
        pw.println("NavigationBarView {");
        final Rect r = new Rect();
        final Point size = new Point();
        mDisplay.getRealSize(size);

        pw.println(String.format("      this: " + PhoneStatusBar.viewInfo(this)
                        + " " + visibilityToString(getVisibility())));

        getWindowVisibleDisplayFrame(r);
        final boolean offscreen = r.right > size.x || r.bottom > size.y;
        pw.println("      window: "
                + r.toShortString()
                + " " + visibilityToString(getWindowVisibility())
                + (offscreen ? " OFFSCREEN!" : ""));

        pw.println(String.format("      mCurrentView: id=%s (%dx%d) %s",
                        getResourceName(mCurrentView.getId()),
                        mCurrentView.getWidth(), mCurrentView.getHeight(),
                        visibilityToString(mCurrentView.getVisibility())));

        pw.println(String.format("      disabled=0x%08x vertical=%s menu=%s",
                        mDisabledFlags,
                        mVertical ? "true" : "false",
                        mShowMenu ? "true" : "false"));

<<<<<<< HEAD
        final View back = getBackButton();
        final View home = getHomeButton();
        final View recent = getRecentsButton();
        final View menu = getRightMenuButton();

        if (back != null) {
            pw.println("      back: "
                    + PhoneStatusBar.viewInfo(back)
                    + " " + visibilityToString(back.getVisibility())
                    );
        }
        if (home != null) {
            pw.println("      home: "
                    + PhoneStatusBar.viewInfo(home)
                    + " " + visibilityToString(home.getVisibility())
                    );
        }
        if (recent != null) {
            pw.println("      rcnt: "
                    + PhoneStatusBar.viewInfo(recent)
                    + " " + visibilityToString(recent.getVisibility())
                    );
        }
        pw.println("      menu: "
                + PhoneStatusBar.viewInfo(menu)
                + " " + visibilityToString(menu.getVisibility())
                );
=======
        dumpButton(pw, "back", getBackButton());
        dumpButton(pw, "home", getHomeButton());
        dumpButton(pw, "rcnt", getRecentsButton());
        dumpButton(pw, "menu", getMenuButton());
        dumpButton(pw, "srch", getSearchLight());
        dumpButton(pw, "cmra", getCameraButton());

>>>>>>> feef9887
        pw.println("    }");
    }

    private static void dumpButton(PrintWriter pw, String caption, View button) {
        pw.print("      " + caption + ": ");
        if (button == null) {
            pw.print("null");
        } else {
            pw.print(PhoneStatusBar.viewInfo(button)
                    + " " + visibilityToString(button.getVisibility())
                    + " alpha=" + button.getAlpha()
                    );
            if (button instanceof KeyButtonView) {
                pw.print(" drawingAlpha=" + ((KeyButtonView)button).getDrawingAlpha());
                pw.print(" quiescentAlpha=" + ((KeyButtonView)button).getQuiescentAlpha());
            }
        }
        pw.println();
    }

}<|MERGE_RESOLUTION|>--- conflicted
+++ resolved
@@ -207,13 +207,8 @@
                     break;
                 case MotionEvent.ACTION_UP:
                 case MotionEvent.ACTION_CANCEL:
-<<<<<<< HEAD
                     mDelegateHelper.setDisabled(!hasNavringTargets());
-                    transitionCameraAndSearchButtonAlpha(1.0f);
-=======
-                    mDelegateHelper.setDisabled(false);
                     mBarTransitions.setContentVisible(true);
->>>>>>> feef9887
                     break;
             }
             return KeyguardTouchDelegate.getInstance(getContext()).dispatch(event);
@@ -653,34 +648,12 @@
         }
 
         mNavigationIconHints = hints;
-<<<<<<< HEAD
-        // We can't gaurantee users will set these buttons as targets
+
         final View back = getBackButton();
-        final View home = getHomeButton();
-        final View recent = getRecentsButton();
         if (back != null) {
-            back.setAlpha(
-                    (0 != (hints & StatusBarManager.NAVIGATION_HINT_BACK_NOP)) ? 0.5f : 1.0f);
-            ((ImageView) back).setImageDrawable(
-                    (0 != (hints & StatusBarManager.NAVIGATION_HINT_BACK_ALT))
+            ((ImageView) back).setImageDrawable(backAlt
                     ? mBackAltIcon : mBackIcon);
         }
-        if (home != null) {
-            home.setAlpha(
-                    (0 != (hints & StatusBarManager.NAVIGATION_HINT_HOME_NOP)) ? 0.5f : 1.0f);
-        }
-        if (recent != null) {
-            recent.setAlpha(
-                    (0 != (hints & StatusBarManager.NAVIGATION_HINT_RECENT_NOP)) ? 0.5f : 1.0f);
-        }
-=======
-
-        ((ImageView)getBackButton()).setImageDrawable(backAlt
-                ? (mVertical ? mBackAltLandIcon : mBackAltIcon)
-                : (mVertical ? mBackLandIcon : mBackIcon));
-
-        ((ImageView)getRecentsButton()).setImageDrawable(mVertical ? mRecentLandIcon : mRecentIcon);
->>>>>>> feef9887
 
         setDisabledFlags(mDisabledFlags, true);
     }
@@ -741,21 +714,25 @@
             }
         }
 
-<<<<<<< HEAD
         View searchLight = getSearchLight();
         if (searchLight != null) {
-            searchLight.setVisibility(keyguardProbablyEnabled ? View.VISIBLE : View.GONE);
+            setVisibleOrGone(searchLight, keyguardProbablyEnabled);
         }
 
         final boolean shouldShowCamera = disableHome
             && !((disabledFlags & View.STATUS_BAR_DISABLE_SEARCH) != 0);
         final View cameraButton = getCameraButton();
         if (cameraButton != null) {
-            cameraButton.setVisibility(
-                    shouldShowCamera && !mCameraDisabledByDpm
-                    && !mCameraDisabledByUser ? View.VISIBLE : View.GONE);
+            setVisibleOrGone(cameraButton, shouldShowCamera && !mCameraDisabledByDpm
+                    && !mCameraDisabledByUser);
         }
         setMenuVisibility(mShowMenu, true);
+    }
+
+    private void setVisibleOrGone(View view, boolean visible) {
+        if (view != null) {
+            view.setVisibility(visible ? VISIBLE : GONE);
+        }
     }
 
     protected void disableCameraByUser() {
@@ -766,19 +743,6 @@
         } catch (Exception e) {
             e.printStackTrace();
             return;
-=======
-        final boolean showSearch = disableHome && !disableSearch;
-        final boolean showCamera = showSearch && !mCameraDisabledByDpm;
-        setVisibleOrGone(getSearchLight(), showSearch);
-        setVisibleOrGone(getCameraButton(), showCamera);
-
-        mBarTransitions.applyBackButtonQuiescentAlpha(mBarTransitions.getMode(), true /*animate*/);
-    }
-
-    private void setVisibleOrGone(View view, boolean visible) {
-        if (view != null) {
-            view.setVisibility(visible ? VISIBLE : GONE);
->>>>>>> feef9887
         }
 
         final boolean cameraDefault = keyguardResources.getBoolean(
@@ -1102,43 +1066,13 @@
                         mVertical ? "true" : "false",
                         mShowMenu ? "true" : "false"));
 
-<<<<<<< HEAD
-        final View back = getBackButton();
-        final View home = getHomeButton();
-        final View recent = getRecentsButton();
-        final View menu = getRightMenuButton();
-
-        if (back != null) {
-            pw.println("      back: "
-                    + PhoneStatusBar.viewInfo(back)
-                    + " " + visibilityToString(back.getVisibility())
-                    );
-        }
-        if (home != null) {
-            pw.println("      home: "
-                    + PhoneStatusBar.viewInfo(home)
-                    + " " + visibilityToString(home.getVisibility())
-                    );
-        }
-        if (recent != null) {
-            pw.println("      rcnt: "
-                    + PhoneStatusBar.viewInfo(recent)
-                    + " " + visibilityToString(recent.getVisibility())
-                    );
-        }
-        pw.println("      menu: "
-                + PhoneStatusBar.viewInfo(menu)
-                + " " + visibilityToString(menu.getVisibility())
-                );
-=======
         dumpButton(pw, "back", getBackButton());
         dumpButton(pw, "home", getHomeButton());
         dumpButton(pw, "rcnt", getRecentsButton());
-        dumpButton(pw, "menu", getMenuButton());
+        dumpButton(pw, "menu", getRightMenuButton());
         dumpButton(pw, "srch", getSearchLight());
         dumpButton(pw, "cmra", getCameraButton());
 
->>>>>>> feef9887
         pw.println("    }");
     }
 
