/*
 * Copyright (C) 2010 The Android Open Source Project
 *
 * Licensed under the Apache License, Version 2.0 (the "License");
 * you may not use this file except in compliance with the License.
 * You may obtain a copy of the License at
 *
 *      http://www.apache.org/licenses/LICENSE-2.0
 *
 * Unless required by applicable law or agreed to in writing, software
 * distributed under the License is distributed on an "AS IS" BASIS,
 * WITHOUT WARRANTIES OR CONDITIONS OF ANY KIND, either express or implied.
 * See the License for the specific language governing permissions and
 * limitations under the License.
 */

package com.android.systemui.statusbar.policy;

import java.io.FileDescriptor;
import java.io.PrintWriter;
import java.util.ArrayList;
import java.util.List;

import android.content.BroadcastReceiver;
import android.content.Context;
import android.content.Intent;
import android.content.IntentFilter;
import android.content.res.Resources;
import android.net.ConnectivityManager;
import android.net.NetworkInfo;
import android.net.wifi.WifiConfiguration;
import android.net.wifi.WifiInfo;
import android.net.wifi.WifiManager;
import android.net.wimax.WimaxManagerConstants;
import android.os.Binder;
import android.os.Handler;
import android.os.Message;
import android.os.Messenger;
import android.os.RemoteException;
import android.os.SystemProperties;
import android.provider.Settings;
import android.provider.Telephony;
import android.telephony.PhoneStateListener;
import android.telephony.ServiceState;
import android.telephony.SignalStrength;
import android.telephony.TelephonyManager;
import android.util.Slog;
import android.view.View;
import android.widget.ImageView;
import android.widget.TextView;

import com.android.internal.app.IBatteryStats;
import com.android.internal.telephony.IccCard;
import com.android.internal.telephony.TelephonyIntents;
import com.android.internal.telephony.cdma.EriInfo;
import com.android.server.am.BatteryStatsService;
import com.android.internal.util.AsyncChannel;

import com.android.systemui.R;

public class NetworkController extends BroadcastReceiver {
    // debug
    static final String TAG = "StatusBar.NetworkController";
    static final boolean DEBUG = false;
    static final boolean CHATTY = false; // additional diagnostics, but not logspew

    // telephony
    boolean mHspaDataDistinguishable;
    final TelephonyManager mPhone;
    boolean mDataConnected;
    IccCard.State mSimState = IccCard.State.READY;
    int mPhoneState = TelephonyManager.CALL_STATE_IDLE;
    int mDataNetType = TelephonyManager.NETWORK_TYPE_UNKNOWN;
    int mDataState = TelephonyManager.DATA_DISCONNECTED;
    int mDataActivity = TelephonyManager.DATA_ACTIVITY_NONE;
    ServiceState mServiceState;
    SignalStrength mSignalStrength;
    int[] mDataIconList = TelephonyIcons.DATA_G[0];
    String mNetworkName;
    String mNetworkNameDefault;
    String mNetworkNameSeparator;
    int mPhoneSignalIconId;
    int mDataDirectionIconId; // data + data direction on phones
    int mDataSignalIconId;
    int mDataTypeIconId;
    boolean mDataActive;
    int mMobileActivityIconId; // overlay arrows for data direction
    int mLastSignalLevel;
    boolean mShowPhoneRSSIForData = false;
    boolean mShowAtLeastThreeGees = false;

    String mContentDescriptionPhoneSignal;
    String mContentDescriptionWifi;
    String mContentDescriptionWimax;
    String mContentDescriptionCombinedSignal;
    String mContentDescriptionDataType;

    // wifi
    final WifiManager mWifiManager;
    AsyncChannel mWifiChannel;
    boolean mWifiEnabled, mWifiConnected;
    int mWifiRssi, mWifiLevel;
    String mWifiSsid;
    int mWifiIconId = 0;
    int mWifiActivityIconId = 0; // overlay arrows for wifi direction
    int mWifiActivity = WifiManager.DATA_ACTIVITY_NONE;

    // bluetooth
    private boolean mBluetoothTethered = false;
    private int mBluetoothTetherIconId =
        com.android.internal.R.drawable.stat_sys_tether_bluetooth;

    //wimax
<<<<<<< HEAD
=======
    private boolean mWimaxSupported = false;
>>>>>>> 2b510192
    private boolean mIsWimaxEnabled = false;
    private boolean mWimaxConnected = false;
    private boolean mWimaxIdle = false;
    private int mWimaxIconId = 0;
    private int mWimaxSignal = 0;
    private int mWimaxState = 0;
    private int mWimaxExtraState = 0;
    // data connectivity (regardless of state, can we access the internet?)
    // state of inet connection - 0 not connected, 100 connected
    private int mInetCondition = 0;
    private static final int INET_CONDITION_THRESHOLD = 50;

    private boolean mAirplaneMode = false;

    // our ui
    Context mContext;
    ArrayList<ImageView> mPhoneSignalIconViews = new ArrayList<ImageView>();
    ArrayList<ImageView> mDataDirectionIconViews = new ArrayList<ImageView>();
    ArrayList<ImageView> mDataDirectionOverlayIconViews = new ArrayList<ImageView>();
    ArrayList<ImageView> mWifiIconViews = new ArrayList<ImageView>();
    ArrayList<ImageView> mWimaxIconViews = new ArrayList<ImageView>();
    ArrayList<ImageView> mCombinedSignalIconViews = new ArrayList<ImageView>();
    ArrayList<ImageView> mDataTypeIconViews = new ArrayList<ImageView>();
    ArrayList<TextView> mLabelViews = new ArrayList<TextView>();
    ArrayList<SignalCluster> mSignalClusters = new ArrayList<SignalCluster>();
    int mLastPhoneSignalIconId = -1;
    int mLastDataDirectionIconId = -1;
    int mLastDataDirectionOverlayIconId = -1;
    int mLastWifiIconId = -1;
    int mLastWimaxIconId = -1;
    int mLastCombinedSignalIconId = -1;
    int mLastDataTypeIconId = -1;
    String mLastLabel = "";

    private boolean mHasMobileDataFeature;

    boolean mDataAndWifiStacked = false;

    // yuck -- stop doing this here and put it in the framework
    IBatteryStats mBatteryStats;

    public interface SignalCluster {
        void setWifiIndicators(boolean visible, int strengthIcon, int activityIcon, 
                String contentDescription);
        void setMobileDataIndicators(boolean visible, int strengthIcon, int activityIcon,
                int typeIcon, String contentDescription, String typeContentDescription);
        void setIsAirplaneMode(boolean is);
    }

    /**
     * Construct this controller object and register for updates.
     */
    public NetworkController(Context context) {
        mContext = context;
        final Resources res = context.getResources();

        ConnectivityManager cm = (ConnectivityManager)mContext.getSystemService(
                Context.CONNECTIVITY_SERVICE);
        mHasMobileDataFeature = cm.isNetworkSupported(ConnectivityManager.TYPE_MOBILE);

        mShowPhoneRSSIForData = res.getBoolean(R.bool.config_showPhoneRSSIForData);
        mShowAtLeastThreeGees = res.getBoolean(R.bool.config_showMin3G);

        // set up the default wifi icon, used when no radios have ever appeared
        updateWifiIcons();
        updateWimaxIcons();

        // telephony
        mPhone = (TelephonyManager)context.getSystemService(Context.TELEPHONY_SERVICE);
        mPhone.listen(mPhoneStateListener,
                          PhoneStateListener.LISTEN_SERVICE_STATE
                        | PhoneStateListener.LISTEN_SIGNAL_STRENGTHS
                        | PhoneStateListener.LISTEN_CALL_STATE
                        | PhoneStateListener.LISTEN_DATA_CONNECTION_STATE
                        | PhoneStateListener.LISTEN_DATA_ACTIVITY);
        mHspaDataDistinguishable = mContext.getResources().getBoolean(
                R.bool.config_hspa_data_distinguishable);
        mNetworkNameSeparator = mContext.getString(R.string.status_bar_network_name_separator);
        mNetworkNameDefault = mContext.getString(
                com.android.internal.R.string.lockscreen_carrier_default);
        mNetworkName = mNetworkNameDefault;

        // wifi
        mWifiManager = (WifiManager) context.getSystemService(Context.WIFI_SERVICE);
        Handler handler = new WifiHandler();
        mWifiChannel = new AsyncChannel();
        Messenger wifiMessenger = mWifiManager.getMessenger();
        if (wifiMessenger != null) {
            mWifiChannel.connect(mContext, handler, wifiMessenger);
        }

        // broadcasts
        IntentFilter filter = new IntentFilter();
        filter.addAction(WifiManager.RSSI_CHANGED_ACTION);
        filter.addAction(WifiManager.WIFI_STATE_CHANGED_ACTION);
        filter.addAction(WifiManager.NETWORK_STATE_CHANGED_ACTION);
        filter.addAction(TelephonyIntents.ACTION_SIM_STATE_CHANGED);
        filter.addAction(Telephony.Intents.SPN_STRINGS_UPDATED_ACTION);
        filter.addAction(ConnectivityManager.CONNECTIVITY_ACTION);
        filter.addAction(ConnectivityManager.INET_CONDITION_ACTION);
        filter.addAction(Intent.ACTION_CONFIGURATION_CHANGED);
        filter.addAction(Intent.ACTION_AIRPLANE_MODE_CHANGED);
<<<<<<< HEAD
        boolean isWimaxConfigEnabled = mContext.getResources().getBoolean(
                com.android.internal.R.bool.config_wimaxEnabled);
        if(isWimaxConfigEnabled) {
=======
        mWimaxSupported = mContext.getResources().getBoolean(
                com.android.internal.R.bool.config_wimaxEnabled);
        if(mWimaxSupported) {
>>>>>>> 2b510192
            filter.addAction(WimaxManagerConstants.WIMAX_NETWORK_STATE_CHANGED_ACTION);
            filter.addAction(WimaxManagerConstants.SIGNAL_LEVEL_CHANGED_ACTION);
            filter.addAction(WimaxManagerConstants.NET_4G_STATE_CHANGED_ACTION);
        }
        context.registerReceiver(this, filter);

        // AIRPLANE_MODE_CHANGED is sent at boot; we've probably already missed it
        updateAirplaneMode();

        // yuck
        mBatteryStats = BatteryStatsService.getService();
    }

    public void addPhoneSignalIconView(ImageView v) {
        mPhoneSignalIconViews.add(v);
    }

    public void addDataDirectionIconView(ImageView v) {
        mDataDirectionIconViews.add(v);
    }

    public void addDataDirectionOverlayIconView(ImageView v) {
        mDataDirectionOverlayIconViews.add(v);
    }

    public void addWifiIconView(ImageView v) {
        mWifiIconViews.add(v);
    }
    public void addWimaxIconView(ImageView v) {
        mWimaxIconViews.add(v);
    }

    public void addCombinedSignalIconView(ImageView v) {
        mCombinedSignalIconViews.add(v);
    }

    public void addDataTypeIconView(ImageView v) {
        mDataTypeIconViews.add(v);
    }

    public void addLabelView(TextView v) {
        mLabelViews.add(v);
    }

    public void addSignalCluster(SignalCluster cluster) {
        mSignalClusters.add(cluster);
        refreshSignalCluster(cluster);
    }

    public void refreshSignalCluster(SignalCluster cluster) {
        cluster.setWifiIndicators(
                mWifiConnected, // only show wifi in the cluster if connected
                mWifiIconId,
                mWifiActivityIconId,
                mContentDescriptionWifi);
<<<<<<< HEAD
        cluster.setMobileDataIndicators(
                mHasMobileDataFeature,
                mShowPhoneRSSIForData ? mPhoneSignalIconId : mDataSignalIconId,
                mMobileActivityIconId,
                mDataTypeIconId,
                mContentDescriptionPhoneSignal,
                mContentDescriptionDataType);
=======
>>>>>>> 2b510192

        if (mIsWimaxEnabled && mWimaxConnected) {
            // wimax is special
            cluster.setMobileDataIndicators(
                    true,
                    mWimaxIconId,
                    mMobileActivityIconId,
                    mDataTypeIconId,
                    mContentDescriptionWimax,
                    mContentDescriptionDataType);
        } else {
            // normal mobile data
            cluster.setMobileDataIndicators(
                    mHasMobileDataFeature,
                    mShowPhoneRSSIForData ? mPhoneSignalIconId : mDataSignalIconId,
                    mMobileActivityIconId,
                    mDataTypeIconId,
                    mContentDescriptionPhoneSignal,
                    mContentDescriptionDataType);
        }
        cluster.setIsAirplaneMode(mAirplaneMode);
    }

    public void setStackedMode(boolean stacked) {
        mDataAndWifiStacked = true;
    }

    @Override
    public void onReceive(Context context, Intent intent) {
        final String action = intent.getAction();
        if (action.equals(WifiManager.RSSI_CHANGED_ACTION)
                || action.equals(WifiManager.WIFI_STATE_CHANGED_ACTION)
                || action.equals(WifiManager.NETWORK_STATE_CHANGED_ACTION)) {
            updateWifiState(intent);
            refreshViews();
        } else if (action.equals(TelephonyIntents.ACTION_SIM_STATE_CHANGED)) {
            updateSimState(intent);
            updateDataIcon();
            refreshViews();
        } else if (action.equals(Telephony.Intents.SPN_STRINGS_UPDATED_ACTION)) {
            updateNetworkName(intent.getBooleanExtra(Telephony.Intents.EXTRA_SHOW_SPN, false),
                        intent.getStringExtra(Telephony.Intents.EXTRA_SPN),
                        intent.getBooleanExtra(Telephony.Intents.EXTRA_SHOW_PLMN, false),
                        intent.getStringExtra(Telephony.Intents.EXTRA_PLMN));
            refreshViews();
        } else if (action.equals(ConnectivityManager.CONNECTIVITY_ACTION) ||
                 action.equals(ConnectivityManager.INET_CONDITION_ACTION)) {
            updateConnectivity(intent);
            refreshViews();
        } else if (action.equals(Intent.ACTION_CONFIGURATION_CHANGED)) {
            refreshViews();
        } else if (action.equals(Intent.ACTION_AIRPLANE_MODE_CHANGED)) {
            updateAirplaneMode();
            refreshViews();
        } else if (action.equals(WimaxManagerConstants.NET_4G_STATE_CHANGED_ACTION) ||
                action.equals(WimaxManagerConstants.SIGNAL_LEVEL_CHANGED_ACTION) ||
                action.equals(WimaxManagerConstants.WIMAX_NETWORK_STATE_CHANGED_ACTION)) {
<<<<<<< HEAD
           updateWimaxState(intent);
=======
            updateWimaxState(intent);
>>>>>>> 2b510192
            refreshViews();
        }
    }


    // ===== Telephony ==============================================================

    PhoneStateListener mPhoneStateListener = new PhoneStateListener() {
        @Override
        public void onSignalStrengthsChanged(SignalStrength signalStrength) {
            if (DEBUG) {
                Slog.d(TAG, "onSignalStrengthsChanged signalStrength=" + signalStrength + 
                    ((signalStrength == null) ? "" : (" level=" + signalStrength.getLevel())));
            }
            mSignalStrength = signalStrength;
            updateTelephonySignalStrength();
            refreshViews();
        }

        @Override
        public void onServiceStateChanged(ServiceState state) {
            if (DEBUG) {
                Slog.d(TAG, "onServiceStateChanged state=" + state.getState());
            }
            mServiceState = state;
            updateTelephonySignalStrength();
            updateDataNetType();
            updateDataIcon();
            refreshViews();
        }

        @Override
        public void onCallStateChanged(int state, String incomingNumber) {
            if (DEBUG) {
                Slog.d(TAG, "onCallStateChanged state=" + state);
            }
            // In cdma, if a voice call is made, RSSI should switch to 1x.
            if (isCdma()) {
                updateTelephonySignalStrength();
                refreshViews();
            }
        }

        @Override
        public void onDataConnectionStateChanged(int state, int networkType) {
            if (DEBUG) {
                Slog.d(TAG, "onDataConnectionStateChanged: state=" + state
                        + " type=" + networkType);
            }
            mDataState = state;
            mDataNetType = networkType;
            updateDataNetType();
            updateDataIcon();
            refreshViews();
        }

        @Override
        public void onDataActivity(int direction) {
            if (DEBUG) {
                Slog.d(TAG, "onDataActivity: direction=" + direction);
            }
            mDataActivity = direction;
            updateDataIcon();
            refreshViews();
        }
    };

    private final void updateSimState(Intent intent) {
        String stateExtra = intent.getStringExtra(IccCard.INTENT_KEY_ICC_STATE);
        if (IccCard.INTENT_VALUE_ICC_ABSENT.equals(stateExtra)) {
            mSimState = IccCard.State.ABSENT;
        }
        else if (IccCard.INTENT_VALUE_ICC_READY.equals(stateExtra)) {
            mSimState = IccCard.State.READY;
        }
        else if (IccCard.INTENT_VALUE_ICC_LOCKED.equals(stateExtra)) {
            final String lockedReason = intent.getStringExtra(IccCard.INTENT_KEY_LOCKED_REASON);
            if (IccCard.INTENT_VALUE_LOCKED_ON_PIN.equals(lockedReason)) {
                mSimState = IccCard.State.PIN_REQUIRED;
            }
            else if (IccCard.INTENT_VALUE_LOCKED_ON_PUK.equals(lockedReason)) {
                mSimState = IccCard.State.PUK_REQUIRED;
            }
            else {
                mSimState = IccCard.State.NETWORK_LOCKED;
            }
        } else {
            mSimState = IccCard.State.UNKNOWN;
        }
    }

    private boolean isCdma() {
        return (mSignalStrength != null) && !mSignalStrength.isGsm();
    }

    private boolean hasService() {
        if (mServiceState != null) {
            switch (mServiceState.getState()) {
                case ServiceState.STATE_OUT_OF_SERVICE:
                case ServiceState.STATE_POWER_OFF:
                    return false;
                default:
                    return true;
            }
        } else {
            return false;
        }
    }

    private void updateAirplaneMode() {
        mAirplaneMode = (Settings.System.getInt(mContext.getContentResolver(),
            Settings.System.AIRPLANE_MODE_ON, 0) == 1);
    }

    private final void updateTelephonySignalStrength() {
        if (!hasService()) {
            if (CHATTY) Slog.d(TAG, "updateTelephonySignalStrength: !hasService()");
            mPhoneSignalIconId = R.drawable.stat_sys_signal_0;
            mDataSignalIconId = R.drawable.stat_sys_signal_0;
        } else {
            if (mSignalStrength == null) {
                if (CHATTY) Slog.d(TAG, "updateTelephonySignalStrength: mSignalStrength == null");
                mPhoneSignalIconId = R.drawable.stat_sys_signal_0;
                mDataSignalIconId = R.drawable.stat_sys_signal_0;
                mContentDescriptionPhoneSignal = mContext.getString(
                        AccessibilityContentDescriptions.PHONE_SIGNAL_STRENGTH[0]);
            } else {
                int iconLevel;
                int[] iconList;
                mLastSignalLevel = iconLevel = mSignalStrength.getLevel();
                if (isCdma()) {
                    if (isCdmaEri()) {
                        iconList = TelephonyIcons.TELEPHONY_SIGNAL_STRENGTH_ROAMING[mInetCondition];
                    } else {
                        iconList = TelephonyIcons.TELEPHONY_SIGNAL_STRENGTH[mInetCondition];
                    }
                } else {
                    // Though mPhone is a Manager, this call is not an IPC
                    if (mPhone.isNetworkRoaming()) {
                        iconList = TelephonyIcons.TELEPHONY_SIGNAL_STRENGTH_ROAMING[mInetCondition];
                    } else {
                        iconList = TelephonyIcons.TELEPHONY_SIGNAL_STRENGTH[mInetCondition];
                    }
                }
                mPhoneSignalIconId = iconList[iconLevel];
                mContentDescriptionPhoneSignal = mContext.getString(
                        AccessibilityContentDescriptions.PHONE_SIGNAL_STRENGTH[iconLevel]);

                mDataSignalIconId = TelephonyIcons.DATA_SIGNAL_STRENGTH[mInetCondition][iconLevel];
            }
        }
    }

    private final void updateDataNetType() {
<<<<<<< HEAD
        switch (mDataNetType) {
            case TelephonyManager.NETWORK_TYPE_UNKNOWN:
                if (!mShowAtLeastThreeGees) {
                    mDataIconList = TelephonyIcons.DATA_G[mInetCondition];
                    mDataTypeIconId = 0;
                    mContentDescriptionDataType = mContext.getString(
                            R.string.accessibility_data_connection_gprs);
                    break;
                } else {
                    // fall through
                }
            case TelephonyManager.NETWORK_TYPE_EDGE:
                if (!mShowAtLeastThreeGees) {
                    mDataIconList = TelephonyIcons.DATA_E[mInetCondition];
                    mDataTypeIconId = R.drawable.stat_sys_data_connected_e;
                    mContentDescriptionDataType = mContext.getString(
                            R.string.accessibility_data_connection_edge);
                    break;
                } else {
                    // fall through
                }
            case TelephonyManager.NETWORK_TYPE_UMTS:
                mDataIconList = TelephonyIcons.DATA_3G[mInetCondition];
                mDataTypeIconId = R.drawable.stat_sys_data_connected_3g;
                mContentDescriptionDataType = mContext.getString(
                        R.string.accessibility_data_connection_3g);
                break;
            case TelephonyManager.NETWORK_TYPE_HSDPA:
            case TelephonyManager.NETWORK_TYPE_HSUPA:
            case TelephonyManager.NETWORK_TYPE_HSPA:
            case TelephonyManager.NETWORK_TYPE_HSPAP:
                if (mHspaDataDistinguishable) {
                    mDataIconList = TelephonyIcons.DATA_H[mInetCondition];
                    mDataTypeIconId = R.drawable.stat_sys_data_connected_h;
=======
        if (mIsWimaxEnabled && mWimaxConnected) {
            // wimax is a special 4g network not handled by telephony
            mDataIconList = TelephonyIcons.DATA_4G[mInetCondition];
            mDataTypeIconId = R.drawable.stat_sys_data_connected_4g;
            mContentDescriptionDataType = mContext.getString(
                    R.string.accessibility_data_connection_4g);
        } else {
            switch (mDataNetType) {
                case TelephonyManager.NETWORK_TYPE_UNKNOWN:
                    if (!mShowAtLeastThreeGees) {
                        mDataIconList = TelephonyIcons.DATA_G[mInetCondition];
                        mDataTypeIconId = 0;
                        mContentDescriptionDataType = mContext.getString(
                                R.string.accessibility_data_connection_gprs);
                        break;
                    } else {
                        // fall through
                    }
                case TelephonyManager.NETWORK_TYPE_EDGE:
                    if (!mShowAtLeastThreeGees) {
                        mDataIconList = TelephonyIcons.DATA_E[mInetCondition];
                        mDataTypeIconId = R.drawable.stat_sys_data_connected_e;
                        mContentDescriptionDataType = mContext.getString(
                                R.string.accessibility_data_connection_edge);
                        break;
                    } else {
                        // fall through
                    }
                case TelephonyManager.NETWORK_TYPE_UMTS:
                    mDataIconList = TelephonyIcons.DATA_3G[mInetCondition];
                    mDataTypeIconId = R.drawable.stat_sys_data_connected_3g;
>>>>>>> 2b510192
                    mContentDescriptionDataType = mContext.getString(
                            R.string.accessibility_data_connection_3g);
                    break;
                case TelephonyManager.NETWORK_TYPE_HSDPA:
                case TelephonyManager.NETWORK_TYPE_HSUPA:
                case TelephonyManager.NETWORK_TYPE_HSPA:
                case TelephonyManager.NETWORK_TYPE_HSPAP:
                    if (mHspaDataDistinguishable) {
                        mDataIconList = TelephonyIcons.DATA_H[mInetCondition];
                        mDataTypeIconId = R.drawable.stat_sys_data_connected_h;
                        mContentDescriptionDataType = mContext.getString(
                                R.string.accessibility_data_connection_3_5g);
                    } else {
                        mDataIconList = TelephonyIcons.DATA_3G[mInetCondition];
                        mDataTypeIconId = R.drawable.stat_sys_data_connected_3g;
                        mContentDescriptionDataType = mContext.getString(
                                R.string.accessibility_data_connection_3g);
                    }
                    break;
                case TelephonyManager.NETWORK_TYPE_CDMA:
                    // display 1xRTT for IS95A/B
                    mDataIconList = TelephonyIcons.DATA_1X[mInetCondition];
                    mDataTypeIconId = R.drawable.stat_sys_data_connected_1x;
                    mContentDescriptionDataType = mContext.getString(
                            R.string.accessibility_data_connection_cdma);
                    break;
                case TelephonyManager.NETWORK_TYPE_1xRTT:
                    mDataIconList = TelephonyIcons.DATA_1X[mInetCondition];
                    mDataTypeIconId = R.drawable.stat_sys_data_connected_1x;
                    mContentDescriptionDataType = mContext.getString(
                            R.string.accessibility_data_connection_cdma);
                    break;
                case TelephonyManager.NETWORK_TYPE_EVDO_0: //fall through
                case TelephonyManager.NETWORK_TYPE_EVDO_A:
                case TelephonyManager.NETWORK_TYPE_EVDO_B:
                case TelephonyManager.NETWORK_TYPE_EHRPD:
                    mDataIconList = TelephonyIcons.DATA_3G[mInetCondition];
                    mDataTypeIconId = R.drawable.stat_sys_data_connected_3g;
                    mContentDescriptionDataType = mContext.getString(
                            R.string.accessibility_data_connection_3g);
<<<<<<< HEAD
                }
                break;
            case TelephonyManager.NETWORK_TYPE_CDMA:
                // display 1xRTT for IS95A/B
                mDataIconList = TelephonyIcons.DATA_1X[mInetCondition];
                mDataTypeIconId = R.drawable.stat_sys_data_connected_1x;
                mContentDescriptionDataType = mContext.getString(
                        R.string.accessibility_data_connection_cdma);
                break;
            case TelephonyManager.NETWORK_TYPE_1xRTT:
                mDataIconList = TelephonyIcons.DATA_1X[mInetCondition];
                mDataTypeIconId = R.drawable.stat_sys_data_connected_1x;
                mContentDescriptionDataType = mContext.getString(
                        R.string.accessibility_data_connection_cdma);
                break;
            case TelephonyManager.NETWORK_TYPE_EVDO_0: //fall through
            case TelephonyManager.NETWORK_TYPE_EVDO_A:
            case TelephonyManager.NETWORK_TYPE_EVDO_B:
            case TelephonyManager.NETWORK_TYPE_EHRPD:
                mDataIconList = TelephonyIcons.DATA_3G[mInetCondition];
                mDataTypeIconId = R.drawable.stat_sys_data_connected_3g;
                mContentDescriptionDataType = mContext.getString(
                        R.string.accessibility_data_connection_3g);
                break;
            case TelephonyManager.NETWORK_TYPE_LTE:
                mDataIconList = TelephonyIcons.DATA_4G[mInetCondition];
                mDataTypeIconId = R.drawable.stat_sys_data_connected_4g;
                mContentDescriptionDataType = mContext.getString(
                        R.string.accessibility_data_connection_4g);
                break;
            default:
                if (!mShowAtLeastThreeGees) {
                    mDataIconList = TelephonyIcons.DATA_G[mInetCondition];
                    mDataTypeIconId = R.drawable.stat_sys_data_connected_g;
                    mContentDescriptionDataType = mContext.getString(
                            R.string.accessibility_data_connection_gprs);
                } else {
                    mDataIconList = TelephonyIcons.DATA_3G[mInetCondition];
                    mDataTypeIconId = R.drawable.stat_sys_data_connected_3g;
                    mContentDescriptionDataType = mContext.getString(
                            R.string.accessibility_data_connection_3g);
                }
                break;
=======
                    break;
                case TelephonyManager.NETWORK_TYPE_LTE:
                    mDataIconList = TelephonyIcons.DATA_4G[mInetCondition];
                    mDataTypeIconId = R.drawable.stat_sys_data_connected_4g;
                    mContentDescriptionDataType = mContext.getString(
                            R.string.accessibility_data_connection_4g);
                    break;
                default:
                    if (!mShowAtLeastThreeGees) {
                        mDataIconList = TelephonyIcons.DATA_G[mInetCondition];
                        mDataTypeIconId = R.drawable.stat_sys_data_connected_g;
                        mContentDescriptionDataType = mContext.getString(
                                R.string.accessibility_data_connection_gprs);
                    } else {
                        mDataIconList = TelephonyIcons.DATA_3G[mInetCondition];
                        mDataTypeIconId = R.drawable.stat_sys_data_connected_3g;
                        mContentDescriptionDataType = mContext.getString(
                                R.string.accessibility_data_connection_3g);
                    }
                    break;
            }
>>>>>>> 2b510192
        }

        if ((isCdma() && isCdmaEri()) || mPhone.isNetworkRoaming()) {
            mDataTypeIconId = R.drawable.stat_sys_data_connected_roam;
        }
    }

    boolean isCdmaEri() {
        if (mServiceState != null) {
            final int iconIndex = mServiceState.getCdmaEriIconIndex();
            if (iconIndex != EriInfo.ROAMING_INDICATOR_OFF) {
                final int iconMode = mServiceState.getCdmaEriIconMode();
                if (iconMode == EriInfo.ROAMING_ICON_MODE_NORMAL
                        || iconMode == EriInfo.ROAMING_ICON_MODE_FLASH) {
                    return true;
                }
            }
        }
        return false;
    }

    private final void updateDataIcon() {
        int iconId;
        boolean visible = true;

        if (!isCdma()) {
            // GSM case, we have to check also the sim state
            if (mSimState == IccCard.State.READY || mSimState == IccCard.State.UNKNOWN) {
                if (hasService() && mDataState == TelephonyManager.DATA_CONNECTED) {
                    switch (mDataActivity) {
                        case TelephonyManager.DATA_ACTIVITY_IN:
                            iconId = mDataIconList[1];
                            break;
                        case TelephonyManager.DATA_ACTIVITY_OUT:
                            iconId = mDataIconList[2];
                            break;
                        case TelephonyManager.DATA_ACTIVITY_INOUT:
                            iconId = mDataIconList[3];
                            break;
                        default:
                            iconId = mDataIconList[0];
                            break;
                    }
                    mDataDirectionIconId = iconId;
                } else {
                    iconId = 0;
                    visible = false;
                }
            } else {
                iconId = R.drawable.stat_sys_no_sim;
                visible = false; // no SIM? no data
            }
        } else {
            // CDMA case, mDataActivity can be also DATA_ACTIVITY_DORMANT
            if (hasService() && mDataState == TelephonyManager.DATA_CONNECTED) {
                switch (mDataActivity) {
                    case TelephonyManager.DATA_ACTIVITY_IN:
                        iconId = mDataIconList[1];
                        break;
                    case TelephonyManager.DATA_ACTIVITY_OUT:
                        iconId = mDataIconList[2];
                        break;
                    case TelephonyManager.DATA_ACTIVITY_INOUT:
                        iconId = mDataIconList[3];
                        break;
                    case TelephonyManager.DATA_ACTIVITY_DORMANT:
                    default:
                        iconId = mDataIconList[0];
                        break;
                }
            } else {
                iconId = 0;
                visible = false;
            }
        }

        // yuck - this should NOT be done by the status bar
        long ident = Binder.clearCallingIdentity();
        try {
            mBatteryStats.notePhoneDataConnectionState(mPhone.getNetworkType(), visible);
        } catch (RemoteException e) {
        } finally {
            Binder.restoreCallingIdentity(ident);
        }

        mDataDirectionIconId = iconId;
        mDataConnected = visible;
    }

    void updateNetworkName(boolean showSpn, String spn, boolean showPlmn, String plmn) {
        if (false) {
            Slog.d("CarrierLabel", "updateNetworkName showSpn=" + showSpn + " spn=" + spn
                    + " showPlmn=" + showPlmn + " plmn=" + plmn);
        }
        StringBuilder str = new StringBuilder();
        boolean something = false;
        if (showPlmn && plmn != null) {
            str.append(plmn);
            something = true;
        }
        if (showSpn && spn != null) {
            if (something) {
                str.append(mNetworkNameSeparator);
            }
            str.append(spn);
            something = true;
        }
        if (something) {
            mNetworkName = str.toString();
        } else {
            mNetworkName = mNetworkNameDefault;
        }
    }

    // ===== Wifi ===================================================================

    class WifiHandler extends Handler {
        @Override
        public void handleMessage(Message msg) {
            switch (msg.what) {
                case AsyncChannel.CMD_CHANNEL_HALF_CONNECTED:
                    if (msg.arg1 == AsyncChannel.STATUS_SUCCESSFUL) {
                        mWifiChannel.sendMessage(Message.obtain(this,
                                AsyncChannel.CMD_CHANNEL_FULL_CONNECTION));
                    } else {
                        Slog.e(TAG, "Failed to connect to wifi");
                    }
                    break;
                case WifiManager.DATA_ACTIVITY_NOTIFICATION:
                    if (msg.arg1 != mWifiActivity) {
                        mWifiActivity = msg.arg1;
                        refreshViews();
                    }
                    break;
                default:
                    //Ignore
                    break;
            }
        }
    }

    private void updateWifiState(Intent intent) {
        final String action = intent.getAction();
        if (action.equals(WifiManager.WIFI_STATE_CHANGED_ACTION)) {
            mWifiEnabled = intent.getIntExtra(WifiManager.EXTRA_WIFI_STATE,
                    WifiManager.WIFI_STATE_UNKNOWN) == WifiManager.WIFI_STATE_ENABLED;

        } else if (action.equals(WifiManager.NETWORK_STATE_CHANGED_ACTION)) {
            final NetworkInfo networkInfo = (NetworkInfo)
                    intent.getParcelableExtra(WifiManager.EXTRA_NETWORK_INFO);
            boolean wasConnected = mWifiConnected;
            mWifiConnected = networkInfo != null && networkInfo.isConnected();
            // If we just connected, grab the inintial signal strength and ssid
            if (mWifiConnected && !wasConnected) {
                // try getting it out of the intent first
                WifiInfo info = (WifiInfo) intent.getParcelableExtra(WifiManager.EXTRA_WIFI_INFO);
                if (info == null) {
                    info = mWifiManager.getConnectionInfo();
                }
                if (info != null) {
                    mWifiSsid = huntForSsid(info);
                } else {
                    mWifiSsid = null;
                }
            } else if (!mWifiConnected) {
                mWifiSsid = null;
            }
            // Apparently the wifi level is not stable at this point even if we've just connected to
            // the network; we need to wait for an RSSI_CHANGED_ACTION for that. So let's just set
            // it to 0 for now
            mWifiLevel = 0;
            mWifiRssi = -200;
        } else if (action.equals(WifiManager.RSSI_CHANGED_ACTION)) {
            if (mWifiConnected) {
                mWifiRssi = intent.getIntExtra(WifiManager.EXTRA_NEW_RSSI, -200);
                mWifiLevel = WifiManager.calculateSignalLevel(
                        mWifiRssi, WifiIcons.WIFI_LEVEL_COUNT);
            }
        }

        updateWifiIcons();
    }

    private void updateWifiIcons() {
        if (mWifiConnected) {
            mWifiIconId = WifiIcons.WIFI_SIGNAL_STRENGTH[mInetCondition][mWifiLevel];
            mContentDescriptionWifi = mContext.getString(
                    AccessibilityContentDescriptions.WIFI_CONNECTION_STRENGTH[mWifiLevel]);
        } else {
            if (mDataAndWifiStacked) {
                mWifiIconId = 0;
            } else {
                mWifiIconId = mWifiEnabled ? WifiIcons.WIFI_SIGNAL_STRENGTH[0][0] : 0;
            }
            mContentDescriptionWifi = mContext.getString(R.string.accessibility_no_wifi);
        }
    }

    private String huntForSsid(WifiInfo info) {
        String ssid = info.getSSID();
        if (ssid != null) {
            return ssid;
        }
        // OK, it's not in the connectionInfo; we have to go hunting for it
        List<WifiConfiguration> networks = mWifiManager.getConfiguredNetworks();
        for (WifiConfiguration net : networks) {
            if (net.networkId == info.getNetworkId()) {
                return net.SSID;
            }
        }
        return null;
    }


<<<<<<< HEAD
 // ===== Wimax ===================================================================

=======
    // ===== Wimax ===================================================================
>>>>>>> 2b510192
    private final void updateWimaxState(Intent intent) {
        final String action = intent.getAction();
        boolean wasConnected = mWimaxConnected;
        if (action.equals(WimaxManagerConstants.NET_4G_STATE_CHANGED_ACTION)) {
            int wimaxStatus = intent.getIntExtra(WimaxManagerConstants.EXTRA_4G_STATE,
                    WimaxManagerConstants.NET_4G_STATE_UNKNOWN);
            mIsWimaxEnabled = (wimaxStatus ==
<<<<<<< HEAD
		WimaxManagerConstants.NET_4G_STATE_ENABLED)? true : false;
        } else if (action.equals(WimaxManagerConstants.SIGNAL_LEVEL_CHANGED_ACTION)) {
            mWimaxSignal = intent.getIntExtra(WimaxManagerConstants.EXTRA_NEW_SIGNAL_LEVEL, 0);
        } else if (action.equals(WimaxManagerConstants.WIMAX_NETWORK_STATE_CHANGED_ACTION)) {
		mWimaxState = intent.getIntExtra(WimaxManagerConstants.EXTRA_WIMAX_STATE,
=======
                    WimaxManagerConstants.NET_4G_STATE_ENABLED);
        } else if (action.equals(WimaxManagerConstants.SIGNAL_LEVEL_CHANGED_ACTION)) {
            mWimaxSignal = intent.getIntExtra(WimaxManagerConstants.EXTRA_NEW_SIGNAL_LEVEL, 0);
        } else if (action.equals(WimaxManagerConstants.WIMAX_NETWORK_STATE_CHANGED_ACTION)) {
            mWimaxState = intent.getIntExtra(WimaxManagerConstants.EXTRA_WIMAX_STATE,
>>>>>>> 2b510192
                    WimaxManagerConstants.NET_4G_STATE_UNKNOWN);
            mWimaxExtraState = intent.getIntExtra(
                    WimaxManagerConstants.EXTRA_WIMAX_STATE_DETAIL,
                    WimaxManagerConstants.NET_4G_STATE_UNKNOWN);
            mWimaxConnected = (mWimaxState ==
<<<<<<< HEAD
		WimaxManagerConstants.WIMAX_STATE_CONNECTED) ? true : false;
            mWimaxIdle = (mWimaxExtraState == WimaxManagerConstants.WIMAX_IDLE)? true : false;
        }
        updateWimaxIcons();
    }
       private void updateWimaxIcons() {
            Slog.d(TAG, "in ....  updateWimaxIcons function    :  "+mIsWimaxEnabled);
                if (mIsWimaxEnabled) {
                        if (mWimaxConnected) {
                                Slog.d(TAG, "in ....  updateWimaxIcons function WiMAX COnnected");
                                if (mWimaxIdle)
                                        mWimaxIconId = WimaxIcons.WIMAX_IDLE;
                                else
                                        mWimaxIconId = WimaxIcons.WIMAX_SIGNAL_STRENGTH[mInetCondition][mWimaxSignal];
                                mContentDescriptionWimax = mContext.getString(
                                                AccessibilityContentDescriptions.WIMAX_CONNECTION_STRENGTH[mWimaxSignal]);
                        } else {
                                 Slog.d(TAG, "in ....  updateWimaxIcons function WiMAX Disconnected");
                                mWimaxIconId = WimaxIcons.WIMAX_DISCONNECTED;
                                mContentDescriptionWimax = mContext.getString(R.string.accessibility_no_wimax);
                        }
                } else {
                         Slog.d(TAG, "in ....  updateWimaxIcons function wimax icon id 0");
                        mWimaxIconId = 0;
                }
        }
=======
                    WimaxManagerConstants.WIMAX_STATE_CONNECTED);
            mWimaxIdle = (mWimaxExtraState == WimaxManagerConstants.WIMAX_IDLE);
        }
        updateDataNetType();
        updateWimaxIcons();
    }

    private void updateWimaxIcons() {
        if (mIsWimaxEnabled) {
            if (mWimaxConnected) {
                if (mWimaxIdle)
                    mWimaxIconId = WimaxIcons.WIMAX_IDLE;
                else
                    mWimaxIconId = WimaxIcons.WIMAX_SIGNAL_STRENGTH[mInetCondition][mWimaxSignal];
                mContentDescriptionWimax = mContext.getString(
                        AccessibilityContentDescriptions.WIMAX_CONNECTION_STRENGTH[mWimaxSignal]);
            } else {
                mWimaxIconId = WimaxIcons.WIMAX_DISCONNECTED;
                mContentDescriptionWimax = mContext.getString(R.string.accessibility_no_wimax);
            }
        } else {
            mWimaxIconId = 0;
        }
    }

>>>>>>> 2b510192
    // ===== Full or limited Internet connectivity ==================================

    private void updateConnectivity(Intent intent) {
        if (CHATTY) {
            Slog.d(TAG, "updateConnectivity: intent=" + intent);
        }

        NetworkInfo info = (NetworkInfo)(intent.getParcelableExtra(
                ConnectivityManager.EXTRA_NETWORK_INFO));
        int connectionStatus = intent.getIntExtra(ConnectivityManager.EXTRA_INET_CONDITION, 0);

        if (CHATTY) {
            Slog.d(TAG, "updateConnectivity: networkInfo=" + info);
            Slog.d(TAG, "updateConnectivity: connectionStatus=" + connectionStatus);
        }

        mInetCondition = (connectionStatus > INET_CONDITION_THRESHOLD ? 1 : 0);

        if (info != null && info.getType() == ConnectivityManager.TYPE_BLUETOOTH) {
            mBluetoothTethered = info.isConnected();
        } else {
            mBluetoothTethered = false;
        }

        // We want to update all the icons, all at once, for any condition change
        updateDataNetType();
<<<<<<< HEAD
		updateWimaxIcons();
=======
        updateWimaxIcons();
>>>>>>> 2b510192
        updateDataIcon();
        updateTelephonySignalStrength();
        updateWifiIcons();
    }


    // ===== Update the views =======================================================

    void refreshViews() {
        Context context = mContext;

        int combinedSignalIconId = 0;
        int combinedActivityIconId = 0;
        String label = "";
        int N;

        if (mDataConnected) {
            label = mNetworkName;
            combinedSignalIconId = mDataSignalIconId;
            switch (mDataActivity) {
                case TelephonyManager.DATA_ACTIVITY_IN:
                    mMobileActivityIconId = R.drawable.stat_sys_signal_in;
                    break;
                case TelephonyManager.DATA_ACTIVITY_OUT:
                    mMobileActivityIconId = R.drawable.stat_sys_signal_out;
                    break;
                case TelephonyManager.DATA_ACTIVITY_INOUT:
                    mMobileActivityIconId = R.drawable.stat_sys_signal_inout;
                    break;
                default:
                    mMobileActivityIconId = 0;
                    break;
            }

            combinedActivityIconId = mMobileActivityIconId;
            combinedSignalIconId = mDataSignalIconId; // set by updateDataIcon()
            mContentDescriptionCombinedSignal = mContentDescriptionDataType;
        }
        
        if (mWifiConnected) {
            if (mWifiSsid == null) {
                label = context.getString(R.string.status_bar_settings_signal_meter_wifi_nossid);
                mWifiActivityIconId = 0; // no wifis, no bits
            } else {
                label = mWifiSsid;
                switch (mWifiActivity) {
                    case WifiManager.DATA_ACTIVITY_IN:
                        mWifiActivityIconId = R.drawable.stat_sys_wifi_in;
                        break;
                    case WifiManager.DATA_ACTIVITY_OUT:
                        mWifiActivityIconId = R.drawable.stat_sys_wifi_out;
                        break;
                    case WifiManager.DATA_ACTIVITY_INOUT:
                        mWifiActivityIconId = R.drawable.stat_sys_wifi_inout;
                        break;
                    case WifiManager.DATA_ACTIVITY_NONE:
                        mWifiActivityIconId = 0;
                        break;
                }
            }

            combinedActivityIconId = mWifiActivityIconId;
            combinedSignalIconId = mWifiIconId; // set by updateWifiIcons()
            mContentDescriptionCombinedSignal = mContentDescriptionWifi;
        }

        if (mBluetoothTethered) {
            label = mContext.getString(R.string.bluetooth_tethered);
            combinedSignalIconId = mBluetoothTetherIconId;
            mContentDescriptionCombinedSignal = mContext.getString(
                    R.string.accessibility_bluetooth_tether);
        }
        
        if (mAirplaneMode &&
                (mServiceState == null || (!hasService() && !mServiceState.isEmergencyOnly()))) {
            // Only display the flight-mode icon if not in "emergency calls only" mode.
            label = context.getString(R.string.status_bar_settings_signal_meter_disconnected);
            mContentDescriptionCombinedSignal = mContentDescriptionPhoneSignal
                = mContext.getString(R.string.accessibility_airplane_mode);
            
            // look again; your radios are now airplanes
            mPhoneSignalIconId = mDataSignalIconId = R.drawable.stat_sys_signal_flightmode;
            mDataTypeIconId = 0;

            combinedSignalIconId = mDataSignalIconId;
        }
        else if (!mDataConnected && !mWifiConnected && !mBluetoothTethered && !mWimaxConnected) {
            // pretty much totally disconnected

            label = context.getString(R.string.status_bar_settings_signal_meter_disconnected);
            // On devices without mobile radios, we want to show the wifi icon
            combinedSignalIconId =
                mHasMobileDataFeature ? mDataSignalIconId : mWifiIconId;
            mContentDescriptionCombinedSignal = mHasMobileDataFeature
                ? mContentDescriptionDataType : mContentDescriptionWifi;

            if ((isCdma() && isCdmaEri()) || mPhone.isNetworkRoaming()) {
                mDataTypeIconId = R.drawable.stat_sys_data_connected_roam;
            } else {
                mDataTypeIconId = 0;
            }
        }

        if (DEBUG) {
            Slog.d(TAG, "refreshViews connected={"
                    + (mWifiConnected?" wifi":"")
                    + (mDataConnected?" data":"")
                    + " } level="
                    + ((mSignalStrength == null)?"??":Integer.toString(mSignalStrength.getLevel()))
                    + " combinedSignalIconId=0x"
                    + Integer.toHexString(combinedSignalIconId)
                    + "/" + getResourceName(combinedSignalIconId)
                    + " combinedActivityIconId=0x" + Integer.toHexString(combinedActivityIconId)
                    + " mAirplaneMode=" + mAirplaneMode
                    + " mDataActivity=" + mDataActivity
                    + " mPhoneSignalIconId=0x" + Integer.toHexString(mPhoneSignalIconId)
                    + " mDataDirectionIconId=0x" + Integer.toHexString(mDataDirectionIconId)
                    + " mDataSignalIconId=0x" + Integer.toHexString(mDataSignalIconId)
                    + " mDataTypeIconId=0x" + Integer.toHexString(mDataTypeIconId)
                    + " mWifiIconId=0x" + Integer.toHexString(mWifiIconId)
                    + " mBluetoothTetherIconId=0x" + Integer.toHexString(mBluetoothTetherIconId));
        }

        if (mLastPhoneSignalIconId          != mPhoneSignalIconId
         || mLastDataDirectionOverlayIconId != combinedActivityIconId
         || mLastWifiIconId                 != mWifiIconId
         || mLastWimaxIconId                != mWimaxIconId
         || mLastDataTypeIconId             != mDataTypeIconId)
        {
            // NB: the mLast*s will be updated later
            for (SignalCluster cluster : mSignalClusters) {
<<<<<<< HEAD
                cluster.setWifiIndicators(
                        mWifiConnected, // only show wifi in the cluster if connected
                        mWifiIconId,
                        mWifiActivityIconId,
                        mContentDescriptionWifi);
                cluster.setMobileDataIndicators(
                        mHasMobileDataFeature,
                        mShowPhoneRSSIForData ? mPhoneSignalIconId : mDataSignalIconId,
                        mMobileActivityIconId,
                        mDataTypeIconId,
                        mContentDescriptionPhoneSignal,
                        mContentDescriptionDataType);
                cluster.setIsAirplaneMode(mAirplaneMode);
=======
                refreshSignalCluster(cluster);
>>>>>>> 2b510192
            }
        }

        // the phone icon on phones
        if (mLastPhoneSignalIconId != mPhoneSignalIconId) {
            mLastPhoneSignalIconId = mPhoneSignalIconId;
            N = mPhoneSignalIconViews.size();
            for (int i=0; i<N; i++) {
                final ImageView v = mPhoneSignalIconViews.get(i);
                v.setImageResource(mPhoneSignalIconId);
                v.setContentDescription(mContentDescriptionPhoneSignal);
            }
        }

        // the data icon on phones
        if (mLastDataDirectionIconId != mDataDirectionIconId) {
            mLastDataDirectionIconId = mDataDirectionIconId;
            N = mDataDirectionIconViews.size();
            for (int i=0; i<N; i++) {
                final ImageView v = mDataDirectionIconViews.get(i);
                v.setImageResource(mDataDirectionIconId);
                v.setContentDescription(mContentDescriptionDataType);
            }
        }

        // the wifi icon on phones
        if (mLastWifiIconId != mWifiIconId) {
            mLastWifiIconId = mWifiIconId;
            N = mWifiIconViews.size();
            for (int i=0; i<N; i++) {
                final ImageView v = mWifiIconViews.get(i);
                if (mWifiIconId == 0) {
                    v.setVisibility(View.INVISIBLE);
                } else {
                    v.setVisibility(View.VISIBLE);
                    v.setImageResource(mWifiIconId);
                    v.setContentDescription(mContentDescriptionWifi);
                }
            }
        }

        // the wimax icon on phones
        if (mLastWimaxIconId != mWimaxIconId) {
            mLastWimaxIconId = mWimaxIconId;
            N = mWimaxIconViews.size();
            for (int i=0; i<N; i++) {
                final ImageView v = mWimaxIconViews.get(i);
                if (mWimaxIconId == 0) {
                    v.setVisibility(View.INVISIBLE);
                } else {
                    v.setVisibility(View.VISIBLE);
                    v.setImageResource(mWimaxIconId);
                    v.setContentDescription(mContentDescriptionWimax);
                }
           }
        }
        // the combined data signal icon
        if (mLastCombinedSignalIconId != combinedSignalIconId) {
            mLastCombinedSignalIconId = combinedSignalIconId;
            N = mCombinedSignalIconViews.size();
            for (int i=0; i<N; i++) {
                final ImageView v = mCombinedSignalIconViews.get(i);
                v.setImageResource(combinedSignalIconId);
                v.setContentDescription(mContentDescriptionCombinedSignal);
            }
        }

        // the data network type overlay
        if (mLastDataTypeIconId != mDataTypeIconId) {
            mLastDataTypeIconId = mDataTypeIconId;
            N = mDataTypeIconViews.size();
            for (int i=0; i<N; i++) {
                final ImageView v = mDataTypeIconViews.get(i);
                if (mDataTypeIconId == 0) {
                    v.setVisibility(View.INVISIBLE);
                } else {
                    v.setVisibility(View.VISIBLE);
                    v.setImageResource(mDataTypeIconId);
                    v.setContentDescription(mContentDescriptionDataType);
                }
            }
        }

        // the data direction overlay
        if (mLastDataDirectionOverlayIconId != combinedActivityIconId) {
            if (DEBUG) {
                Slog.d(TAG, "changing data overlay icon id to " + combinedActivityIconId);
            }
            mLastDataDirectionOverlayIconId = combinedActivityIconId;
            N = mDataDirectionOverlayIconViews.size();
            for (int i=0; i<N; i++) {
                final ImageView v = mDataDirectionOverlayIconViews.get(i);
                if (combinedActivityIconId == 0) {
                    v.setVisibility(View.INVISIBLE);
                } else {
                    v.setVisibility(View.VISIBLE);
                    v.setImageResource(combinedActivityIconId);
                    v.setContentDescription(mContentDescriptionDataType);
                }
            }
        }

        // the label in the notification panel
        if (!mLastLabel.equals(label)) {
            mLastLabel = label;
            N = mLabelViews.size();
            for (int i=0; i<N; i++) {
                TextView v = mLabelViews.get(i);
                v.setText(label);
            }
        }
    }

    public void dump(FileDescriptor fd, PrintWriter pw, String[] args) {
        pw.println("NetworkController state:");
        pw.println("  - telephony ------");
        pw.print("  hasService()=");
        pw.println(hasService());
        pw.print("  mHspaDataDistinguishable=");
        pw.println(mHspaDataDistinguishable);
        pw.print("  mDataConnected=");
        pw.println(mDataConnected);
        pw.print("  mSimState=");
        pw.println(mSimState);
        pw.print("  mPhoneState=");
        pw.println(mPhoneState);
        pw.print("  mDataState=");
        pw.println(mDataState);
        pw.print("  mDataActivity=");
        pw.println(mDataActivity);
        pw.print("  mDataNetType=");
        pw.print(mDataNetType);
        pw.print("/");
        pw.println(TelephonyManager.getNetworkTypeName(mDataNetType));
        pw.print("  mServiceState=");
        pw.println(mServiceState);
        pw.print("  mSignalStrength=");
        pw.println(mSignalStrength);
        pw.print("  mLastSignalLevel=");
        pw.println(mLastSignalLevel);
        pw.print("  mNetworkName=");
        pw.println(mNetworkName);
        pw.print("  mNetworkNameDefault=");
        pw.println(mNetworkNameDefault);
        pw.print("  mNetworkNameSeparator=");
        pw.println(mNetworkNameSeparator.replace("\n","\\n"));
        pw.print("  mPhoneSignalIconId=0x");
        pw.print(Integer.toHexString(mPhoneSignalIconId));
        pw.print("/");
        pw.println(getResourceName(mPhoneSignalIconId));
        pw.print("  mDataDirectionIconId=");
        pw.print(Integer.toHexString(mDataDirectionIconId));
        pw.print("/");
        pw.println(getResourceName(mDataDirectionIconId));
        pw.print("  mDataSignalIconId=");
        pw.print(Integer.toHexString(mDataSignalIconId));
        pw.print("/");
        pw.println(getResourceName(mDataSignalIconId));
        pw.print("  mDataTypeIconId=");
        pw.print(Integer.toHexString(mDataTypeIconId));
        pw.print("/");
        pw.println(getResourceName(mDataTypeIconId));

        pw.println("  - wifi ------");
        pw.print("  mWifiEnabled=");
        pw.println(mWifiEnabled);
        pw.print("  mWifiConnected=");
        pw.println(mWifiConnected);
        pw.print("  mWifiRssi=");
        pw.println(mWifiRssi);
        pw.print("  mWifiLevel=");
        pw.println(mWifiLevel);
        pw.print("  mWifiSsid=");
        pw.println(mWifiSsid);
        pw.println(String.format("  mWifiIconId=0x%08x/%s",
                    mWifiIconId, getResourceName(mWifiIconId)));
        pw.print("  mWifiActivity=");
        pw.println(mWifiActivity);

        if (mWimaxSupported) {
            pw.println("  - wimax ------");
            pw.print("  mIsWimaxEnabled="); pw.println(mIsWimaxEnabled);
            pw.print("  mWimaxConnected="); pw.println(mWimaxConnected);
            pw.print("  mWimaxIdle="); pw.println(mWimaxIdle);
            pw.println(String.format("  mWimaxIconId=0x%08x/%s",
                        mWimaxIconId, getResourceName(mWimaxIconId)));
            pw.println(String.format("  mWimaxSignal=%d", mWimaxSignal));
            pw.println(String.format("  mWimaxState=%d", mWimaxState));
            pw.println(String.format("  mWimaxExtraState=%d", mWimaxExtraState));
        }

        pw.println("  - Bluetooth ----");
        pw.print("  mBtReverseTethered=");
        pw.println(mBluetoothTethered);

        pw.println("  - connectivity ------");
        pw.print("  mInetCondition=");
        pw.println(mInetCondition);

        pw.println("  - icons ------");
        pw.print("  mLastPhoneSignalIconId=0x");
        pw.print(Integer.toHexString(mLastPhoneSignalIconId));
        pw.print("/");
        pw.println(getResourceName(mLastPhoneSignalIconId));
        pw.print("  mLastDataDirectionIconId=0x");
        pw.print(Integer.toHexString(mLastDataDirectionIconId));
        pw.print("/");
        pw.println(getResourceName(mLastDataDirectionIconId));
        pw.print("  mLastDataDirectionOverlayIconId=0x");
        pw.print(Integer.toHexString(mLastDataDirectionOverlayIconId));
        pw.print("/");
        pw.println(getResourceName(mLastDataDirectionOverlayIconId));
        pw.print("  mLastWifiIconId=0x");
        pw.print(Integer.toHexString(mLastWifiIconId));
        pw.print("/");
        pw.println(getResourceName(mLastWifiIconId));
        pw.print("  mLastCombinedSignalIconId=0x");
        pw.print(Integer.toHexString(mLastCombinedSignalIconId));
        pw.print("/");
        pw.println(getResourceName(mLastCombinedSignalIconId));
        pw.print("  mLastDataTypeIconId=0x");
        pw.print(Integer.toHexString(mLastDataTypeIconId));
        pw.print("/");
        pw.println(getResourceName(mLastDataTypeIconId));
        pw.print("  mLastLabel=");
        pw.print(mLastLabel);
        pw.println("");
    }

    private String getResourceName(int resId) {
        if (resId != 0) {
            final Resources res = mContext.getResources();
            try {
                return res.getResourceName(resId);
            } catch (android.content.res.Resources.NotFoundException ex) {
                return "(unknown)";
            }
        } else {
            return "(null)";
        }
    }

}<|MERGE_RESOLUTION|>--- conflicted
+++ resolved
@@ -111,10 +111,7 @@
         com.android.internal.R.drawable.stat_sys_tether_bluetooth;
 
     //wimax
-<<<<<<< HEAD
-=======
     private boolean mWimaxSupported = false;
->>>>>>> 2b510192
     private boolean mIsWimaxEnabled = false;
     private boolean mWimaxConnected = false;
     private boolean mWimaxIdle = false;
@@ -217,15 +214,9 @@
         filter.addAction(ConnectivityManager.INET_CONDITION_ACTION);
         filter.addAction(Intent.ACTION_CONFIGURATION_CHANGED);
         filter.addAction(Intent.ACTION_AIRPLANE_MODE_CHANGED);
-<<<<<<< HEAD
-        boolean isWimaxConfigEnabled = mContext.getResources().getBoolean(
-                com.android.internal.R.bool.config_wimaxEnabled);
-        if(isWimaxConfigEnabled) {
-=======
         mWimaxSupported = mContext.getResources().getBoolean(
                 com.android.internal.R.bool.config_wimaxEnabled);
         if(mWimaxSupported) {
->>>>>>> 2b510192
             filter.addAction(WimaxManagerConstants.WIMAX_NETWORK_STATE_CHANGED_ACTION);
             filter.addAction(WimaxManagerConstants.SIGNAL_LEVEL_CHANGED_ACTION);
             filter.addAction(WimaxManagerConstants.NET_4G_STATE_CHANGED_ACTION);
@@ -281,16 +272,6 @@
                 mWifiIconId,
                 mWifiActivityIconId,
                 mContentDescriptionWifi);
-<<<<<<< HEAD
-        cluster.setMobileDataIndicators(
-                mHasMobileDataFeature,
-                mShowPhoneRSSIForData ? mPhoneSignalIconId : mDataSignalIconId,
-                mMobileActivityIconId,
-                mDataTypeIconId,
-                mContentDescriptionPhoneSignal,
-                mContentDescriptionDataType);
-=======
->>>>>>> 2b510192
 
         if (mIsWimaxEnabled && mWimaxConnected) {
             // wimax is special
@@ -348,11 +329,7 @@
         } else if (action.equals(WimaxManagerConstants.NET_4G_STATE_CHANGED_ACTION) ||
                 action.equals(WimaxManagerConstants.SIGNAL_LEVEL_CHANGED_ACTION) ||
                 action.equals(WimaxManagerConstants.WIMAX_NETWORK_STATE_CHANGED_ACTION)) {
-<<<<<<< HEAD
-           updateWimaxState(intent);
-=======
             updateWimaxState(intent);
->>>>>>> 2b510192
             refreshViews();
         }
     }
@@ -507,42 +484,6 @@
     }
 
     private final void updateDataNetType() {
-<<<<<<< HEAD
-        switch (mDataNetType) {
-            case TelephonyManager.NETWORK_TYPE_UNKNOWN:
-                if (!mShowAtLeastThreeGees) {
-                    mDataIconList = TelephonyIcons.DATA_G[mInetCondition];
-                    mDataTypeIconId = 0;
-                    mContentDescriptionDataType = mContext.getString(
-                            R.string.accessibility_data_connection_gprs);
-                    break;
-                } else {
-                    // fall through
-                }
-            case TelephonyManager.NETWORK_TYPE_EDGE:
-                if (!mShowAtLeastThreeGees) {
-                    mDataIconList = TelephonyIcons.DATA_E[mInetCondition];
-                    mDataTypeIconId = R.drawable.stat_sys_data_connected_e;
-                    mContentDescriptionDataType = mContext.getString(
-                            R.string.accessibility_data_connection_edge);
-                    break;
-                } else {
-                    // fall through
-                }
-            case TelephonyManager.NETWORK_TYPE_UMTS:
-                mDataIconList = TelephonyIcons.DATA_3G[mInetCondition];
-                mDataTypeIconId = R.drawable.stat_sys_data_connected_3g;
-                mContentDescriptionDataType = mContext.getString(
-                        R.string.accessibility_data_connection_3g);
-                break;
-            case TelephonyManager.NETWORK_TYPE_HSDPA:
-            case TelephonyManager.NETWORK_TYPE_HSUPA:
-            case TelephonyManager.NETWORK_TYPE_HSPA:
-            case TelephonyManager.NETWORK_TYPE_HSPAP:
-                if (mHspaDataDistinguishable) {
-                    mDataIconList = TelephonyIcons.DATA_H[mInetCondition];
-                    mDataTypeIconId = R.drawable.stat_sys_data_connected_h;
-=======
         if (mIsWimaxEnabled && mWimaxConnected) {
             // wimax is a special 4g network not handled by telephony
             mDataIconList = TelephonyIcons.DATA_4G[mInetCondition];
@@ -574,7 +515,6 @@
                 case TelephonyManager.NETWORK_TYPE_UMTS:
                     mDataIconList = TelephonyIcons.DATA_3G[mInetCondition];
                     mDataTypeIconId = R.drawable.stat_sys_data_connected_3g;
->>>>>>> 2b510192
                     mContentDescriptionDataType = mContext.getString(
                             R.string.accessibility_data_connection_3g);
                     break;
@@ -615,51 +555,6 @@
                     mDataTypeIconId = R.drawable.stat_sys_data_connected_3g;
                     mContentDescriptionDataType = mContext.getString(
                             R.string.accessibility_data_connection_3g);
-<<<<<<< HEAD
-                }
-                break;
-            case TelephonyManager.NETWORK_TYPE_CDMA:
-                // display 1xRTT for IS95A/B
-                mDataIconList = TelephonyIcons.DATA_1X[mInetCondition];
-                mDataTypeIconId = R.drawable.stat_sys_data_connected_1x;
-                mContentDescriptionDataType = mContext.getString(
-                        R.string.accessibility_data_connection_cdma);
-                break;
-            case TelephonyManager.NETWORK_TYPE_1xRTT:
-                mDataIconList = TelephonyIcons.DATA_1X[mInetCondition];
-                mDataTypeIconId = R.drawable.stat_sys_data_connected_1x;
-                mContentDescriptionDataType = mContext.getString(
-                        R.string.accessibility_data_connection_cdma);
-                break;
-            case TelephonyManager.NETWORK_TYPE_EVDO_0: //fall through
-            case TelephonyManager.NETWORK_TYPE_EVDO_A:
-            case TelephonyManager.NETWORK_TYPE_EVDO_B:
-            case TelephonyManager.NETWORK_TYPE_EHRPD:
-                mDataIconList = TelephonyIcons.DATA_3G[mInetCondition];
-                mDataTypeIconId = R.drawable.stat_sys_data_connected_3g;
-                mContentDescriptionDataType = mContext.getString(
-                        R.string.accessibility_data_connection_3g);
-                break;
-            case TelephonyManager.NETWORK_TYPE_LTE:
-                mDataIconList = TelephonyIcons.DATA_4G[mInetCondition];
-                mDataTypeIconId = R.drawable.stat_sys_data_connected_4g;
-                mContentDescriptionDataType = mContext.getString(
-                        R.string.accessibility_data_connection_4g);
-                break;
-            default:
-                if (!mShowAtLeastThreeGees) {
-                    mDataIconList = TelephonyIcons.DATA_G[mInetCondition];
-                    mDataTypeIconId = R.drawable.stat_sys_data_connected_g;
-                    mContentDescriptionDataType = mContext.getString(
-                            R.string.accessibility_data_connection_gprs);
-                } else {
-                    mDataIconList = TelephonyIcons.DATA_3G[mInetCondition];
-                    mDataTypeIconId = R.drawable.stat_sys_data_connected_3g;
-                    mContentDescriptionDataType = mContext.getString(
-                            R.string.accessibility_data_connection_3g);
-                }
-                break;
-=======
                     break;
                 case TelephonyManager.NETWORK_TYPE_LTE:
                     mDataIconList = TelephonyIcons.DATA_4G[mInetCondition];
@@ -681,7 +576,6 @@
                     }
                     break;
             }
->>>>>>> 2b510192
         }
 
         if ((isCdma() && isCdmaEri()) || mPhone.isNetworkRoaming()) {
@@ -896,12 +790,7 @@
     }
 
 
-<<<<<<< HEAD
- // ===== Wimax ===================================================================
-
-=======
     // ===== Wimax ===================================================================
->>>>>>> 2b510192
     private final void updateWimaxState(Intent intent) {
         final String action = intent.getAction();
         boolean wasConnected = mWimaxConnected;
@@ -909,52 +798,16 @@
             int wimaxStatus = intent.getIntExtra(WimaxManagerConstants.EXTRA_4G_STATE,
                     WimaxManagerConstants.NET_4G_STATE_UNKNOWN);
             mIsWimaxEnabled = (wimaxStatus ==
-<<<<<<< HEAD
-		WimaxManagerConstants.NET_4G_STATE_ENABLED)? true : false;
-        } else if (action.equals(WimaxManagerConstants.SIGNAL_LEVEL_CHANGED_ACTION)) {
-            mWimaxSignal = intent.getIntExtra(WimaxManagerConstants.EXTRA_NEW_SIGNAL_LEVEL, 0);
-        } else if (action.equals(WimaxManagerConstants.WIMAX_NETWORK_STATE_CHANGED_ACTION)) {
-		mWimaxState = intent.getIntExtra(WimaxManagerConstants.EXTRA_WIMAX_STATE,
-=======
                     WimaxManagerConstants.NET_4G_STATE_ENABLED);
         } else if (action.equals(WimaxManagerConstants.SIGNAL_LEVEL_CHANGED_ACTION)) {
             mWimaxSignal = intent.getIntExtra(WimaxManagerConstants.EXTRA_NEW_SIGNAL_LEVEL, 0);
         } else if (action.equals(WimaxManagerConstants.WIMAX_NETWORK_STATE_CHANGED_ACTION)) {
             mWimaxState = intent.getIntExtra(WimaxManagerConstants.EXTRA_WIMAX_STATE,
->>>>>>> 2b510192
                     WimaxManagerConstants.NET_4G_STATE_UNKNOWN);
             mWimaxExtraState = intent.getIntExtra(
                     WimaxManagerConstants.EXTRA_WIMAX_STATE_DETAIL,
                     WimaxManagerConstants.NET_4G_STATE_UNKNOWN);
             mWimaxConnected = (mWimaxState ==
-<<<<<<< HEAD
-		WimaxManagerConstants.WIMAX_STATE_CONNECTED) ? true : false;
-            mWimaxIdle = (mWimaxExtraState == WimaxManagerConstants.WIMAX_IDLE)? true : false;
-        }
-        updateWimaxIcons();
-    }
-       private void updateWimaxIcons() {
-            Slog.d(TAG, "in ....  updateWimaxIcons function    :  "+mIsWimaxEnabled);
-                if (mIsWimaxEnabled) {
-                        if (mWimaxConnected) {
-                                Slog.d(TAG, "in ....  updateWimaxIcons function WiMAX COnnected");
-                                if (mWimaxIdle)
-                                        mWimaxIconId = WimaxIcons.WIMAX_IDLE;
-                                else
-                                        mWimaxIconId = WimaxIcons.WIMAX_SIGNAL_STRENGTH[mInetCondition][mWimaxSignal];
-                                mContentDescriptionWimax = mContext.getString(
-                                                AccessibilityContentDescriptions.WIMAX_CONNECTION_STRENGTH[mWimaxSignal]);
-                        } else {
-                                 Slog.d(TAG, "in ....  updateWimaxIcons function WiMAX Disconnected");
-                                mWimaxIconId = WimaxIcons.WIMAX_DISCONNECTED;
-                                mContentDescriptionWimax = mContext.getString(R.string.accessibility_no_wimax);
-                        }
-                } else {
-                         Slog.d(TAG, "in ....  updateWimaxIcons function wimax icon id 0");
-                        mWimaxIconId = 0;
-                }
-        }
-=======
                     WimaxManagerConstants.WIMAX_STATE_CONNECTED);
             mWimaxIdle = (mWimaxExtraState == WimaxManagerConstants.WIMAX_IDLE);
         }
@@ -980,7 +833,6 @@
         }
     }
 
->>>>>>> 2b510192
     // ===== Full or limited Internet connectivity ==================================
 
     private void updateConnectivity(Intent intent) {
@@ -1007,11 +859,7 @@
 
         // We want to update all the icons, all at once, for any condition change
         updateDataNetType();
-<<<<<<< HEAD
-		updateWimaxIcons();
-=======
         updateWimaxIcons();
->>>>>>> 2b510192
         updateDataIcon();
         updateTelephonySignalStrength();
         updateWifiIcons();
@@ -1143,23 +991,7 @@
         {
             // NB: the mLast*s will be updated later
             for (SignalCluster cluster : mSignalClusters) {
-<<<<<<< HEAD
-                cluster.setWifiIndicators(
-                        mWifiConnected, // only show wifi in the cluster if connected
-                        mWifiIconId,
-                        mWifiActivityIconId,
-                        mContentDescriptionWifi);
-                cluster.setMobileDataIndicators(
-                        mHasMobileDataFeature,
-                        mShowPhoneRSSIForData ? mPhoneSignalIconId : mDataSignalIconId,
-                        mMobileActivityIconId,
-                        mDataTypeIconId,
-                        mContentDescriptionPhoneSignal,
-                        mContentDescriptionDataType);
-                cluster.setIsAirplaneMode(mAirplaneMode);
-=======
                 refreshSignalCluster(cluster);
->>>>>>> 2b510192
             }
         }
 
