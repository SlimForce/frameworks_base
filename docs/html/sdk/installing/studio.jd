--- conflicted
+++ resolved
@@ -1,10 +1,5 @@
-<<<<<<< HEAD
-page.title=Getting Started with Android Studio
-page.tags=studio
-=======
 page.title=Android Studio
 page.tags="studio"
->>>>>>> 122ee7e8
 @jd:body
 
 
