<?xml version="1.0" encoding="utf-8"?>
<!-- This file defines the base public resources exported by the
     platform, which must always exist. -->

<!-- ***************************************************************
     ***************************************************************
     IMPORTANT NOTE FOR ANYONE MODIFYING THIS FILE
     READ THIS BEFORE YOU MAKE ANY CHANGES

     This file defines the binary compatibility for resources.  As such,
     you must be very careful when making changes here, or you will
     completely break backwards compatibility with old applications.

     To avoid breaking compatibility, all new resources must be placed
     at the end of the list of resources of the same type.  Placing a resource
     in the middle of type will cause all following resources to be
     assigned new resource numbers, breaking compatibility.

     ***************************************************************
     *************************************************************** -->
<resources>

<!-- ===============================================================
     Resources for version 1 of the platform.
     =============================================================== -->
  <eat-comment />

  <public type="attr" name="theme" id="0x01010000" />
  <public type="attr" name="label" id="0x01010001" />
  <public type="attr" name="icon" id="0x01010002" />
  <public type="attr" name="name" id="0x01010003" />
  <public type="attr" name="manageSpaceActivity" id="0x01010004" />
  <public type="attr" name="allowClearUserData" id="0x01010005" />
  <public type="attr" name="permission" id="0x01010006" />
  <public type="attr" name="readPermission" id="0x01010007" />
  <public type="attr" name="writePermission" id="0x01010008" />
  <public type="attr" name="protectionLevel" id="0x01010009" />
  <public type="attr" name="permissionGroup" id="0x0101000a" />
  <public type="attr" name="sharedUserId" id="0x0101000b" />
  <public type="attr" name="hasCode" id="0x0101000c" />
  <public type="attr" name="persistent" id="0x0101000d" />
  <public type="attr" name="enabled" id="0x0101000e" />
  <public type="attr" name="debuggable" id="0x0101000f" />
  <public type="attr" name="exported" id="0x01010010" />
  <public type="attr" name="process" id="0x01010011" />
  <public type="attr" name="taskAffinity" id="0x01010012" />
  <public type="attr" name="multiprocess" id="0x01010013" />
  <public type="attr" name="finishOnTaskLaunch" id="0x01010014" />
  <public type="attr" name="clearTaskOnLaunch" id="0x01010015" />
  <public type="attr" name="stateNotNeeded" id="0x01010016" />
  <public type="attr" name="excludeFromRecents" id="0x01010017" />
  <public type="attr" name="authorities" id="0x01010018" />
  <public type="attr" name="syncable" id="0x01010019" />
  <public type="attr" name="initOrder" id="0x0101001a" />
  <public type="attr" name="grantUriPermissions" id="0x0101001b" />
  <public type="attr" name="priority" id="0x0101001c" />
  <public type="attr" name="launchMode" id="0x0101001d" />
  <public type="attr" name="screenOrientation" id="0x0101001e" />
  <public type="attr" name="configChanges" id="0x0101001f" />
  <public type="attr" name="description" id="0x01010020" />
  <public type="attr" name="targetPackage" id="0x01010021" />
  <public type="attr" name="handleProfiling" id="0x01010022" />
  <public type="attr" name="functionalTest" id="0x01010023" />
  <public type="attr" name="value" id="0x01010024" />
  <public type="attr" name="resource" id="0x01010025" />
  <public type="attr" name="mimeType" id="0x01010026" />
  <public type="attr" name="scheme" id="0x01010027" />
  <public type="attr" name="host" id="0x01010028" />
  <public type="attr" name="port" id="0x01010029" />
  <public type="attr" name="path" id="0x0101002a" />
  <public type="attr" name="pathPrefix" id="0x0101002b" />
  <public type="attr" name="pathPattern" id="0x0101002c" />
  <public type="attr" name="action" id="0x0101002d" />
  <public type="attr" name="data" id="0x0101002e" />
  <public type="attr" name="targetClass" id="0x0101002f" />
  <public type="attr" name="colorForeground" id="0x01010030" />
  <public type="attr" name="colorBackground" id="0x01010031" />
  <public type="attr" name="backgroundDimAmount" id="0x01010032" />
  <public type="attr" name="disabledAlpha" id="0x01010033" />
  <public type="attr" name="textAppearance" id="0x01010034" />
  <public type="attr" name="textAppearanceInverse" id="0x01010035" />
  <public type="attr" name="textColorPrimary" id="0x01010036" />
  <public type="attr" name="textColorPrimaryDisableOnly" id="0x01010037" />
  <public type="attr" name="textColorSecondary" id="0x01010038" />
  <public type="attr" name="textColorPrimaryInverse" id="0x01010039" />
  <public type="attr" name="textColorSecondaryInverse" id="0x0101003a" />
  <public type="attr" name="textColorPrimaryNoDisable" id="0x0101003b" />
  <public type="attr" name="textColorSecondaryNoDisable" id="0x0101003c" />
  <public type="attr" name="textColorPrimaryInverseNoDisable" id="0x0101003d" />
  <public type="attr" name="textColorSecondaryInverseNoDisable" id="0x0101003e" />
  <public type="attr" name="textColorHintInverse" id="0x0101003f" />
  <public type="attr" name="textAppearanceLarge" id="0x01010040" />
  <public type="attr" name="textAppearanceMedium" id="0x01010041" />
  <public type="attr" name="textAppearanceSmall" id="0x01010042" />
  <public type="attr" name="textAppearanceLargeInverse" id="0x01010043" />
  <public type="attr" name="textAppearanceMediumInverse" id="0x01010044" />
  <public type="attr" name="textAppearanceSmallInverse" id="0x01010045" />
  <public type="attr" name="textCheckMark" id="0x01010046" />
  <public type="attr" name="textCheckMarkInverse" id="0x01010047" />
  <public type="attr" name="buttonStyle" id="0x01010048" />
  <public type="attr" name="buttonStyleSmall" id="0x01010049" />
  <public type="attr" name="buttonStyleInset" id="0x0101004a" />
  <public type="attr" name="buttonStyleToggle" id="0x0101004b" />
  <public type="attr" name="galleryItemBackground" id="0x0101004c" />
  <public type="attr" name="listPreferredItemHeight" id="0x0101004d" />
  <public type="attr" name="expandableListPreferredItemPaddingLeft" id="0x0101004e" />
  <public type="attr" name="expandableListPreferredChildPaddingLeft" id="0x0101004f" />
  <public type="attr" name="expandableListPreferredItemIndicatorLeft" id="0x01010050" />
  <public type="attr" name="expandableListPreferredItemIndicatorRight" id="0x01010051" />
  <public type="attr" name="expandableListPreferredChildIndicatorLeft" id="0x01010052" />
  <public type="attr" name="expandableListPreferredChildIndicatorRight" id="0x01010053" />
  <public type="attr" name="windowBackground" id="0x01010054" />
  <public type="attr" name="windowFrame" id="0x01010055" />
  <public type="attr" name="windowNoTitle" id="0x01010056" />
  <public type="attr" name="windowIsFloating" id="0x01010057" />
  <public type="attr" name="windowIsTranslucent" id="0x01010058" />
  <public type="attr" name="windowContentOverlay" id="0x01010059" />
  <public type="attr" name="windowTitleSize" id="0x0101005a" />
  <public type="attr" name="windowTitleStyle" id="0x0101005b" />
  <public type="attr" name="windowTitleBackgroundStyle" id="0x0101005c" />
  <public type="attr" name="alertDialogStyle" id="0x0101005d" />
  <public type="attr" name="panelBackground" id="0x0101005e" />
  <public type="attr" name="panelFullBackground" id="0x0101005f" />
  <public type="attr" name="panelColorForeground" id="0x01010060" />
  <public type="attr" name="panelColorBackground" id="0x01010061" />
  <public type="attr" name="panelTextAppearance" id="0x01010062" />
  <public type="attr" name="scrollbarSize" id="0x01010063" />
  <public type="attr" name="scrollbarThumbHorizontal" id="0x01010064" />
  <public type="attr" name="scrollbarThumbVertical" id="0x01010065" />
  <public type="attr" name="scrollbarTrackHorizontal" id="0x01010066" />
  <public type="attr" name="scrollbarTrackVertical" id="0x01010067" />
  <public type="attr" name="scrollbarAlwaysDrawHorizontalTrack" id="0x01010068" />
  <public type="attr" name="scrollbarAlwaysDrawVerticalTrack" id="0x01010069" />
  <public type="attr" name="absListViewStyle" id="0x0101006a" />
  <public type="attr" name="autoCompleteTextViewStyle" id="0x0101006b" />
  <public type="attr" name="checkboxStyle" id="0x0101006c" />
  <public type="attr" name="dropDownListViewStyle" id="0x0101006d" />
  <public type="attr" name="editTextStyle" id="0x0101006e" />
  <public type="attr" name="expandableListViewStyle" id="0x0101006f" />
  <public type="attr" name="galleryStyle" id="0x01010070" />
  <public type="attr" name="gridViewStyle" id="0x01010071" />
  <public type="attr" name="imageButtonStyle" id="0x01010072" />
  <public type="attr" name="imageWellStyle" id="0x01010073" />
  <public type="attr" name="listViewStyle" id="0x01010074" />
  <public type="attr" name="listViewWhiteStyle" id="0x01010075" />
  <public type="attr" name="popupWindowStyle" id="0x01010076" />
  <public type="attr" name="progressBarStyle" id="0x01010077" />
  <public type="attr" name="progressBarStyleHorizontal" id="0x01010078" />
  <public type="attr" name="progressBarStyleSmall" id="0x01010079" />
  <public type="attr" name="progressBarStyleLarge" id="0x0101007a" />
  <public type="attr" name="seekBarStyle" id="0x0101007b" />
  <public type="attr" name="ratingBarStyle" id="0x0101007c" />
  <public type="attr" name="ratingBarStyleSmall" id="0x0101007d" />
  <public type="attr" name="radioButtonStyle" id="0x0101007e" />
  <public type="attr" name="scrollbarStyle" id="0x0101007f" />
  <public type="attr" name="scrollViewStyle" id="0x01010080" />
  <public type="attr" name="spinnerStyle" id="0x01010081" />
  <public type="attr" name="starStyle" id="0x01010082" />
  <public type="attr" name="tabWidgetStyle" id="0x01010083" />
  <public type="attr" name="textViewStyle" id="0x01010084" />
  <public type="attr" name="webViewStyle" id="0x01010085" />
  <public type="attr" name="dropDownItemStyle" id="0x01010086" />
  <public type="attr" name="spinnerDropDownItemStyle" id="0x01010087" />
  <public type="attr" name="dropDownHintAppearance" id="0x01010088" />
  <public type="attr" name="spinnerItemStyle" id="0x01010089" />
  <public type="attr" name="mapViewStyle" id="0x0101008a" />
  <public type="attr" name="preferenceScreenStyle" id="0x0101008b" />
  <public type="attr" name="preferenceCategoryStyle" id="0x0101008c" />
  <public type="attr" name="preferenceInformationStyle" id="0x0101008d" />
  <public type="attr" name="preferenceStyle" id="0x0101008e" />
  <public type="attr" name="checkBoxPreferenceStyle" id="0x0101008f" />
  <public type="attr" name="yesNoPreferenceStyle" id="0x01010090" />
  <public type="attr" name="dialogPreferenceStyle" id="0x01010091" />
  <public type="attr" name="editTextPreferenceStyle" id="0x01010092" />
  <public type="attr" name="ringtonePreferenceStyle" id="0x01010093" />
  <public type="attr" name="preferenceLayoutChild" id="0x01010094" />
  <public type="attr" name="textSize" id="0x01010095" />
  <public type="attr" name="typeface" id="0x01010096" />
  <public type="attr" name="textStyle" id="0x01010097" />
  <public type="attr" name="textColor" id="0x01010098" />
  <public type="attr" name="textColorHighlight" id="0x01010099" />
  <public type="attr" name="textColorHint" id="0x0101009a" />
  <public type="attr" name="textColorLink" id="0x0101009b" />
  <public type="attr" name="state_focused" id="0x0101009c" />
  <public type="attr" name="state_window_focused" id="0x0101009d" />
  <public type="attr" name="state_enabled" id="0x0101009e" />
  <public type="attr" name="state_checkable" id="0x0101009f" />
  <public type="attr" name="state_checked" id="0x010100a0" />
  <public type="attr" name="state_selected" id="0x010100a1" />
  <public type="attr" name="state_active" id="0x010100a2" />
  <public type="attr" name="state_single" id="0x010100a3" />
  <public type="attr" name="state_first" id="0x010100a4" />
  <public type="attr" name="state_middle" id="0x010100a5" />
  <public type="attr" name="state_last" id="0x010100a6" />
  <public type="attr" name="state_pressed" id="0x010100a7" />
  <public type="attr" name="state_expanded" id="0x010100a8" />
  <public type="attr" name="state_empty" id="0x010100a9" />
  <public type="attr" name="state_above_anchor" id="0x010100aa" />
  <public type="attr" name="ellipsize" id="0x010100ab" />
  <public type="attr" name="x" id="0x010100ac" />
  <public type="attr" name="y" id="0x010100ad" />
  <public type="attr" name="windowAnimationStyle" id="0x010100ae" />
  <public type="attr" name="gravity" id="0x010100af" />
  <public type="attr" name="autoLink" id="0x010100b0" />
  <public type="attr" name="linksClickable" id="0x010100b1" />
  <public type="attr" name="entries" id="0x010100b2" />
  <public type="attr" name="layout_gravity" id="0x010100b3" />
  <public type="attr" name="windowEnterAnimation" id="0x010100b4" />
  <public type="attr" name="windowExitAnimation" id="0x010100b5" />
  <public type="attr" name="windowShowAnimation" id="0x010100b6" />
  <public type="attr" name="windowHideAnimation" id="0x010100b7" />
  <public type="attr" name="activityOpenEnterAnimation" id="0x010100b8" />
  <public type="attr" name="activityOpenExitAnimation" id="0x010100b9" />
  <public type="attr" name="activityCloseEnterAnimation" id="0x010100ba" />
  <public type="attr" name="activityCloseExitAnimation" id="0x010100bb" />
  <public type="attr" name="taskOpenEnterAnimation" id="0x010100bc" />
  <public type="attr" name="taskOpenExitAnimation" id="0x010100bd" />
  <public type="attr" name="taskCloseEnterAnimation" id="0x010100be" />
  <public type="attr" name="taskCloseExitAnimation" id="0x010100bf" />
  <public type="attr" name="taskToFrontEnterAnimation" id="0x010100c0" />
  <public type="attr" name="taskToFrontExitAnimation" id="0x010100c1" />
  <public type="attr" name="taskToBackEnterAnimation" id="0x010100c2" />
  <public type="attr" name="taskToBackExitAnimation" id="0x010100c3" />
  <public type="attr" name="orientation" id="0x010100c4" />
  <public type="attr" name="keycode" id="0x010100c5" />
  <public type="attr" name="fullDark" id="0x010100c6" />
  <public type="attr" name="topDark" id="0x010100c7" />
  <public type="attr" name="centerDark" id="0x010100c8" />
  <public type="attr" name="bottomDark" id="0x010100c9" />
  <public type="attr" name="fullBright" id="0x010100ca" />
  <public type="attr" name="topBright" id="0x010100cb" />
  <public type="attr" name="centerBright" id="0x010100cc" />
  <public type="attr" name="bottomBright" id="0x010100cd" />
  <public type="attr" name="bottomMedium" id="0x010100ce" />
  <public type="attr" name="centerMedium" id="0x010100cf" />
  <public type="attr" name="id" id="0x010100d0" />
  <public type="attr" name="tag" id="0x010100d1" />
  <public type="attr" name="scrollX" id="0x010100d2" />
  <public type="attr" name="scrollY" id="0x010100d3" />
  <public type="attr" name="background" id="0x010100d4" />
  <public type="attr" name="padding" id="0x010100d5" />
  <public type="attr" name="paddingLeft" id="0x010100d6" />
  <public type="attr" name="paddingTop" id="0x010100d7" />
  <public type="attr" name="paddingRight" id="0x010100d8" />
  <public type="attr" name="paddingBottom" id="0x010100d9" />
  <public type="attr" name="focusable" id="0x010100da" />
  <public type="attr" name="focusableInTouchMode" id="0x010100db" />
  <public type="attr" name="visibility" id="0x010100dc" />
  <public type="attr" name="fitsSystemWindows" id="0x010100dd" />
  <public type="attr" name="scrollbars" id="0x010100de" />
  <public type="attr" name="fadingEdge" id="0x010100df" />
  <public type="attr" name="fadingEdgeLength" id="0x010100e0" />
  <public type="attr" name="nextFocusLeft" id="0x010100e1" />
  <public type="attr" name="nextFocusRight" id="0x010100e2" />
  <public type="attr" name="nextFocusUp" id="0x010100e3" />
  <public type="attr" name="nextFocusDown" id="0x010100e4" />
  <public type="attr" name="clickable" id="0x010100e5" />
  <public type="attr" name="longClickable" id="0x010100e6" />
  <public type="attr" name="saveEnabled" id="0x010100e7" />
  <public type="attr" name="drawingCacheQuality" id="0x010100e8" />
  <public type="attr" name="duplicateParentState" id="0x010100e9" />
  <public type="attr" name="clipChildren" id="0x010100ea" />
  <public type="attr" name="clipToPadding" id="0x010100eb" />
  <public type="attr" name="layoutAnimation" id="0x010100ec" />
  <public type="attr" name="animationCache" id="0x010100ed" />
  <public type="attr" name="persistentDrawingCache" id="0x010100ee" />
  <public type="attr" name="alwaysDrawnWithCache" id="0x010100ef" />
  <public type="attr" name="addStatesFromChildren" id="0x010100f0" />
  <public type="attr" name="descendantFocusability" id="0x010100f1" />
  <public type="attr" name="layout" id="0x010100f2" />
  <public type="attr" name="inflatedId" id="0x010100f3" />
  <public type="attr" name="layout_width" id="0x010100f4" />
  <public type="attr" name="layout_height" id="0x010100f5" />
  <public type="attr" name="layout_margin" id="0x010100f6" />
  <public type="attr" name="layout_marginLeft" id="0x010100f7" />
  <public type="attr" name="layout_marginTop" id="0x010100f8" />
  <public type="attr" name="layout_marginRight" id="0x010100f9" />
  <public type="attr" name="layout_marginBottom" id="0x010100fa" />
  <public type="attr" name="listSelector" id="0x010100fb" />
  <public type="attr" name="drawSelectorOnTop" id="0x010100fc" />
  <public type="attr" name="stackFromBottom" id="0x010100fd" />
  <public type="attr" name="scrollingCache" id="0x010100fe" />
  <public type="attr" name="textFilterEnabled" id="0x010100ff" />
  <public type="attr" name="transcriptMode" id="0x01010100" />
  <public type="attr" name="cacheColorHint" id="0x01010101" />
  <public type="attr" name="dial" id="0x01010102" />
  <public type="attr" name="hand_hour" id="0x01010103" />
  <public type="attr" name="hand_minute" id="0x01010104" />
  <public type="attr" name="format" id="0x01010105" />
  <public type="attr" name="checked" id="0x01010106" />
  <public type="attr" name="button" id="0x01010107" />
  <public type="attr" name="checkMark" id="0x01010108" />
  <public type="attr" name="foreground" id="0x01010109" />
  <public type="attr" name="measureAllChildren" id="0x0101010a" />
  <public type="attr" name="groupIndicator" id="0x0101010b" />
  <public type="attr" name="childIndicator" id="0x0101010c" />
  <public type="attr" name="indicatorLeft" id="0x0101010d" />
  <public type="attr" name="indicatorRight" id="0x0101010e" />
  <public type="attr" name="childIndicatorLeft" id="0x0101010f" />
  <public type="attr" name="childIndicatorRight" id="0x01010110" />
  <public type="attr" name="childDivider" id="0x01010111" />
  <public type="attr" name="animationDuration" id="0x01010112" />
  <public type="attr" name="spacing" id="0x01010113" />
  <public type="attr" name="horizontalSpacing" id="0x01010114" />
  <public type="attr" name="verticalSpacing" id="0x01010115" />
  <public type="attr" name="stretchMode" id="0x01010116" />
  <public type="attr" name="columnWidth" id="0x01010117" />
  <public type="attr" name="numColumns" id="0x01010118" />
  <public type="attr" name="src" id="0x01010119" />
  <public type="attr" name="antialias" id="0x0101011a" />
  <public type="attr" name="filter" id="0x0101011b" />
  <public type="attr" name="dither" id="0x0101011c" />
  <public type="attr" name="scaleType" id="0x0101011d" />
  <public type="attr" name="adjustViewBounds" id="0x0101011e" />
  <public type="attr" name="maxWidth" id="0x0101011f" />
  <public type="attr" name="maxHeight" id="0x01010120" />
  <public type="attr" name="tint" id="0x01010121" />
  <public type="attr" name="baselineAlignBottom" id="0x01010122" />
  <public type="attr" name="cropToPadding" id="0x01010123" />
  <public type="attr" name="textOn" id="0x01010124" />
  <public type="attr" name="textOff" id="0x01010125" />
  <public type="attr" name="baselineAligned" id="0x01010126" />
  <public type="attr" name="baselineAlignedChildIndex" id="0x01010127" />
  <public type="attr" name="weightSum" id="0x01010128" />
  <public type="attr" name="divider" id="0x01010129" />
  <public type="attr" name="dividerHeight" id="0x0101012a" />
  <public type="attr" name="choiceMode" id="0x0101012b" />
  <public type="attr" name="itemTextAppearance" id="0x0101012c" />
  <public type="attr" name="horizontalDivider" id="0x0101012d" />
  <public type="attr" name="verticalDivider" id="0x0101012e" />
  <public type="attr" name="headerBackground" id="0x0101012f" />
  <public type="attr" name="itemBackground" id="0x01010130" />
  <public type="attr" name="itemIconDisabledAlpha" id="0x01010131" />
  <public type="attr" name="rowHeight" id="0x01010132" />
  <public type="attr" name="maxRows" id="0x01010133" />
  <public type="attr" name="maxItemsPerRow" id="0x01010134" />
  <public type="attr" name="moreIcon" id="0x01010135" />
  <public type="attr" name="max" id="0x01010136" />
  <public type="attr" name="progress" id="0x01010137" />
  <public type="attr" name="secondaryProgress" id="0x01010138" />
  <public type="attr" name="indeterminate" id="0x01010139" />
  <public type="attr" name="indeterminateOnly" id="0x0101013a" />
  <public type="attr" name="indeterminateDrawable" id="0x0101013b" />
  <public type="attr" name="progressDrawable" id="0x0101013c" />
  <public type="attr" name="indeterminateDuration" id="0x0101013d" />
  <public type="attr" name="indeterminateBehavior" id="0x0101013e" />
  <public type="attr" name="minWidth" id="0x0101013f" />
  <public type="attr" name="minHeight" id="0x01010140" />
  <public type="attr" name="interpolator" id="0x01010141" />
  <public type="attr" name="thumb" id="0x01010142" />
  <public type="attr" name="thumbOffset" id="0x01010143" />
  <public type="attr" name="numStars" id="0x01010144" />
  <public type="attr" name="rating" id="0x01010145" />
  <public type="attr" name="stepSize" id="0x01010146" />
  <public type="attr" name="isIndicator" id="0x01010147" />
  <public type="attr" name="checkedButton" id="0x01010148" />
  <public type="attr" name="stretchColumns" id="0x01010149" />
  <public type="attr" name="shrinkColumns" id="0x0101014a" />
  <public type="attr" name="collapseColumns" id="0x0101014b" />
  <public type="attr" name="layout_column" id="0x0101014c" />
  <public type="attr" name="layout_span" id="0x0101014d" />
  <public type="attr" name="bufferType" id="0x0101014e" />
  <public type="attr" name="text" id="0x0101014f" />
  <public type="attr" name="hint" id="0x01010150" />
  <public type="attr" name="textScaleX" id="0x01010151" />
  <public type="attr" name="cursorVisible" id="0x01010152" />
  <public type="attr" name="maxLines" id="0x01010153" />
  <public type="attr" name="lines" id="0x01010154" />
  <public type="attr" name="height" id="0x01010155" />
  <public type="attr" name="minLines" id="0x01010156" />
  <public type="attr" name="maxEms" id="0x01010157" />
  <public type="attr" name="ems" id="0x01010158" />
  <public type="attr" name="width" id="0x01010159" />
  <public type="attr" name="minEms" id="0x0101015a" />
  <public type="attr" name="scrollHorizontally" id="0x0101015b" />
  <public type="attr" name="password" id="0x0101015c" />
  <public type="attr" name="singleLine" id="0x0101015d" />
  <public type="attr" name="selectAllOnFocus" id="0x0101015e" />
  <public type="attr" name="includeFontPadding" id="0x0101015f" />
  <public type="attr" name="maxLength" id="0x01010160" />
  <public type="attr" name="shadowColor" id="0x01010161" />
  <public type="attr" name="shadowDx" id="0x01010162" />
  <public type="attr" name="shadowDy" id="0x01010163" />
  <public type="attr" name="shadowRadius" id="0x01010164" />
  <public type="attr" name="numeric" id="0x01010165" />
  <public type="attr" name="digits" id="0x01010166" />
  <public type="attr" name="phoneNumber" id="0x01010167" />
  <public type="attr" name="inputMethod" id="0x01010168" />
  <public type="attr" name="capitalize" id="0x01010169" />
  <public type="attr" name="autoText" id="0x0101016a" />
  <public type="attr" name="editable" id="0x0101016b" />
  <public type="attr" name="freezesText" id="0x0101016c" />
  <public type="attr" name="drawableTop" id="0x0101016d" />
  <public type="attr" name="drawableBottom" id="0x0101016e" />
  <public type="attr" name="drawableLeft" id="0x0101016f" />
  <public type="attr" name="drawableRight" id="0x01010170" />
  <public type="attr" name="drawablePadding" id="0x01010171" />
  <public type="attr" name="completionHint" id="0x01010172" />
  <public type="attr" name="completionHintView" id="0x01010173" />
  <public type="attr" name="completionThreshold" id="0x01010174" />
  <public type="attr" name="dropDownSelector" id="0x01010175" />
  <public type="attr" name="popupBackground" id="0x01010176" />
  <public type="attr" name="inAnimation" id="0x01010177" />
  <public type="attr" name="outAnimation" id="0x01010178" />
  <public type="attr" name="flipInterval" id="0x01010179" />
  <public type="attr" name="fillViewport" id="0x0101017a" />
  <public type="attr" name="prompt" id="0x0101017b" />
  <!-- {@deprecated Use minDate instead.} -->
  <public type="attr" name="startYear" id="0x0101017c" />
  <!-- {@deprecated Use maxDate instead.} -->
  <public type="attr" name="endYear" id="0x0101017d" />
  <public type="attr" name="mode" id="0x0101017e" />
  <public type="attr" name="layout_x" id="0x0101017f" />
  <public type="attr" name="layout_y" id="0x01010180" />
  <public type="attr" name="layout_weight" id="0x01010181" />
  <public type="attr" name="layout_toLeftOf" id="0x01010182" />
  <public type="attr" name="layout_toRightOf" id="0x01010183" />
  <public type="attr" name="layout_above" id="0x01010184" />
  <public type="attr" name="layout_below" id="0x01010185" />
  <public type="attr" name="layout_alignBaseline" id="0x01010186" />
  <public type="attr" name="layout_alignLeft" id="0x01010187" />
  <public type="attr" name="layout_alignTop" id="0x01010188" />
  <public type="attr" name="layout_alignRight" id="0x01010189" />
  <public type="attr" name="layout_alignBottom" id="0x0101018a" />
  <public type="attr" name="layout_alignParentLeft" id="0x0101018b" />
  <public type="attr" name="layout_alignParentTop" id="0x0101018c" />
  <public type="attr" name="layout_alignParentRight" id="0x0101018d" />
  <public type="attr" name="layout_alignParentBottom" id="0x0101018e" />
  <public type="attr" name="layout_centerInParent" id="0x0101018f" />
  <public type="attr" name="layout_centerHorizontal" id="0x01010190" />
  <public type="attr" name="layout_centerVertical" id="0x01010191" />
  <public type="attr" name="layout_alignWithParentIfMissing" id="0x01010192" />
  <public type="attr" name="layout_scale" id="0x01010193" />
  <public type="attr" name="visible" id="0x01010194" />
  <public type="attr" name="variablePadding" id="0x01010195" />
  <public type="attr" name="constantSize" id="0x01010196" />
  <public type="attr" name="oneshot" id="0x01010197" />
  <public type="attr" name="duration" id="0x01010198" />
  <public type="attr" name="drawable" id="0x01010199" />
  <public type="attr" name="shape" id="0x0101019a" />
  <public type="attr" name="innerRadiusRatio" id="0x0101019b" />
  <public type="attr" name="thicknessRatio" id="0x0101019c" />
  <public type="attr" name="startColor" id="0x0101019d" />
  <public type="attr" name="endColor" id="0x0101019e" />
  <public type="attr" name="useLevel" id="0x0101019f" />
  <public type="attr" name="angle" id="0x010101a0" />
  <public type="attr" name="type" id="0x010101a1" />
  <public type="attr" name="centerX" id="0x010101a2" />
  <public type="attr" name="centerY" id="0x010101a3" />
  <public type="attr" name="gradientRadius" id="0x010101a4" />
  <public type="attr" name="color" id="0x010101a5" />
  <public type="attr" name="dashWidth" id="0x010101a6" />
  <public type="attr" name="dashGap" id="0x010101a7" />
  <public type="attr" name="radius" id="0x010101a8" />
  <public type="attr" name="topLeftRadius" id="0x010101a9" />
  <public type="attr" name="topRightRadius" id="0x010101aa" />
  <public type="attr" name="bottomLeftRadius" id="0x010101ab" />
  <public type="attr" name="bottomRightRadius" id="0x010101ac" />
  <public type="attr" name="left" id="0x010101ad" />
  <public type="attr" name="top" id="0x010101ae" />
  <public type="attr" name="right" id="0x010101af" />
  <public type="attr" name="bottom" id="0x010101b0" />
  <public type="attr" name="minLevel" id="0x010101b1" />
  <public type="attr" name="maxLevel" id="0x010101b2" />
  <public type="attr" name="fromDegrees" id="0x010101b3" />
  <public type="attr" name="toDegrees" id="0x010101b4" />
  <public type="attr" name="pivotX" id="0x010101b5" />
  <public type="attr" name="pivotY" id="0x010101b6" />
  <public type="attr" name="insetLeft" id="0x010101b7" />
  <public type="attr" name="insetRight" id="0x010101b8" />
  <public type="attr" name="insetTop" id="0x010101b9" />
  <public type="attr" name="insetBottom" id="0x010101ba" />
  <public type="attr" name="shareInterpolator" id="0x010101bb" />
  <public type="attr" name="fillBefore" id="0x010101bc" />
  <public type="attr" name="fillAfter" id="0x010101bd" />
  <public type="attr" name="startOffset" id="0x010101be" />
  <public type="attr" name="repeatCount" id="0x010101bf" />
  <public type="attr" name="repeatMode" id="0x010101c0" />
  <public type="attr" name="zAdjustment" id="0x010101c1" />
  <public type="attr" name="fromXScale" id="0x010101c2" />
  <public type="attr" name="toXScale" id="0x010101c3" />
  <public type="attr" name="fromYScale" id="0x010101c4" />
  <public type="attr" name="toYScale" id="0x010101c5" />
  <public type="attr" name="fromXDelta" id="0x010101c6" />
  <public type="attr" name="toXDelta" id="0x010101c7" />
  <public type="attr" name="fromYDelta" id="0x010101c8" />
  <public type="attr" name="toYDelta" id="0x010101c9" />
  <public type="attr" name="fromAlpha" id="0x010101ca" />
  <public type="attr" name="toAlpha" id="0x010101cb" />
  <public type="attr" name="delay" id="0x010101cc" />
  <public type="attr" name="animation" id="0x010101cd" />
  <public type="attr" name="animationOrder" id="0x010101ce" />
  <public type="attr" name="columnDelay" id="0x010101cf" />
  <public type="attr" name="rowDelay" id="0x010101d0" />
  <public type="attr" name="direction" id="0x010101d1" />
  <public type="attr" name="directionPriority" id="0x010101d2" />
  <public type="attr" name="factor" id="0x010101d3" />
  <public type="attr" name="cycles" id="0x010101d4" />
  <public type="attr" name="searchMode" id="0x010101d5" />
  <public type="attr" name="searchSuggestAuthority" id="0x010101d6" />
  <public type="attr" name="searchSuggestPath" id="0x010101d7" />
  <public type="attr" name="searchSuggestSelection" id="0x010101d8" />
  <public type="attr" name="searchSuggestIntentAction" id="0x010101d9" />
  <public type="attr" name="searchSuggestIntentData" id="0x010101da" />
  <public type="attr" name="queryActionMsg" id="0x010101db" />
  <public type="attr" name="suggestActionMsg" id="0x010101dc" />
  <public type="attr" name="suggestActionMsgColumn" id="0x010101dd" />
  <public type="attr" name="menuCategory" id="0x010101de" />
  <public type="attr" name="orderInCategory" id="0x010101df" />
  <public type="attr" name="checkableBehavior" id="0x010101e0" />
  <public type="attr" name="title" id="0x010101e1" />
  <public type="attr" name="titleCondensed" id="0x010101e2" />
  <public type="attr" name="alphabeticShortcut" id="0x010101e3" />
  <public type="attr" name="numericShortcut" id="0x010101e4" />
  <public type="attr" name="checkable" id="0x010101e5" />
  <public type="attr" name="selectable" id="0x010101e6" />
  <public type="attr" name="orderingFromXml" id="0x010101e7" />
  <public type="attr" name="key" id="0x010101e8" />
  <public type="attr" name="summary" id="0x010101e9" />
  <public type="attr" name="order" id="0x010101ea" />
  <public type="attr" name="widgetLayout" id="0x010101eb" />
  <public type="attr" name="dependency" id="0x010101ec" />
  <public type="attr" name="defaultValue" id="0x010101ed" />
  <public type="attr" name="shouldDisableView" id="0x010101ee" />
  <public type="attr" name="summaryOn" id="0x010101ef" />
  <public type="attr" name="summaryOff" id="0x010101f0" />
  <public type="attr" name="disableDependentsState" id="0x010101f1" />
  <public type="attr" name="dialogTitle" id="0x010101f2" />
  <public type="attr" name="dialogMessage" id="0x010101f3" />
  <public type="attr" name="dialogIcon" id="0x010101f4" />
  <public type="attr" name="positiveButtonText" id="0x010101f5" />
  <public type="attr" name="negativeButtonText" id="0x010101f6" />
  <public type="attr" name="dialogLayout" id="0x010101f7" />
  <public type="attr" name="entryValues" id="0x010101f8" />
  <public type="attr" name="ringtoneType" id="0x010101f9" />
  <public type="attr" name="showDefault" id="0x010101fa" />
  <public type="attr" name="showSilent" id="0x010101fb" />
  <public type="attr" name="scaleWidth" id="0x010101fc" />
  <public type="attr" name="scaleHeight" id="0x010101fd" />
  <public type="attr" name="scaleGravity" id="0x010101fe" />
  <public type="attr" name="ignoreGravity" id="0x010101ff" />
  <public type="attr" name="foregroundGravity" id="0x01010200" />
  <public type="attr" name="tileMode" id="0x01010201" />
  <public type="attr" name="targetActivity" id="0x01010202" />
  <public type="attr" name="alwaysRetainTaskState" id="0x01010203" />
  <public type="attr" name="allowTaskReparenting" id="0x01010204" />
  <public type="attr" name="searchButtonText" id="0x01010205" />
  <public type="attr" name="colorForegroundInverse" id="0x01010206" />
  <public type="attr" name="textAppearanceButton" id="0x01010207" />
  <public type="attr" name="listSeparatorTextViewStyle" id="0x01010208" />
  <public type="attr" name="streamType" id="0x01010209" />
  <public type="attr" name="clipOrientation" id="0x0101020a" />
  <public type="attr" name="centerColor" id="0x0101020b" />
  <public type="attr" name="minSdkVersion" id="0x0101020c" />
  <public type="attr" name="windowFullscreen" id="0x0101020d" />
  <public type="attr" name="unselectedAlpha" id="0x0101020e" />
  <public type="attr" name="progressBarStyleSmallTitle" id="0x0101020f" />
  <public type="attr" name="ratingBarStyleIndicator" id="0x01010210" />
  <public type="attr" name="apiKey" id="0x01010211" />
  <public type="attr" name="textColorTertiary" id="0x01010212" />
  <public type="attr" name="textColorTertiaryInverse" id="0x01010213" />
  <public type="attr" name="listDivider" id="0x01010214" />
  <public type="attr" name="soundEffectsEnabled" id="0x01010215" />
  <public type="attr" name="keepScreenOn" id="0x01010216" />
  <public type="attr" name="lineSpacingExtra" id="0x01010217" />
  <public type="attr" name="lineSpacingMultiplier" id="0x01010218" />
  <public type="attr" name="listChoiceIndicatorSingle" id="0x01010219" />
  <public type="attr" name="listChoiceIndicatorMultiple" id="0x0101021a" />
  <public type="attr" name="versionCode" id="0x0101021b" />
  <public type="attr" name="versionName" id="0x0101021c" />

  <public type="id" name="background" id="0x01020000" />
  <public type="id" name="checkbox" id="0x01020001" />
  <public type="id" name="content" id="0x01020002" />
  <public type="id" name="edit" id="0x01020003" />
  <public type="id" name="empty" id="0x01020004" />
  <public type="id" name="hint" id="0x01020005" />
  <public type="id" name="icon" id="0x01020006" />
  <public type="id" name="icon1" id="0x01020007" />
  <public type="id" name="icon2" id="0x01020008" />
  <public type="id" name="input" id="0x01020009" />
  <public type="id" name="list" id="0x0102000a" />
  <public type="id" name="message" id="0x0102000b" />
  <public type="id" name="primary" id="0x0102000c" />
  <public type="id" name="progress" id="0x0102000d" />
  <public type="id" name="selectedIcon" id="0x0102000e" />
  <public type="id" name="secondaryProgress" id="0x0102000f" />
  <public type="id" name="summary" id="0x01020010" />
  <public type="id" name="tabcontent" id="0x01020011" />
  <public type="id" name="tabhost" id="0x01020012" />
  <public type="id" name="tabs" id="0x01020013" />
  <public type="id" name="text1" id="0x01020014" />
  <public type="id" name="text2" id="0x01020015" />
  <public type="id" name="title" id="0x01020016" />
  <public type="id" name="toggle" id="0x01020017" />
  <public type="id" name="widget_frame" id="0x01020018" />
  <public type="id" name="button1" id="0x01020019" />
  <public type="id" name="button2" id="0x0102001a" />
  <public type="id" name="button3" id="0x0102001b" />

  <public type="style" name="Animation" id="0x01030000" />
  <public type="style" name="Animation.Activity" id="0x01030001" />
  <public type="style" name="Animation.Dialog" id="0x01030002" />
  <public type="style" name="Animation.Translucent" id="0x01030003" />
  <public type="style" name="Animation.Toast" id="0x01030004" />
  <public type="style" name="Theme" id="0x01030005" />
  <public type="style" name="Theme.NoTitleBar" id="0x01030006" />
  <public type="style" name="Theme.NoTitleBar.Fullscreen" id="0x01030007" />
  <public type="style" name="Theme.Black" id="0x01030008" />
  <public type="style" name="Theme.Black.NoTitleBar" id="0x01030009" />
  <public type="style" name="Theme.Black.NoTitleBar.Fullscreen" id="0x0103000a" />
  <public type="style" name="Theme.Dialog" id="0x0103000b" />
  <public type="style" name="Theme.Light" id="0x0103000c" />
  <public type="style" name="Theme.Light.NoTitleBar" id="0x0103000d" />
  <public type="style" name="Theme.Light.NoTitleBar.Fullscreen" id="0x0103000e" />
  <public type="style" name="Theme.Translucent" id="0x0103000f" />
  <public type="style" name="Theme.Translucent.NoTitleBar" id="0x01030010" />
  <public type="style" name="Theme.Translucent.NoTitleBar.Fullscreen" id="0x01030011" />
  <public type="style" name="Widget" id="0x01030012" />
  <public type="style" name="Widget.AbsListView" id="0x01030013" />
  <public type="style" name="Widget.Button" id="0x01030014" />
  <public type="style" name="Widget.Button.Inset" id="0x01030015" />
  <public type="style" name="Widget.Button.Small" id="0x01030016" />
  <public type="style" name="Widget.Button.Toggle" id="0x01030017" />
  <public type="style" name="Widget.CompoundButton" id="0x01030018" />
  <public type="style" name="Widget.CompoundButton.CheckBox" id="0x01030019" />
  <public type="style" name="Widget.CompoundButton.RadioButton" id="0x0103001a" />
  <public type="style" name="Widget.CompoundButton.Star" id="0x0103001b" />
  <public type="style" name="Widget.ProgressBar" id="0x0103001c" />
  <public type="style" name="Widget.ProgressBar.Large" id="0x0103001d" />
  <public type="style" name="Widget.ProgressBar.Small" id="0x0103001e" />
  <public type="style" name="Widget.ProgressBar.Horizontal" id="0x0103001f" />
  <public type="style" name="Widget.SeekBar" id="0x01030020" />
  <public type="style" name="Widget.RatingBar" id="0x01030021" />
  <public type="style" name="Widget.TextView" id="0x01030022" />
  <public type="style" name="Widget.EditText" id="0x01030023" />
  <public type="style" name="Widget.ExpandableListView" id="0x01030024" />
  <public type="style" name="Widget.ImageWell" id="0x01030025" />
  <public type="style" name="Widget.ImageButton" id="0x01030026" />
  <public type="style" name="Widget.AutoCompleteTextView" id="0x01030027" />
  <public type="style" name="Widget.Spinner" id="0x01030028" />
  <public type="style" name="Widget.TextView.PopupMenu" id="0x01030029" />
  <public type="style" name="Widget.TextView.SpinnerItem" id="0x0103002a" />
  <public type="style" name="Widget.DropDownItem" id="0x0103002b" />
  <public type="style" name="Widget.DropDownItem.Spinner" id="0x0103002c" />
  <public type="style" name="Widget.ScrollView" id="0x0103002d" />
  <public type="style" name="Widget.ListView" id="0x0103002e" />
  <public type="style" name="Widget.ListView.White" id="0x0103002f" />
  <public type="style" name="Widget.ListView.DropDown" id="0x01030030" />
  <public type="style" name="Widget.ListView.Menu" id="0x01030031" />
  <public type="style" name="Widget.GridView" id="0x01030032" />
  <public type="style" name="Widget.WebView" id="0x01030033" />
  <public type="style" name="Widget.TabWidget" id="0x01030034" />
  <public type="style" name="Widget.Gallery" id="0x01030035" />
  <public type="style" name="Widget.PopupWindow" id="0x01030036" />
  <public type="style" name="MediaButton" id="0x01030037" />
  <public type="style" name="MediaButton.Previous" id="0x01030038" />
  <public type="style" name="MediaButton.Next" id="0x01030039" />
  <public type="style" name="MediaButton.Play" id="0x0103003a" />
  <public type="style" name="MediaButton.Ffwd" id="0x0103003b" />
  <public type="style" name="MediaButton.Rew" id="0x0103003c" />
  <public type="style" name="MediaButton.Pause" id="0x0103003d" />
  <public type="style" name="TextAppearance" id="0x0103003e" />
  <public type="style" name="TextAppearance.Inverse" id="0x0103003f" />
  <public type="style" name="TextAppearance.Theme" id="0x01030040" />
  <public type="style" name="TextAppearance.DialogWindowTitle" id="0x01030041" />
  <public type="style" name="TextAppearance.Large" id="0x01030042" />
  <public type="style" name="TextAppearance.Large.Inverse" id="0x01030043" />
  <public type="style" name="TextAppearance.Medium" id="0x01030044" />
  <public type="style" name="TextAppearance.Medium.Inverse" id="0x01030045" />
  <public type="style" name="TextAppearance.Small" id="0x01030046" />
  <public type="style" name="TextAppearance.Small.Inverse" id="0x01030047" />
  <public type="style" name="TextAppearance.Theme.Dialog" id="0x01030048" />
  <public type="style" name="TextAppearance.Widget" id="0x01030049" />
  <public type="style" name="TextAppearance.Widget.Button" id="0x0103004a" />
  <public type="style" name="TextAppearance.Widget.IconMenu.Item" id="0x0103004b" />
  <public type="style" name="TextAppearance.Widget.EditText" id="0x0103004c" />
  <public type="style" name="TextAppearance.Widget.TabWidget" id="0x0103004d" />
  <public type="style" name="TextAppearance.Widget.TextView" id="0x0103004e" />
  <public type="style" name="TextAppearance.Widget.TextView.PopupMenu" id="0x0103004f" />
  <public type="style" name="TextAppearance.Widget.DropDownHint" id="0x01030050" />
  <public type="style" name="TextAppearance.Widget.DropDownItem" id="0x01030051" />
  <public type="style" name="TextAppearance.Widget.TextView.SpinnerItem" id="0x01030052" />
  <public type="style" name="TextAppearance.WindowTitle" id="0x01030053" />

  <public type="string" name="cancel" id="0x01040000" />
  <public type="string" name="copy" id="0x01040001" />
  <public type="string" name="copyUrl" id="0x01040002" />
  <public type="string" name="cut" id="0x01040003" />
  <public type="string" name="defaultVoiceMailAlphaTag" id="0x01040004" />
  <public type="string" name="defaultMsisdnAlphaTag" id="0x01040005" />
  <public type="string" name="emptyPhoneNumber" id="0x01040006" />
  <public type="string" name="httpErrorBadUrl" id="0x01040007" />
  <public type="string" name="httpErrorUnsupportedScheme" id="0x01040008" />
  <public type="string" name="no" id="0x01040009" />
  <public type="string" name="ok" id="0x0104000a" />
  <public type="string" name="paste" id="0x0104000b" />
  <public type="string" name="search_go" id="0x0104000c" />
  <public type="string" name="selectAll" id="0x0104000d" />
  <public type="string" name="unknownName" id="0x0104000e" />
  <public type="string" name="untitled" id="0x0104000f" />
  <public type="string" name="VideoView_error_button" id="0x01040010" />
  <public type="string" name="VideoView_error_text_unknown" id="0x01040011" />
  <public type="string" name="VideoView_error_title" id="0x01040012" />
  <public type="string" name="yes" id="0x01040013" />

  <public type="dimen" name="app_icon_size" id="0x01050000" />
  <public type="dimen" name="thumbnail_height" id="0x01050001" />
  <public type="dimen" name="thumbnail_width" id="0x01050002" />

  <public type="color" name="darker_gray" id="0x01060000" />
  <public type="color" name="primary_text_dark" id="0x01060001" />
  <public type="color" name="primary_text_dark_nodisable" id="0x01060002" />
  <public type="color" name="primary_text_light" id="0x01060003" />
  <public type="color" name="primary_text_light_nodisable" id="0x01060004" />
  <public type="color" name="secondary_text_dark" id="0x01060005" />
  <public type="color" name="secondary_text_dark_nodisable" id="0x01060006" />
  <public type="color" name="secondary_text_light" id="0x01060007" />
  <public type="color" name="secondary_text_light_nodisable" id="0x01060008" />
  <public type="color" name="tab_indicator_text" id="0x01060009" />
  <public type="color" name="widget_edittext_dark" id="0x0106000a" />
  <public type="color" name="white" id="0x0106000b" />
  <public type="color" name="black" id="0x0106000c" />
  <public type="color" name="transparent" id="0x0106000d" />
  <public type="color" name="background_dark" id="0x0106000e" />
  <public type="color" name="background_light" id="0x0106000f" />
  <public type="color" name="tertiary_text_dark" id="0x01060010" />
  <public type="color" name="tertiary_text_light" id="0x01060011" />

  <public type="array" name="emailAddressTypes" id="0x01070000" />
  <public type="array" name="imProtocols" id="0x01070001" />
  <public type="array" name="organizationTypes" id="0x01070002" />
  <public type="array" name="phoneTypes" id="0x01070003" />
  <public type="array" name="postalAddressTypes" id="0x01070004" />

  <public type="drawable" name="alert_dark_frame" id="0x01080000" />
  <public type="drawable" name="alert_light_frame" id="0x01080001" />
  <public type="drawable" name="arrow_down_float" id="0x01080002" />
  <public type="drawable" name="arrow_up_float" id="0x01080003" />
  <public type="drawable" name="btn_default" id="0x01080004" />
  <public type="drawable" name="btn_default_small" id="0x01080005" />
  <public type="drawable" name="btn_dropdown" id="0x01080006" />
  <public type="drawable" name="btn_minus" id="0x01080007" />
  <public type="drawable" name="btn_plus" id="0x01080008" />
  <public type="drawable" name="btn_radio" id="0x01080009" />
  <public type="drawable" name="btn_star" id="0x0108000a" />
  <public type="drawable" name="btn_star_big_off" id="0x0108000b" />
  <public type="drawable" name="btn_star_big_on" id="0x0108000c" />
  <public type="drawable" name="button_onoff_indicator_on" id="0x0108000d" />
  <public type="drawable" name="button_onoff_indicator_off" id="0x0108000e" />
  <public type="drawable" name="checkbox_off_background" id="0x0108000f" />
  <public type="drawable" name="checkbox_on_background" id="0x01080010" />
  <public type="drawable" name="dialog_frame" id="0x01080011" />
  <public type="drawable" name="divider_horizontal_bright" id="0x01080012" />
  <public type="drawable" name="divider_horizontal_textfield" id="0x01080013" />
  <public type="drawable" name="divider_horizontal_dark" id="0x01080014" />
  <public type="drawable" name="divider_horizontal_dim_dark" id="0x01080015" />
  <public type="drawable" name="edit_text" id="0x01080016" />
  <public type="drawable" name="btn_dialog" id="0x01080017" />
  <public type="drawable" name="editbox_background" id="0x01080018" />
  <public type="drawable" name="editbox_background_normal" id="0x01080019" />
  <public type="drawable" name="editbox_dropdown_dark_frame" id="0x0108001a" />
  <public type="drawable" name="editbox_dropdown_light_frame" id="0x0108001b" />
  <public type="drawable" name="gallery_thumb" id="0x0108001c" />
  <public type="drawable" name="ic_delete" id="0x0108001d" />
  <public type="drawable" name="ic_lock_idle_charging" id="0x0108001e" />
  <public type="drawable" name="ic_lock_idle_lock" id="0x0108001f" />
  <public type="drawable" name="ic_lock_idle_low_battery" id="0x01080020" />
  <public type="drawable" name="ic_media_ff" id="0x01080021" />
  <public type="drawable" name="ic_media_next" id="0x01080022" />
  <public type="drawable" name="ic_media_pause" id="0x01080023" />
  <public type="drawable" name="ic_media_play" id="0x01080024" />
  <public type="drawable" name="ic_media_previous" id="0x01080025" />
  <public type="drawable" name="ic_media_rew" id="0x01080026" />
  <public type="drawable" name="ic_dialog_alert" id="0x01080027" />
  <public type="drawable" name="ic_dialog_dialer" id="0x01080028" />
  <public type="drawable" name="ic_dialog_email" id="0x01080029" />
  <public type="drawable" name="ic_dialog_map" id="0x0108002a" />
  <public type="drawable" name="ic_input_add" id="0x0108002b" />
  <public type="drawable" name="ic_input_delete" id="0x0108002c" />
  <public type="drawable" name="ic_input_get" id="0x0108002d" />
  <public type="drawable" name="ic_lock_idle_alarm" id="0x0108002e" />
  <public type="drawable" name="ic_lock_lock" id="0x0108002f" />
  <public type="drawable" name="ic_lock_power_off" id="0x01080030" />
  <public type="drawable" name="ic_lock_silent_mode" id="0x01080031" />
  <public type="drawable" name="ic_lock_silent_mode_off" id="0x01080032" />
  <public type="drawable" name="ic_menu_add" id="0x01080033" />
  <public type="drawable" name="ic_menu_agenda" id="0x01080034" />
  <public type="drawable" name="ic_menu_always_landscape_portrait" id="0x01080035" />
  <public type="drawable" name="ic_menu_call" id="0x01080036" />
  <public type="drawable" name="ic_menu_camera" id="0x01080037" />
  <public type="drawable" name="ic_menu_close_clear_cancel" id="0x01080038" />
  <public type="drawable" name="ic_menu_compass" id="0x01080039" />
  <public type="drawable" name="ic_menu_crop" id="0x0108003a" />
  <public type="drawable" name="ic_menu_day" id="0x0108003b" />
  <public type="drawable" name="ic_menu_delete" id="0x0108003c" />
  <public type="drawable" name="ic_menu_directions" id="0x0108003d" />
  <public type="drawable" name="ic_menu_edit" id="0x0108003e" />
  <public type="drawable" name="ic_menu_gallery" id="0x0108003f" />
  <public type="drawable" name="ic_menu_help" id="0x01080040" />
  <public type="drawable" name="ic_menu_info_details" id="0x01080041" />
  <public type="drawable" name="ic_menu_manage" id="0x01080042" />
  <public type="drawable" name="ic_menu_mapmode" id="0x01080043" />
  <public type="drawable" name="ic_menu_month" id="0x01080044" />
  <public type="drawable" name="ic_menu_more" id="0x01080045" />
  <public type="drawable" name="ic_menu_my_calendar" id="0x01080046" />
  <public type="drawable" name="ic_menu_mylocation" id="0x01080047" />
  <public type="drawable" name="ic_menu_myplaces" id="0x01080048" />
  <public type="drawable" name="ic_menu_preferences" id="0x01080049" />
  <public type="drawable" name="ic_menu_recent_history" id="0x0108004a" />
  <public type="drawable" name="ic_menu_report_image" id="0x0108004b" />
  <public type="drawable" name="ic_menu_revert" id="0x0108004c" />
  <public type="drawable" name="ic_menu_rotate" id="0x0108004d" />
  <public type="drawable" name="ic_menu_save" id="0x0108004e" />
  <public type="drawable" name="ic_menu_search" id="0x0108004f" />
  <public type="drawable" name="ic_menu_send" id="0x01080050" />
  <public type="drawable" name="ic_menu_set_as" id="0x01080051" />
  <public type="drawable" name="ic_menu_share" id="0x01080052" />
  <public type="drawable" name="ic_menu_slideshow" id="0x01080053" />
  <public type="drawable" name="ic_menu_today" id="0x01080054" />
  <public type="drawable" name="ic_menu_upload" id="0x01080055" />
  <public type="drawable" name="ic_menu_upload_you_tube" id="0x01080056" />
  <public type="drawable" name="ic_menu_view" id="0x01080057" />
  <public type="drawable" name="ic_menu_week" id="0x01080058" />
  <public type="drawable" name="ic_menu_zoom" id="0x01080059" />
  <public type="drawable" name="ic_notification_clear_all" id="0x0108005a" />
  <public type="drawable" name="ic_notification_overlay" id="0x0108005b" />
  <public type="drawable" name="ic_partial_secure" id="0x0108005c" />
  <public type="drawable" name="ic_popup_disk_full" id="0x0108005d" />
  <public type="drawable" name="ic_popup_reminder" id="0x0108005e" />
  <public type="drawable" name="ic_popup_sync" id="0x0108005f" />
  <public type="drawable" name="ic_search_category_default" id="0x01080060" />
  <public type="drawable" name="ic_secure" id="0x01080061" />
  <public type="drawable" name="list_selector_background" id="0x01080062" />
  <public type="drawable" name="menu_frame" id="0x01080063" />
  <public type="drawable" name="menu_full_frame" id="0x01080064" />
  <public type="drawable" name="menuitem_background" id="0x01080065" />
  <public type="drawable" name="picture_frame" id="0x01080066" />
  <public type="drawable" name="presence_away" id="0x01080067" />
  <public type="drawable" name="presence_busy" id="0x01080068" />
  <public type="drawable" name="presence_invisible" id="0x01080069" />
  <public type="drawable" name="presence_offline" id="0x0108006a" />
  <public type="drawable" name="presence_online" id="0x0108006b" />
  <public type="drawable" name="progress_horizontal" id="0x0108006c" />
  <public type="drawable" name="progress_indeterminate_horizontal" id="0x0108006d" />
  <public type="drawable" name="radiobutton_off_background" id="0x0108006e" />
  <public type="drawable" name="radiobutton_on_background" id="0x0108006f" />
  <public type="drawable" name="spinner_background" id="0x01080070" />
  <public type="drawable" name="spinner_dropdown_background" id="0x01080071" />
  <public type="drawable" name="star_big_on" id="0x01080072" />
  <public type="drawable" name="star_big_off" id="0x01080073" />
  <public type="drawable" name="star_on" id="0x01080074" />
  <public type="drawable" name="star_off" id="0x01080075" />
  <public type="drawable" name="stat_notify_call_mute" id="0x01080076" />
  <public type="drawable" name="stat_notify_chat" id="0x01080077" />
  <public type="drawable" name="stat_notify_error" id="0x01080078" />
  <public type="drawable" name="stat_notify_more" id="0x01080079" />
  <public type="drawable" name="stat_notify_sdcard" id="0x0108007a" />
  <public type="drawable" name="stat_notify_sdcard_usb" id="0x0108007b" />
  <public type="drawable" name="stat_notify_sync" id="0x0108007c" />
  <public type="drawable" name="stat_notify_sync_noanim" id="0x0108007d" />
  <public type="drawable" name="stat_notify_voicemail" id="0x0108007e" />
  <public type="drawable" name="stat_notify_missed_call" id="0x0108007f" />
  <public type="drawable" name="stat_sys_data_bluetooth" id="0x01080080" />
  <public type="drawable" name="stat_sys_download" id="0x01080081" />
  <public type="drawable" name="stat_sys_download_done" id="0x01080082" />
  <public type="drawable" name="stat_sys_headset" id="0x01080083" />
  <!-- @deprecated Replaced by a private asset in the phone app. -->
  <public type="drawable" name="stat_sys_phone_call" id="0x01080084" />
  <!-- @deprecated Replaced by a private asset in the phone app. -->
  <public type="drawable" name="stat_sys_phone_call_forward" id="0x01080085" />
  <!-- @deprecated Replaced by a private asset in the phone app. -->
  <public type="drawable" name="stat_sys_phone_call_on_hold" id="0x01080086" />
  <public type="drawable" name="stat_sys_speakerphone" id="0x01080087" />
  <public type="drawable" name="stat_sys_upload" id="0x01080088" />
  <public type="drawable" name="stat_sys_upload_done" id="0x01080089" />
  <public type="drawable" name="stat_sys_warning" id="0x0108008a" />
  <public type="drawable" name="status_bar_item_app_background" id="0x0108008b" />
  <public type="drawable" name="status_bar_item_background" id="0x0108008c" />
  <public type="drawable" name="sym_action_call" id="0x0108008d" />
  <public type="drawable" name="sym_action_chat" id="0x0108008e" />
  <public type="drawable" name="sym_action_email" id="0x0108008f" />
  <public type="drawable" name="sym_call_incoming" id="0x01080090" />
  <public type="drawable" name="sym_call_missed" id="0x01080091" />
  <public type="drawable" name="sym_call_outgoing" id="0x01080092" />
  <public type="drawable" name="sym_def_app_icon" id="0x01080093" />
  <public type="drawable" name="sym_contact_card" id="0x01080094" />
  <public type="drawable" name="title_bar" id="0x01080095" />
  <public type="drawable" name="toast_frame" id="0x01080096" />
  <public type="drawable" name="zoom_plate" id="0x01080097" />
  <public type="drawable" name="screen_background_dark" id="0x01080098" />
  <public type="drawable" name="screen_background_light" id="0x01080099" />
  <public type="drawable" name="bottom_bar" id="0x0108009a" />
  <public type="drawable" name="ic_dialog_info" id="0x0108009b" />
  <public type="drawable" name="ic_menu_sort_alphabetically" id="0x0108009c" />
  <public type="drawable" name="ic_menu_sort_by_size" id="0x0108009d" />

  <public type="layout" name="activity_list_item" id="0x01090000" />
  <public type="layout" name="expandable_list_content" id="0x01090001" />
  <public type="layout" name="preference_category" id="0x01090002" />
  <public type="layout" name="simple_list_item_1" id="0x01090003" />
  <public type="layout" name="simple_list_item_2" id="0x01090004" />
  <public type="layout" name="simple_list_item_checked" id="0x01090005" />
  <public type="layout" name="simple_expandable_list_item_1" id="0x01090006" />
  <public type="layout" name="simple_expandable_list_item_2" id="0x01090007" />
  <public type="layout" name="simple_spinner_item" id="0x01090008" />
  <public type="layout" name="simple_spinner_dropdown_item" id="0x01090009" />
  <public type="layout" name="simple_dropdown_item_1line" id="0x0109000a" />
  <public type="layout" name="simple_gallery_item" id="0x0109000b" />
  <public type="layout" name="test_list_item" id="0x0109000c" />
  <public type="layout" name="two_line_list_item" id="0x0109000d" />
  <public type="layout" name="browser_link_context_header" id="0x0109000e" />
  <public type="layout" name="simple_list_item_single_choice" id="0x0109000f" />
  <public type="layout" name="simple_list_item_multiple_choice" id="0x01090010" />
  <public type="layout" name="select_dialog_item" id="0x01090011" />
  <public type="layout" name="select_dialog_singlechoice" id="0x01090012" />
  <public type="layout" name="select_dialog_multichoice" id="0x01090013" />

  <public type="anim" name="fade_in" id="0x010a0000" />
  <public type="anim" name="fade_out" id="0x010a0001" />
  <public type="anim" name="slide_in_left" id="0x010a0002" />
  <public type="anim" name="slide_out_right" id="0x010a0003" />
  <public type="anim" name="accelerate_decelerate_interpolator" id="0x010a0004" />
  <!-- Acceleration curve matching Flash's quadratic ease out function. -->
  <public type="anim" name="accelerate_interpolator" id="0x010a0005" />
  <!-- Acceleration curve matching Flash's quadratic ease in function. -->
  <public type="anim" name="decelerate_interpolator" id="0x010a0006" />

<!-- ===============================================================
     Resources added in version 2 of the platform.
     =============================================================== -->
  <eat-comment />

  <public type="attr" name="marqueeRepeatLimit" id="0x0101021d" />

<!-- ===============================================================
     Resources added in version 3 of the platform (Cupcake).
     =============================================================== -->
  <eat-comment />

  <public type="attr" name="windowNoDisplay" id="0x0101021e" />
  <public type="attr" name="backgroundDimEnabled" id="0x0101021f" />
  <public type="attr" name="inputType" id="0x01010220" />
  <public type="attr" name="isDefault" id="0x01010221" />
  <public type="attr" name="windowDisablePreview" id="0x01010222" />
  <public type="attr" name="privateImeOptions" id="0x01010223" />
  <public type="attr" name="editorExtras" id="0x01010224" />
  <public type="attr" name="settingsActivity" id="0x01010225" />
  <public type="attr" name="fastScrollEnabled" id="0x01010226" />
  <public type="attr" name="reqTouchScreen" id="0x01010227" />
  <public type="attr" name="reqKeyboardType" id="0x01010228" />
  <public type="attr" name="reqHardKeyboard" id="0x01010229" />
  <public type="attr" name="reqNavigation" id="0x0101022a" />
  <public type="attr" name="windowSoftInputMode" id="0x0101022b" />
  <public type="attr" name="imeFullscreenBackground" id="0x0101022c" />
  <public type="attr" name="noHistory" id="0x0101022d" />
  <public type="attr" name="headerDividersEnabled" id="0x0101022e" />
  <public type="attr" name="footerDividersEnabled" id="0x0101022f" />
  <public type="attr" name="candidatesTextStyleSpans" id="0x01010230" />
  <public type="attr" name="smoothScrollbar" id="0x01010231" />
  <public type="attr" name="reqFiveWayNav" id="0x01010232" />
  <public type="attr" name="keyBackground" id="0x01010233" />
  <public type="attr" name="keyTextSize" id="0x01010234" />
  <public type="attr" name="labelTextSize" id="0x01010235" />
  <public type="attr" name="keyTextColor" id="0x01010236" />
  <public type="attr" name="keyPreviewLayout" id="0x01010237" />
  <public type="attr" name="keyPreviewOffset" id="0x01010238" />
  <public type="attr" name="keyPreviewHeight" id="0x01010239" />
  <public type="attr" name="verticalCorrection" id="0x0101023a" />
  <public type="attr" name="popupLayout" id="0x0101023b" />
  <public type="attr" name="state_long_pressable" id="0x0101023c" />
  <public type="attr" name="keyWidth" id="0x0101023d" />
  <public type="attr" name="keyHeight" id="0x0101023e" />
  <public type="attr" name="horizontalGap" id="0x0101023f" />
  <public type="attr" name="verticalGap" id="0x01010240" />
  <public type="attr" name="rowEdgeFlags" id="0x01010241" />
  <public type="attr" name="codes" id="0x01010242" />
  <public type="attr" name="popupKeyboard" id="0x01010243" />
  <public type="attr" name="popupCharacters" id="0x01010244" />
  <public type="attr" name="keyEdgeFlags" id="0x01010245" />
  <public type="attr" name="isModifier" id="0x01010246" />
  <public type="attr" name="isSticky" id="0x01010247" />
  <public type="attr" name="isRepeatable" id="0x01010248" />
  <public type="attr" name="iconPreview" id="0x01010249" />
  <public type="attr" name="keyOutputText" id="0x0101024a" />
  <public type="attr" name="keyLabel" id="0x0101024b" />
  <public type="attr" name="keyIcon" id="0x0101024c" />
  <public type="attr" name="keyboardMode" id="0x0101024d" />
  <public type="attr" name="isScrollContainer" id="0x0101024e" />
  <public type="attr" name="fillEnabled" id="0x0101024f" />
  <public type="attr" name="updatePeriodMillis" id="0x01010250" />
  <public type="attr" name="initialLayout" id="0x01010251" />
  <public type="attr" name="voiceSearchMode" id="0x01010252" />
  <public type="attr" name="voiceLanguageModel" id="0x01010253" />
  <public type="attr" name="voicePromptText" id="0x01010254" />
  <public type="attr" name="voiceLanguage" id="0x01010255" />
  <public type="attr" name="voiceMaxResults" id="0x01010256" />
  <public type="attr" name="bottomOffset" id="0x01010257" />
  <public type="attr" name="topOffset" id="0x01010258" />
  <public type="attr" name="allowSingleTap" id="0x01010259" />
  <public type="attr" name="handle" id="0x0101025a" />
  <public type="attr" name="content" id="0x0101025b" />
  <public type="attr" name="animateOnClick" id="0x0101025c" />
  <public type="attr" name="configure" id="0x0101025d" />
  <public type="attr" name="hapticFeedbackEnabled" id="0x0101025e" />
  <public type="attr" name="innerRadius" id="0x0101025f" />
  <public type="attr" name="thickness" id="0x01010260" />
  <public type="attr" name="sharedUserLabel" id="0x01010261" />
  <public type="attr" name="dropDownWidth" id="0x01010262" />
  <public type="attr" name="dropDownAnchor" id="0x01010263" />
  <public type="attr" name="imeOptions" id="0x01010264" />
  <public type="attr" name="imeActionLabel" id="0x01010265" />
  <public type="attr" name="imeActionId" id="0x01010266" />
  <public type="attr" name="imeExtractEnterAnimation" id="0x01010268" />
  <public type="attr" name="imeExtractExitAnimation" id="0x01010269" />

  <!-- The part of the UI shown by an
       {@link android.inputmethodservice.InputMethodService} that contains the
       views for interacting with the user in extraction mode. -->
  <public type="id" name="extractArea" id="0x0102001c" />

  <!-- The part of the UI shown by an
       {@link android.inputmethodservice.InputMethodService} that contains the
       views for displaying candidates for what the user has entered. -->
  <public type="id" name="candidatesArea" id="0x0102001d" />

  <!-- The part of the UI shown by an
       {@link android.inputmethodservice.InputMethodService} that contains the
       views for entering text using the screen. -->
  <public type="id" name="inputArea" id="0x0102001e" />

  <!-- Context menu ID for the "Select All" menu item to select all text
       in a text view. -->
  <public type="id" name="selectAll" id="0x0102001f" />
  <!-- Context menu ID for the "Cut" menu item to copy and delete the currently
       selected (or all) text in a text view to the clipboard. -->
  <public type="id" name="cut" id="0x01020020" />
  <!-- Context menu ID for the "Copy" menu item to copy the currently
       selected (or all) text in a text view to the clipboard. -->
  <public type="id" name="copy" id="0x01020021" />
  <!-- Context menu ID for the "Paste" menu item to copy the current contents
       of the clipboard into the text view. -->
  <public type="id" name="paste" id="0x01020022" />
  <!-- Context menu ID for the "Copy URL" menu item to copy the currently
       selected URL from the text view to the clipboard. -->
  <public type="id" name="copyUrl" id="0x01020023" />
  <!-- Context menu ID for the "Input Method" menu item to being up the
       input method picker dialog, allowing the user to switch to another
       input method. -->
  <public type="id" name="switchInputMethod" id="0x01020024" />
  <!-- View ID of the text editor inside of an extracted text layout. -->
  <public type="id" name="inputExtractEditText" id="0x01020025" />

  <!-- View ID of the {@link android.inputmethodservice.KeyboardView} within
        an input method's input area. -->
  <public type="id" name="keyboardView" id="0x01020026" />
  <!-- View ID of a {@link android.view.View} to close a popup keyboard -->
  <public type="id" name="closeButton" id="0x01020027" />

  <!-- Menu ID to perform a "start selecting text" operation. -->
  <public type="id" name="startSelectingText" id="0x01020028" />
  <!-- Menu ID to perform a "stop selecting text" operation. -->
  <public type="id" name="stopSelectingText" id="0x01020029" />
  <!-- Menu ID to perform a "add to dictionary" operation. -->
  <public type="id" name="addToDictionary" id="0x0102002a" />

  <public type="style" name="Theme.InputMethod" id="0x01030054" />
  <public type="style" name="Theme.NoDisplay" id="0x01030055" />
  <public type="style" name="Animation.InputMethod" id="0x01030056" />
  <public type="style" name="Widget.KeyboardView" id="0x01030057" />
  <public type="style" name="ButtonBar" id="0x01030058" />
  <public type="style" name="Theme.Panel" id="0x01030059" />
  <public type="style" name="Theme.Light.Panel" id="0x0103005a" />

  <public type="string" name="dialog_alert_title" id="0x01040014" />
  <public type="string" name="VideoView_error_text_invalid_progressive_playback" id="0x01040015" />

  <public type="drawable" name="ic_btn_speak_now" id="0x010800a4" />

  <!--  Drawable to use as a background for separators on a list with a dark background -->
  <public type="drawable" name="dark_header" id="0x010800a5" />

  <!--  Drawable to use as a background for a taller version of the titlebar -->
  <public type="drawable" name="title_bar_tall" id="0x010800a6" />

  <public type="integer" name="config_shortAnimTime" id="0x010e0000" />
  <public type="integer" name="config_mediumAnimTime" id="0x010e0001" />
  <public type="integer" name="config_longAnimTime" id="0x010e0002" />

<!-- ===============================================================
     Resources added in version 4 of the platform (Donut).
     =============================================================== -->
  <eat-comment />

  <public type="attr" name="tension" id="0x0101026a" />
  <public type="attr" name="extraTension" id="0x0101026b" />
  <public type="attr" name="anyDensity" id="0x0101026c" />
  <public type="attr" name="searchSuggestThreshold" id="0x0101026d" />
  <public type="attr" name="includeInGlobalSearch" id="0x0101026e" />
  <public type="attr" name="onClick" id="0x0101026f" />
  <public type="attr" name="targetSdkVersion" id="0x01010270" />
  <public type="attr" name="maxSdkVersion" id="0x01010271" />
  <public type="attr" name="testOnly" id="0x01010272" />
  <public type="attr" name="contentDescription" id="0x01010273" />
  <public type="attr" name="gestureStrokeWidth" id="0x01010274" />
  <public type="attr" name="gestureColor" id="0x01010275" />
  <public type="attr" name="uncertainGestureColor" id="0x01010276" />
  <public type="attr" name="fadeOffset" id="0x01010277" />
  <public type="attr" name="fadeDuration" id="0x01010278" />
  <public type="attr" name="gestureStrokeType" id="0x01010279" />
  <public type="attr" name="gestureStrokeLengthThreshold" id="0x0101027a" />
  <public type="attr" name="gestureStrokeSquarenessThreshold" id="0x0101027b" />
  <public type="attr" name="gestureStrokeAngleThreshold" id="0x0101027c" />
  <public type="attr" name="eventsInterceptionEnabled" id="0x0101027d" />
  <public type="attr" name="fadeEnabled" id="0x0101027e" />
  <public type="attr" name="backupAgent" id="0x0101027f" />
  <public type="attr" name="allowBackup" id="0x01010280" />
  <public type="attr" name="glEsVersion" id="0x01010281" />
  <public type="attr" name="queryAfterZeroResults" id="0x01010282" />
  <public type="attr" name="dropDownHeight" id="0x01010283" />
  <public type="attr" name="smallScreens" id="0x01010284" />
  <public type="attr" name="normalScreens" id="0x01010285" />
  <public type="attr" name="largeScreens" id="0x01010286" />
  <public type="attr" name="progressBarStyleInverse" id="0x01010287" />
  <public type="attr" name="progressBarStyleSmallInverse" id="0x01010288" />
  <public type="attr" name="progressBarStyleLargeInverse" id="0x01010289" />
  <public type="attr" name="searchSettingsDescription" id="0x0101028a" />
  <public type="attr" name="textColorPrimaryInverseDisableOnly" id="0x0101028b" />
  <public type="attr" name="autoUrlDetect" id="0x0101028c" />
  <public type="attr" name="resizeable" id="0x0101028d" />

  <public type="style" name="Widget.ProgressBar.Inverse" id="0x0103005b" />
  <public type="style" name="Widget.ProgressBar.Large.Inverse" id="0x0103005c" />
  <public type="style" name="Widget.ProgressBar.Small.Inverse" id="0x0103005d" />

  <!-- @deprecated Replaced by a private asset in the phone app. -->
  <public type="drawable" name="stat_sys_vp_phone_call" id="0x010800a7" />
  <!-- @deprecated Replaced by a private asset in the phone app. -->
  <public type="drawable" name="stat_sys_vp_phone_call_on_hold" id="0x010800a8" />

  <public type="anim" name="anticipate_interpolator" id="0x010a0007" />
  <public type="anim" name="overshoot_interpolator" id="0x010a0008" />
  <public type="anim" name="anticipate_overshoot_interpolator" id="0x010a0009" />
  <public type="anim" name="bounce_interpolator" id="0x010a000a" />
  <public type="anim" name="linear_interpolator" id="0x010a000b" />

<!-- ===============================================================
     Resources added in version 5 of the platform (Eclair).
     =============================================================== -->
  <eat-comment />

  <public type="attr" name="required" id="0x0101028e" />
  <public type="attr" name="accountType" id="0x0101028f" />
  <public type="attr" name="contentAuthority" id="0x01010290" />
  <public type="attr" name="userVisible" id="0x01010291" />
  <public type="attr" name="windowShowWallpaper" id="0x01010292" />
  <public type="attr" name="wallpaperOpenEnterAnimation" id="0x01010293" />
  <public type="attr" name="wallpaperOpenExitAnimation" id="0x01010294" />
  <public type="attr" name="wallpaperCloseEnterAnimation" id="0x01010295" />
  <public type="attr" name="wallpaperCloseExitAnimation" id="0x01010296" />
  <public type="attr" name="wallpaperIntraOpenEnterAnimation" id="0x01010297" />
  <public type="attr" name="wallpaperIntraOpenExitAnimation" id="0x01010298" />
  <public type="attr" name="wallpaperIntraCloseEnterAnimation" id="0x01010299" />
  <public type="attr" name="wallpaperIntraCloseExitAnimation" id="0x0101029a" />
  <public type="attr" name="supportsUploading" id="0x0101029b" />
  <public type="attr" name="killAfterRestore" id="0x0101029c" />
  <public type="attr" name="restoreNeedsApplication" id="0x0101029d" />
  <public type="attr" name="smallIcon" id="0x0101029e" />
  <public type="attr" name="accountPreferences" id="0x0101029f" />
  <public type="attr" name="textAppearanceSearchResultSubtitle" id="0x010102a0" />
  <public type="attr" name="textAppearanceSearchResultTitle" id="0x010102a1" />
  <public type="attr" name="summaryColumn" id="0x010102a2" />
  <public type="attr" name="detailColumn" id="0x010102a3" />
  <public type="attr" name="detailSocialSummary" id="0x010102a4" />
  <public type="attr" name="thumbnail" id="0x010102a5" />
  <public type="attr" name="detachWallpaper" id="0x010102a6" />
  <public type="attr" name="finishOnCloseSystemDialogs" id="0x010102a7" />
  <public type="attr" name="scrollbarFadeDuration" id="0x010102a8" />
  <public type="attr" name="scrollbarDefaultDelayBeforeFade" id="0x010102a9" />
  <public type="attr" name="fadeScrollbars" id="0x010102aa" />
  <public type="attr" name="colorBackgroundCacheHint" id="0x010102ab" />
  <public type="attr" name="dropDownHorizontalOffset" id="0x010102ac" />
  <public type="attr" name="dropDownVerticalOffset" id="0x010102ad" />

  <public type="style" name="Theme.Wallpaper" id="0x0103005e" />
  <public type="style" name="Theme.Wallpaper.NoTitleBar" id="0x0103005f" />
  <public type="style" name="Theme.Wallpaper.NoTitleBar.Fullscreen" id="0x01030060" />
  <public type="style" name="Theme.WallpaperSettings" id="0x01030061" />
  <public type="style" name="Theme.Light.WallpaperSettings" id="0x01030062" />
  <public type="style" name="TextAppearance.SearchResult.Title" id="0x01030063" />
  <public type="style" name="TextAppearance.SearchResult.Subtitle" id="0x01030064" />

  <!-- Semi-transparent background that can be used when placing a dark
       themed UI on top of some arbitrary background (such as the
       wallpaper).  This darkens the background sufficiently that the UI
       can be seen. -->
  <public type="drawable" name="screen_background_dark_transparent" id="0x010800a9" />
  <public type="drawable" name="screen_background_light_transparent" id="0x010800aa" />
  <public type="drawable" name="stat_notify_sdcard_prepare" id="0x010800ab" />

<!-- ===============================================================
     Resources added in version 6 of the platform (Eclair 2.0.1).
     =============================================================== -->
  <eat-comment />

  <public type="attr" name="quickContactBadgeStyleWindowSmall" id="0x010102ae" />
  <public type="attr" name="quickContactBadgeStyleWindowMedium" id="0x010102af" />
  <public type="attr" name="quickContactBadgeStyleWindowLarge" id="0x010102b0" />
  <public type="attr" name="quickContactBadgeStyleSmallWindowSmall" id="0x010102b1" />
  <public type="attr" name="quickContactBadgeStyleSmallWindowMedium" id="0x010102b2" />
  <public type="attr" name="quickContactBadgeStyleSmallWindowLarge" id="0x010102b3" />

<!-- ===============================================================
     Resources added in version 7 of the platform (Eclair MR1).
     =============================================================== -->
  <eat-comment />

  <public type="attr" name="author" id="0x010102b4" />
  <public type="attr" name="autoStart" id="0x010102b5" />


<!-- ===============================================================
     Resources added in version 8 of the platform (Eclair MR2).
     =============================================================== -->
  <eat-comment />

  <public type="attr" name="expandableListViewWhiteStyle" id="0x010102b6" />

<!-- ===============================================================
     Resources added in version 8 of the platform (Froyo / 2.2)
     =============================================================== -->
  <eat-comment />
  <public type="attr" name="installLocation" id="0x010102b7" />
  <public type="attr" name="vmSafeMode" id="0x010102b8" />
  <public type="attr" name="webTextViewStyle" id="0x010102b9" />
  <public type="attr" name="restoreAnyVersion" id="0x010102ba" />
  <public type="attr" name="tabStripLeft" id="0x010102bb" />
  <public type="attr" name="tabStripRight" id="0x010102bc" />
  <public type="attr" name="tabStripEnabled" id="0x010102bd" />

  <public type="id" name="custom" id="0x0102002b" />

  <public type="anim" name="cycle_interpolator" id="0x010a000c" />

<!-- ===============================================================
     Resources added in version 9 of the platform (Gingerbread / 2.3)
     =============================================================== -->
  <eat-comment />
  <public type="attr" name="logo" id="0x010102be" />
  <public type="attr" name="xlargeScreens" id="0x010102bf" />
  <public type="attr" name="immersive" id="0x010102c0" />
  <public type="attr" name="overScrollMode" id="0x010102c1" />
  <public type="attr" name="overScrollHeader" id="0x010102c2" />
  <public type="attr" name="overScrollFooter" id="0x010102c3" />
  <public type="attr" name="filterTouchesWhenObscured" id="0x010102c4" />
  <public type="attr" name="textSelectHandleLeft" id="0x010102c5" />
  <public type="attr" name="textSelectHandleRight" id="0x010102c6" />
  <public type="attr" name="textSelectHandle" id="0x010102c7" />
  <public type="attr" name="textSelectHandleWindowStyle" id="0x010102c8" />
  <public type="attr" name="popupAnimationStyle" id="0x010102c9" />
  <public type="attr" name="screenSize" id="0x010102ca" />
  <public type="attr" name="screenDensity" id="0x010102cb" />

  <!-- presence drawables for videochat or audiochat capable contacts -->
  <public type="drawable" name="presence_video_away" id="0x010800ac" />
  <public type="drawable" name="presence_video_busy" id="0x010800ad" />
  <public type="drawable" name="presence_video_online" id="0x010800ae" />
  <public type="drawable" name="presence_audio_away" id="0x010800af" />
  <public type="drawable" name="presence_audio_busy" id="0x010800b0" />
  <public type="drawable" name="presence_audio_online" id="0x010800b1" />

  <public type="style" name="TextAppearance.StatusBar.Title" id="0x01030065" />
  <public type="style" name="TextAppearance.StatusBar.Icon" id="0x01030066" />
  <public type="style" name="TextAppearance.StatusBar.EventContent" id="0x01030067" />
  <public type="style" name="TextAppearance.StatusBar.EventContent.Title" id="0x01030068" />

<!-- ===============================================================
     Resources added in version 11 of the platform (Honeycomb / 3.0).
     =============================================================== -->
  <eat-comment />

  <public type="attr" name="allContactsName" id="0x010102cc" />
  <public type="attr" name="windowActionBar" id="0x010102cd" />
  <public type="attr" name="actionBarStyle" id="0x010102ce" />
  <public type="attr" name="navigationMode" id="0x010102cf" />
  <public type="attr" name="displayOptions" id="0x010102d0" />
  <public type="attr" name="subtitle" id="0x010102d1" />
  <public type="attr" name="customNavigationLayout" id="0x010102d2" />
  <public type="attr" name="hardwareAccelerated" id="0x010102d3" />
  <public type="attr" name="measureWithLargestChild" id="0x010102d4" />
  <public type="attr" name="animateFirstView" id="0x010102d5" />
  <public type="attr" name="dropDownSpinnerStyle" id="0x010102d6" />
  <public type="attr" name="actionDropDownStyle" id="0x010102d7" />
  <public type="attr" name="actionButtonStyle" id="0x010102d8" />
  <public type="attr" name="showAsAction" id="0x010102d9" />
  <public type="attr" name="previewImage" id="0x010102da" />
  <public type="attr" name="actionModeBackground" id="0x010102db" />
  <public type="attr" name="actionModeCloseDrawable" id="0x010102dc" />
  <public type="attr" name="windowActionModeOverlay" id="0x010102dd" />
  <public type="attr" name="valueFrom" id="0x010102de" />
  <public type="attr" name="valueTo" id="0x010102df" />
  <public type="attr" name="valueType" id="0x010102e0" />
  <public type="attr" name="propertyName" id="0x010102e1" />
  <public type="attr" name="ordering" id="0x010102e2" />
  <public type="attr" name="fragment" id="0x010102e3" />
  <public type="attr" name="windowActionBarOverlay" id="0x010102e4" />
  <public type="attr" name="fragmentOpenEnterAnimation" id="0x010102e5" />
  <public type="attr" name="fragmentOpenExitAnimation" id="0x010102e6" />
  <public type="attr" name="fragmentCloseEnterAnimation" id="0x010102e7" />
  <public type="attr" name="fragmentCloseExitAnimation" id="0x010102e8" />
  <public type="attr" name="fragmentFadeEnterAnimation" id="0x010102e9" />
  <public type="attr" name="fragmentFadeExitAnimation" id="0x010102ea" />
  <public type="attr" name="actionBarSize" id="0x010102eb" />
  <public type="attr" name="imeSubtypeLocale" id="0x010102ec" />
  <public type="attr" name="imeSubtypeMode" id="0x010102ed" />
  <public type="attr" name="imeSubtypeExtraValue" id="0x010102ee" />
  <public type="attr" name="splitMotionEvents" id="0x010102ef" />
  <public type="attr" name="listChoiceBackgroundIndicator" id="0x010102f0" />
  <public type="attr" name="spinnerMode" id="0x010102f1" />
  <public type="attr" name="animateLayoutChanges" id="0x010102f2" />
  <public type="attr" name="actionBarTabStyle" id="0x010102f3" />
  <public type="attr" name="actionBarTabBarStyle" id="0x010102f4" />
  <public type="attr" name="actionBarTabTextStyle" id="0x010102f5" />
  <public type="attr" name="actionOverflowButtonStyle" id="0x010102f6" />
  <public type="attr" name="actionModeCloseButtonStyle" id="0x010102f7" />
  <public type="attr" name="titleTextStyle" id="0x010102f8" />
  <public type="attr" name="subtitleTextStyle" id="0x010102f9" />
  <public type="attr" name="iconifiedByDefault" id="0x010102fa" />
  <public type="attr" name="actionLayout" id="0x010102fb" />
  <public type="attr" name="actionViewClass" id="0x010102fc" />
  <public type="attr" name="activatedBackgroundIndicator" id="0x010102fd" />
  <public type="attr" name="state_activated" id="0x010102fe" />
  <public type="attr" name="listPopupWindowStyle" id="0x010102ff" />
  <public type="attr" name="popupMenuStyle" id="0x01010300" />
  <public type="attr" name="textAppearanceLargePopupMenu" id="0x01010301" />
  <public type="attr" name="textAppearanceSmallPopupMenu" id="0x01010302" />
  <public type="attr" name="breadCrumbTitle" id="0x01010303" />
  <public type="attr" name="breadCrumbShortTitle" id="0x01010304" />
  <public type="attr" name="listDividerAlertDialog" id="0x01010305" />
  <public type="attr" name="textColorAlertDialogListItem" id="0x01010306" />
  <public type="attr" name="loopViews" id="0x01010307" />
  <public type="attr" name="dialogTheme" id="0x01010308" />
  <public type="attr" name="alertDialogTheme" id="0x01010309" />
  <public type="attr" name="dividerVertical" id="0x0101030a" />
  <public type="attr" name="homeAsUpIndicator" id="0x0101030b" />
  <public type="attr" name="enterFadeDuration" id="0x0101030c" />
  <public type="attr" name="exitFadeDuration" id="0x0101030d" />
  <public type="attr" name="selectableItemBackground" id="0x0101030e" />
  <public type="attr" name="autoAdvanceViewId" id="0x0101030f" />
  <public type="attr" name="useIntrinsicSizeAsMinimum" id="0x01010310" />
  <public type="attr" name="actionModeCutDrawable" id="0x01010311" />
  <public type="attr" name="actionModeCopyDrawable" id="0x01010312" />
  <public type="attr" name="actionModePasteDrawable" id="0x01010313" />
  <public type="attr" name="textEditPasteWindowLayout" id="0x01010314" />
  <public type="attr" name="textEditNoPasteWindowLayout" id="0x01010315" />
  <public type="attr" name="textIsSelectable" id="0x01010316" />
  <public type="attr" name="windowEnableSplitTouch" id="0x01010317" />
  <public type="attr" name="indeterminateProgressStyle" id="0x01010318" />
  <public type="attr" name="progressBarPadding" id="0x01010319" />
  <!-- @deprecated Not used by the framework. -->
  <public type="attr" name="animationResolution" id="0x0101031a" />
  <public type="attr" name="state_accelerated" id="0x0101031b" />
  <public type="attr" name="baseline" id="0x0101031c" />
  <public type="attr" name="homeLayout" id="0x0101031d" />
  <public type="attr" name="opacity" id="0x0101031e" />
  <public type="attr" name="alpha" id="0x0101031f" />
  <public type="attr" name="transformPivotX" id="0x01010320" />
  <public type="attr" name="transformPivotY" id="0x01010321" />
  <public type="attr" name="translationX" id="0x01010322" />
  <public type="attr" name="translationY" id="0x01010323" />
  <public type="attr" name="scaleX" id="0x01010324" />
  <public type="attr" name="scaleY" id="0x01010325" />
  <public type="attr" name="rotation" id="0x01010326" />
  <public type="attr" name="rotationX" id="0x01010327" />
  <public type="attr" name="rotationY" id="0x01010328" />
  <public type="attr" name="showDividers" id="0x01010329" />
  <public type="attr" name="dividerPadding" id="0x0101032a" />
  <public type="attr" name="borderlessButtonStyle" id="0x0101032b" />
  <public type="attr" name="dividerHorizontal" id="0x0101032c" />
  <public type="attr" name="itemPadding" id="0x0101032d" />
  <public type="attr" name="buttonBarStyle" id="0x0101032e" />
  <public type="attr" name="buttonBarButtonStyle" id="0x0101032f" />
  <public type="attr" name="segmentedButtonStyle" id="0x01010330" />
  <public type="attr" name="staticWallpaperPreview" id="0x01010331" />
  <public type="attr" name="allowParallelSyncs" id="0x01010332" />
  <public type="attr" name="isAlwaysSyncable" id="0x01010333" />
  <public type="attr" name="verticalScrollbarPosition" id="0x01010334" />
  <public type="attr" name="fastScrollAlwaysVisible" id="0x01010335" />
  <public type="attr" name="fastScrollThumbDrawable" id="0x01010336" />
  <public type="attr" name="fastScrollPreviewBackgroundLeft" id="0x01010337" />
  <public type="attr" name="fastScrollPreviewBackgroundRight" id="0x01010338" />
  <public type="attr" name="fastScrollTrackDrawable" id="0x01010339" />
  <public type="attr" name="fastScrollOverlayPosition" id="0x0101033a" />
  <public type="attr" name="customTokens" id="0x0101033b" />
  <public type="attr" name="nextFocusForward" id="0x0101033c" />
  <public type="attr" name="firstDayOfWeek" id="0x0101033d" />
  <public type="attr" name="showWeekNumber" id="0x0101033e" />
  <public type="attr" name="minDate" id="0x0101033f" />
  <public type="attr" name="maxDate" id="0x01010340" />
  <public type="attr" name="shownWeekCount" id="0x01010341" />
  <public type="attr" name="selectedWeekBackgroundColor" id="0x01010342" />
  <public type="attr" name="focusedMonthDateColor" id="0x01010343" />
  <public type="attr" name="unfocusedMonthDateColor" id="0x01010344" />
  <public type="attr" name="weekNumberColor" id="0x01010345" />
  <public type="attr" name="weekSeparatorLineColor" id="0x01010346" />
  <public type="attr" name="selectedDateVerticalBar" id="0x01010347" />
  <public type="attr" name="weekDayTextAppearance" id="0x01010348" />
  <public type="attr" name="dateTextAppearance" id="0x01010349" />
  <public type="attr" name="solidColor" id="0x0101034a" />
  <public type="attr" name="spinnersShown" id="0x0101034b" />
  <public type="attr" name="calendarViewShown" id="0x0101034c" />
  <public type="attr" name="state_multiline" id="0x0101034d" />
  <public type="attr" name="detailsElementBackground" id="0x0101034e" />
  <public type="attr" name="textColorHighlightInverse" id="0x0101034f" />
  <public type="attr" name="textColorLinkInverse" id="0x01010350" />
  <public type="attr" name="editTextColor" id="0x01010351" />
  <public type="attr" name="editTextBackground" id="0x01010352" />
  <public type="attr" name="horizontalScrollViewStyle" id="0x01010353" />
  <public type="attr" name="layerType" id="0x01010354" />
  <public type="attr" name="alertDialogIcon" id="0x01010355" />
  <public type="attr" name="windowMinWidthMajor" id="0x01010356" />
  <public type="attr" name="windowMinWidthMinor" id="0x01010357" />
  <public type="attr" name="queryHint" id="0x01010358" />
  <public type="attr" name="fastScrollTextColor" id="0x01010359" />
  <public type="attr" name="largeHeap" id="0x0101035a" />
  <public type="attr" name="windowCloseOnTouchOutside" id="0x0101035b" />
  <public type="attr" name="datePickerStyle" id="0x0101035c" />
  <public type="attr" name="calendarViewStyle" id="0x0101035d" />
  <public type="attr" name="textEditSidePasteWindowLayout" id="0x0101035e" />
  <public type="attr" name="textEditSideNoPasteWindowLayout" id="0x0101035f" />
  <public type="attr" name="actionMenuTextAppearance" id="0x01010360" />
  <public type="attr" name="actionMenuTextColor" id="0x01010361" />

  <!-- A simple fade-in animation. -->
  <public type="animator" name="fade_in" id="0x010b0000" />
  <!-- A simple fade-out animation. -->
  <public type="animator" name="fade_out" id="0x010b0001" />

  <!-- Acceleration curve matching a quadtratic ease out function. -->
  <public type="interpolator" name="accelerate_quad" id="0x010c0000" />
  <!-- Acceleration curve matching a quadtratic ease in function. -->
  <public type="interpolator" name="decelerate_quad" id="0x010c0001" />

  <!-- Acceleration curve matching a cubic ease out function. -->
  <public type="interpolator" name="accelerate_cubic" id="0x010c0002" />
  <!-- Acceleration curve matching a cubic ease in function. -->
  <public type="interpolator" name="decelerate_cubic" id="0x010c0003" />
  <!-- Acceleration curve matching a quint ease out function. -->
  <public type="interpolator" name="accelerate_quint" id="0x010c0004" />
  <!-- Acceleration curve matching a quint ease in function. -->
  <public type="interpolator" name="decelerate_quint" id="0x010c0005" />
  <!-- Acceleration curve matching an ease in + ease out function -->
  <public type="interpolator" name="accelerate_decelerate" id="0x010c0006" />
  <!-- An interpolator where the change starts backward then flings forward. -->
  <public type="interpolator" name="anticipate" id="0x010c0007" />
  <!-- An interpolator where the change flings forward and overshoots the last
       value then comes back. -->
  <public type="interpolator" name="overshoot" id="0x010c0008" />
  <!-- An interpolator where the change starts backward then flings forward and
       overshoots the target value and finally goes back to the final value. -->
  <public type="interpolator" name="anticipate_overshoot" id="0x010c0009" />
  <!-- An interpolator where the change bounces at the end. -->
  <public type="interpolator" name="bounce" id="0x010c000a" />
  <!-- An interpolator where the rate of change is constant. -->
  <public type="interpolator" name="linear" id="0x010c000b" />
  <!-- Repeats the animation for one cycle. The rate of change follows a
       sinusoidal pattern. -->
  <public type="interpolator" name="cycle" id="0x010c000c" />

  <public type="id" name="home" id="0x0102002c" />
  <!-- Context menu ID for the "Select text..." menu item to switch to text
       selection context mode in text views. -->
  <public type="id" name="selectTextMode" id="0x0102002d" />

  <public type="dimen" name="dialog_min_width_major" id="0x01050003" />
  <public type="dimen" name="dialog_min_width_minor" id="0x01050004" />
  <public type="dimen" name="notification_large_icon_width" id="0x01050005" />
  <public type="dimen" name="notification_large_icon_height" id="0x01050006" />

  <!-- Standard content view for a {@link android.app.ListFragment}.
       If you are implementing a subclass of ListFragment with your
       own customized content, you can include this layout in that
       content to still retain all of the standard functionality of
       the base class. -->
  <public type="layout" name="list_content" id="0x01090014" />

  <!-- A simple ListView item layout which can contain text and support (single or multiple) item selection. -->
  <public type="layout" name="simple_selectable_list_item" id="0x01090015" />

  <!-- A version of {@link #simple_list_item_1} that is able to change its
       background state to indicate when it is activated (that is checked by
       a ListView). -->
  <public type="layout" name="simple_list_item_activated_1" id="0x01090016" />

  <!-- A version of {@link #simple_list_item_2} that is able to change its
       background state to indicate when it is activated (that is checked by
       a ListView). -->
  <public type="layout" name="simple_list_item_activated_2" id="0x01090017" />

  <public type="drawable" name="dialog_holo_dark_frame" id="0x010800b2" />
  <public type="drawable" name="dialog_holo_light_frame" id="0x010800b3" />

  <public type="style" name="Theme.WithActionBar" id="0x01030069" />
  <public type="style" name="Theme.NoTitleBar.OverlayActionModes" id="0x0103006a" />
  <public type="style" name="Theme.Holo" id="0x0103006b" />
  <public type="style" name="Theme.Holo.NoActionBar" id="0x0103006c" />
  <public type="style" name="Theme.Holo.NoActionBar.Fullscreen" id="0x0103006d" />
  <public type="style" name="Theme.Holo.Light" id="0x0103006e" />
  <public type="style" name="Theme.Holo.Dialog" id="0x0103006f" />
  <public type="style" name="Theme.Holo.Dialog.MinWidth" id="0x01030070" />
  <public type="style" name="Theme.Holo.Dialog.NoActionBar" id="0x01030071" />
  <public type="style" name="Theme.Holo.Dialog.NoActionBar.MinWidth" id="0x01030072" />
  <public type="style" name="Theme.Holo.Light.Dialog" id="0x01030073" />
  <public type="style" name="Theme.Holo.Light.Dialog.MinWidth" id="0x01030074" />
  <public type="style" name="Theme.Holo.Light.Dialog.NoActionBar" id="0x01030075" />
  <public type="style" name="Theme.Holo.Light.Dialog.NoActionBar.MinWidth" id="0x01030076" />
  <public type="style" name="Theme.Holo.DialogWhenLarge" id="0x01030077" />
  <public type="style" name="Theme.Holo.DialogWhenLarge.NoActionBar" id="0x01030078" />
  <public type="style" name="Theme.Holo.Light.DialogWhenLarge" id="0x01030079" />
  <public type="style" name="Theme.Holo.Light.DialogWhenLarge.NoActionBar" id="0x0103007a" />
  <public type="style" name="Theme.Holo.Panel" id="0x0103007b" />
  <public type="style" name="Theme.Holo.Light.Panel" id="0x0103007c" />
  <public type="style" name="Theme.Holo.Wallpaper" id="0x0103007d" />
  <public type="style" name="Theme.Holo.Wallpaper.NoTitleBar" id="0x0103007e" />
  <public type="style" name="Theme.Holo.InputMethod" id="0x0103007f" />
  <public type="style" name="TextAppearance.Widget.PopupMenu.Large" id="0x01030080" />
  <public type="style" name="TextAppearance.Widget.PopupMenu.Small" id="0x01030081" />
  <public type="style" name="Widget.ActionBar" id="0x01030082" />
  <public type="style" name="Widget.Spinner.DropDown" id="0x01030083" />
  <public type="style" name="Widget.ActionButton" id="0x01030084" />
  <public type="style" name="Widget.ListPopupWindow" id="0x01030085" />
  <public type="style" name="Widget.PopupMenu" id="0x01030086" />
  <public type="style" name="Widget.ActionButton.Overflow" id="0x01030087" />
  <public type="style" name="Widget.ActionButton.CloseMode" id="0x01030088" />
  <public type="style" name="Widget.FragmentBreadCrumbs" id="0x01030089" />
  <public type="style" name="Widget.Holo" id="0x0103008a" />
  <public type="style" name="Widget.Holo.Button" id="0x0103008b" />
  <public type="style" name="Widget.Holo.Button.Small" id="0x0103008c" />
  <public type="style" name="Widget.Holo.Button.Inset" id="0x0103008d" />
  <public type="style" name="Widget.Holo.Button.Toggle" id="0x0103008e" />
  <public type="style" name="Widget.Holo.TextView" id="0x0103008f" />
  <public type="style" name="Widget.Holo.AutoCompleteTextView" id="0x01030090" />
  <public type="style" name="Widget.Holo.CompoundButton.CheckBox" id="0x01030091" />
  <public type="style" name="Widget.Holo.ListView.DropDown" id="0x01030092" />
  <public type="style" name="Widget.Holo.EditText" id="0x01030093" />
  <public type="style" name="Widget.Holo.ExpandableListView" id="0x01030094" />
  <public type="style" name="Widget.Holo.GridView" id="0x01030095" />
  <public type="style" name="Widget.Holo.ImageButton" id="0x01030096" />
  <public type="style" name="Widget.Holo.ListView" id="0x01030097" />
  <public type="style" name="Widget.Holo.PopupWindow" id="0x01030098" />
  <public type="style" name="Widget.Holo.ProgressBar" id="0x01030099" />
  <public type="style" name="Widget.Holo.ProgressBar.Horizontal" id="0x0103009a" />
  <public type="style" name="Widget.Holo.ProgressBar.Small" id="0x0103009b" />
  <public type="style" name="Widget.Holo.ProgressBar.Small.Title" id="0x0103009c" />
  <public type="style" name="Widget.Holo.ProgressBar.Large" id="0x0103009d" />
  <public type="style" name="Widget.Holo.SeekBar" id="0x0103009e" />
  <public type="style" name="Widget.Holo.RatingBar" id="0x0103009f" />
  <public type="style" name="Widget.Holo.RatingBar.Indicator" id="0x010300a0" />
  <public type="style" name="Widget.Holo.RatingBar.Small" id="0x010300a1" />
  <public type="style" name="Widget.Holo.CompoundButton.RadioButton" id="0x010300a2" />
  <public type="style" name="Widget.Holo.ScrollView" id="0x010300a3" />
  <public type="style" name="Widget.Holo.HorizontalScrollView" id="0x010300a4" />
  <public type="style" name="Widget.Holo.Spinner" id="0x010300a5" />
  <public type="style" name="Widget.Holo.CompoundButton.Star" id="0x010300a6" />
  <public type="style" name="Widget.Holo.TabWidget" id="0x010300a7" />
  <public type="style" name="Widget.Holo.WebTextView" id="0x010300a8" />
  <public type="style" name="Widget.Holo.WebView" id="0x010300a9" />
  <public type="style" name="Widget.Holo.DropDownItem" id="0x010300aa" />
  <public type="style" name="Widget.Holo.DropDownItem.Spinner" id="0x010300ab" />
  <public type="style" name="Widget.Holo.TextView.SpinnerItem" id="0x010300ac" />
  <public type="style" name="Widget.Holo.ListPopupWindow" id="0x010300ad" />
  <public type="style" name="Widget.Holo.PopupMenu" id="0x010300ae" />
  <public type="style" name="Widget.Holo.ActionButton" id="0x010300af" />
  <public type="style" name="Widget.Holo.ActionButton.Overflow" id="0x010300b0" />
  <public type="style" name="Widget.Holo.ActionButton.TextButton" id="0x010300b1" />
  <public type="style" name="Widget.Holo.ActionMode" id="0x010300b2" />
  <public type="style" name="Widget.Holo.ActionButton.CloseMode" id="0x010300b3" />
  <public type="style" name="Widget.Holo.ActionBar" id="0x010300b4" />
  <public type="style" name="Widget.Holo.Light" id="0x010300b5" />
  <public type="style" name="Widget.Holo.Light.Button" id="0x010300b6" />
  <public type="style" name="Widget.Holo.Light.Button.Small" id="0x010300b7" />
  <public type="style" name="Widget.Holo.Light.Button.Inset" id="0x010300b8" />
  <public type="style" name="Widget.Holo.Light.Button.Toggle" id="0x010300b9" />
  <public type="style" name="Widget.Holo.Light.TextView" id="0x010300ba" />
  <public type="style" name="Widget.Holo.Light.AutoCompleteTextView" id="0x010300bb" />
  <public type="style" name="Widget.Holo.Light.CompoundButton.CheckBox" id="0x010300bc" />
  <public type="style" name="Widget.Holo.Light.ListView.DropDown" id="0x010300bd" />
  <public type="style" name="Widget.Holo.Light.EditText" id="0x010300be" />
  <public type="style" name="Widget.Holo.Light.ExpandableListView" id="0x010300bf" />
  <public type="style" name="Widget.Holo.Light.GridView" id="0x010300c0" />
  <public type="style" name="Widget.Holo.Light.ImageButton" id="0x010300c1" />
  <public type="style" name="Widget.Holo.Light.ListView" id="0x010300c2" />
  <public type="style" name="Widget.Holo.Light.PopupWindow" id="0x010300c3" />
  <public type="style" name="Widget.Holo.Light.ProgressBar" id="0x010300c4" />
  <public type="style" name="Widget.Holo.Light.ProgressBar.Horizontal" id="0x010300c5" />
  <public type="style" name="Widget.Holo.Light.ProgressBar.Small" id="0x010300c6" />
  <public type="style" name="Widget.Holo.Light.ProgressBar.Small.Title" id="0x010300c7" />
  <public type="style" name="Widget.Holo.Light.ProgressBar.Large" id="0x010300c8" />
  <public type="style" name="Widget.Holo.Light.ProgressBar.Inverse" id="0x010300c9" />
  <public type="style" name="Widget.Holo.Light.ProgressBar.Small.Inverse" id="0x010300ca" />
  <public type="style" name="Widget.Holo.Light.ProgressBar.Large.Inverse" id="0x010300cb" />
  <public type="style" name="Widget.Holo.Light.SeekBar" id="0x010300cc" />
  <public type="style" name="Widget.Holo.Light.RatingBar" id="0x010300cd" />
  <public type="style" name="Widget.Holo.Light.RatingBar.Indicator" id="0x010300ce" />
  <public type="style" name="Widget.Holo.Light.RatingBar.Small" id="0x010300cf" />
  <public type="style" name="Widget.Holo.Light.CompoundButton.RadioButton" id="0x010300d0" />
  <public type="style" name="Widget.Holo.Light.ScrollView" id="0x010300d1" />
  <public type="style" name="Widget.Holo.Light.HorizontalScrollView" id="0x010300d2" />
  <public type="style" name="Widget.Holo.Light.Spinner" id="0x010300d3" />
  <public type="style" name="Widget.Holo.Light.CompoundButton.Star" id="0x010300d4" />
  <public type="style" name="Widget.Holo.Light.TabWidget" id="0x010300d5" />
  <public type="style" name="Widget.Holo.Light.WebTextView" id="0x010300d6" />
  <public type="style" name="Widget.Holo.Light.WebView" id="0x010300d7" />
  <public type="style" name="Widget.Holo.Light.DropDownItem" id="0x010300d8" />
  <public type="style" name="Widget.Holo.Light.DropDownItem.Spinner" id="0x010300d9" />
  <public type="style" name="Widget.Holo.Light.TextView.SpinnerItem" id="0x010300da" />
  <public type="style" name="Widget.Holo.Light.ListPopupWindow" id="0x010300db" />
  <public type="style" name="Widget.Holo.Light.PopupMenu" id="0x010300dc" />
  <public type="style" name="Widget.Holo.Light.ActionButton" id="0x010300dd" />
  <public type="style" name="Widget.Holo.Light.ActionButton.Overflow" id="0x010300de" />
  <public type="style" name="Widget.Holo.Light.ActionMode" id="0x010300df" />
  <public type="style" name="Widget.Holo.Light.ActionButton.CloseMode" id="0x010300e0" />
  <public type="style" name="Widget.Holo.Light.ActionBar" id="0x010300e1" />
  <public type="style" name="Widget.Holo.Button.Borderless" id="0x010300e2" />
  <public type="style" name="Widget.Holo.Tab" id="0x010300e3" />
  <public type="style" name="Widget.Holo.Light.Tab" id="0x010300e4" />
  <public type="style" name="Holo.ButtonBar" id="0x010300e5" />
  <public type="style" name="Holo.Light.ButtonBar" id="0x010300e6" />
  <public type="style" name="Holo.ButtonBar.AlertDialog" id="0x010300e7" />
  <public type="style" name="Holo.Light.ButtonBar.AlertDialog" id="0x010300e8" />
  <public type="style" name="Holo.SegmentedButton" id="0x010300e9" />
  <public type="style" name="Holo.Light.SegmentedButton" id="0x010300ea" />
  <public type="style" name="Widget.CalendarView" id="0x010300eb" />
  <public type="style" name="Widget.Holo.CalendarView" id="0x010300ec" />
  <public type="style" name="Widget.Holo.Light.CalendarView" id="0x010300ed" />
  <public type="style" name="Widget.DatePicker" id="0x010300ee" />
  <public type="style" name="Widget.Holo.DatePicker" id="0x010300ef" />

  <public type="string" name="selectTextMode" id="0x01040016" />

  <!-- Default icon for applications that don't specify an icon. -->
  <public type="mipmap" name="sym_def_app_icon" id="0x010d0000" />

<!-- ===============================================================
     Resources added in version 12 of the platform (Honeycomb MR 1 / 3.1)
     =============================================================== -->
  <eat-comment />
  <public type="attr" name="textCursorDrawable" id="0x01010362" />
  <public type="attr" name="resizeMode" id="0x01010363" />

<!-- ===============================================================
     Resources added in version 13 of the platform (Honeycomb MR 2 / 3.2)
     =============================================================== -->
  <eat-comment />
  <public type="attr" name="requiresSmallestWidthDp" id="0x01010364" />
  <public type="attr" name="compatibleWidthLimitDp" id="0x01010365" />
  <public type="attr" name="largestWidthLimitDp" id="0x01010366" />

  <public type="style" name="Theme.Holo.Light.NoActionBar" id="0x010300f0" />
  <public type="style" name="Theme.Holo.Light.NoActionBar.Fullscreen" id="0x010300f1" />

  <public type="style" name="Widget.ActionBar.TabView" id="0x010300f2" />
  <public type="style" name="Widget.ActionBar.TabText" id="0x010300f3" />
  <public type="style" name="Widget.ActionBar.TabBar" id="0x010300f4" />
  <public type="style" name="Widget.Holo.ActionBar.TabView" id="0x010300f5" />
  <public type="style" name="Widget.Holo.ActionBar.TabText" id="0x010300f6" />
  <public type="style" name="Widget.Holo.ActionBar.TabBar" id="0x010300f7" />
  <public type="style" name="Widget.Holo.Light.ActionBar.TabView" id="0x010300f8" />
  <public type="style" name="Widget.Holo.Light.ActionBar.TabText" id="0x010300f9" />
  <public type="style" name="Widget.Holo.Light.ActionBar.TabBar" id="0x010300fa" />
  <public type="style" name="TextAppearance.Holo" id="0x010300fb" />
  <public type="style" name="TextAppearance.Holo.Inverse" id="0x010300fc" />
  <public type="style" name="TextAppearance.Holo.Large" id="0x010300fd" />
  <public type="style" name="TextAppearance.Holo.Large.Inverse" id="0x010300fe" />
  <public type="style" name="TextAppearance.Holo.Medium" id="0x010300ff" />
  <public type="style" name="TextAppearance.Holo.Medium.Inverse" id="0x01030100" />
  <public type="style" name="TextAppearance.Holo.Small" id="0x01030101" />
  <public type="style" name="TextAppearance.Holo.Small.Inverse" id="0x01030102" />
  <public type="style" name="TextAppearance.Holo.SearchResult.Title" id="0x01030103" />
  <public type="style" name="TextAppearance.Holo.SearchResult.Subtitle" id="0x01030104" />
  <public type="style" name="TextAppearance.Holo.Widget" id="0x01030105" />
  <public type="style" name="TextAppearance.Holo.Widget.Button" id="0x01030106" />
  <public type="style" name="TextAppearance.Holo.Widget.IconMenu.Item" id="0x01030107" />
  <public type="style" name="TextAppearance.Holo.Widget.TabWidget" id="0x01030108" />
  <public type="style" name="TextAppearance.Holo.Widget.TextView" id="0x01030109" />
  <public type="style" name="TextAppearance.Holo.Widget.TextView.PopupMenu" id="0x0103010a" />
  <public type="style" name="TextAppearance.Holo.Widget.DropDownHint" id="0x0103010b" />
  <public type="style" name="TextAppearance.Holo.Widget.DropDownItem" id="0x0103010c" />
  <public type="style" name="TextAppearance.Holo.Widget.TextView.SpinnerItem" id="0x0103010d" />
  <public type="style" name="TextAppearance.Holo.Widget.EditText" id="0x0103010e" />
  <public type="style" name="TextAppearance.Holo.Widget.PopupMenu" id="0x0103010f" />
  <public type="style" name="TextAppearance.Holo.Widget.PopupMenu.Large" id="0x01030110" />
  <public type="style" name="TextAppearance.Holo.Widget.PopupMenu.Small" id="0x01030111" />
  <public type="style" name="TextAppearance.Holo.Widget.ActionBar.Title" id="0x01030112" />
  <public type="style" name="TextAppearance.Holo.Widget.ActionBar.Subtitle" id="0x01030113" />
  <public type="style" name="TextAppearance.Holo.Widget.ActionMode.Title" id="0x01030114" />
  <public type="style" name="TextAppearance.Holo.Widget.ActionMode.Subtitle" id="0x01030115" />
  <public type="style" name="TextAppearance.Holo.WindowTitle" id="0x01030116" />
  <public type="style" name="TextAppearance.Holo.DialogWindowTitle" id="0x01030117" />

<!-- ===============================================================
     Resources added in version 14 of the platform (Ice Cream Sandwich / 4.0)
     =============================================================== -->
  <eat-comment />
  <public type="attr" name="state_hovered" id="0x01010367" />
  <public type="attr" name="state_drag_can_accept" id="0x01010368" />
  <public type="attr" name="state_drag_hovered" id="0x01010369" />
  <public type="attr" name="stopWithTask" id="0x0101036a" />
  <public type="attr" name="switchTextOn" id="0x0101036b" />
  <public type="attr" name="switchTextOff" id="0x0101036c" />
  <public type="attr" name="switchPreferenceStyle" id="0x0101036d" />
  <public type="attr" name="switchTextAppearance" id="0x0101036e" />
  <public type="attr" name="track" id="0x0101036f" />
  <public type="attr" name="switchMinWidth" id="0x01010370" />
  <public type="attr" name="switchPadding" id="0x01010371" />
  <public type="attr" name="thumbTextPadding" id="0x01010372" />
  <public type="attr" name="textSuggestionsWindowStyle" id="0x01010373" />
  <public type="attr" name="textEditSuggestionItemLayout" id="0x01010374" />
  <public type="attr" name="rowCount" id="0x01010375" />
  <public type="attr" name="rowOrderPreserved" id="0x01010376" />
  <public type="attr" name="columnCount" id="0x01010377" />
  <public type="attr" name="columnOrderPreserved" id="0x01010378" />
  <public type="attr" name="useDefaultMargins" id="0x01010379" />
  <public type="attr" name="alignmentMode" id="0x0101037a" />
  <public type="attr" name="layout_row" id="0x0101037b" />
  <public type="attr" name="layout_rowSpan" id="0x0101037c" />
  <public type="attr" name="layout_columnSpan" id="0x0101037d" />
  <public type="attr" name="actionModeSelectAllDrawable" id="0x0101037e" />
  <public type="attr" name="isAuxiliary" id="0x0101037f" />
  <public type="attr" name="accessibilityEventTypes" id="0x01010380" />
  <public type="attr" name="packageNames" id="0x01010381" />
  <public type="attr" name="accessibilityFeedbackType" id="0x01010382" />
  <public type="attr" name="notificationTimeout" id="0x01010383" />
  <public type="attr" name="accessibilityFlags" id="0x01010384" />
  <public type="attr" name="canRetrieveWindowContent" id="0x01010385" />
  <public type="attr" name="listPreferredItemHeightLarge" id="0x01010386" />
  <public type="attr" name="listPreferredItemHeightSmall" id="0x01010387" />
  <public type="attr" name="actionBarSplitStyle" id="0x01010388" />
  <public type="attr" name="actionProviderClass" id="0x01010389" />
  <public type="attr" name="backgroundStacked" id="0x0101038a" />
  <public type="attr" name="backgroundSplit" id="0x0101038b" />
  <public type="attr" name="textAllCaps" id="0x0101038c" />
  <public type="attr" name="colorPressedHighlight" id="0x0101038d" />
  <public type="attr" name="colorLongPressedHighlight" id="0x0101038e" />
  <public type="attr" name="colorFocusedHighlight" id="0x0101038f" />
  <public type="attr" name="colorActivatedHighlight" id="0x01010390" />
  <public type="attr" name="colorMultiSelectHighlight" id="0x01010391" />
  <public type="attr" name="drawableStart" id="0x01010392" />
  <public type="attr" name="drawableEnd" id="0x01010393" />
  <public type="attr" name="actionModeStyle" id="0x01010394" />
  <public type="attr" name="minResizeWidth" id="0x01010395" />
  <public type="attr" name="minResizeHeight" id="0x01010396" />
  <public type="attr" name="actionBarWidgetTheme" id="0x01010397" />
  <public type="attr" name="uiOptions" id="0x01010398" />
  <public type="attr" name="subtypeLocale" id="0x01010399" />
  <public type="attr" name="subtypeExtraValue" id="0x0101039a" />
  <public type="attr" name="actionBarDivider" id="0x0101039b" />
  <public type="attr" name="actionBarItemBackground" id="0x0101039c" />
  <public type="attr" name="actionModeSplitBackground" id="0x0101039d" />
  <public type="attr" name="textAppearanceListItem" id="0x0101039e" />
  <public type="attr" name="textAppearanceListItemSmall" id="0x0101039f" />
  <public type="attr" name="targetDescriptions" id="0x010103a0" />
  <public type="attr" name="directionDescriptions" id="0x010103a1" />
  <public type="attr" name="overridesImplicitlyEnabledSubtype" id="0x010103a2" />
  <public type="attr" name="listPreferredItemPaddingLeft" id="0x010103a3" />
  <public type="attr" name="listPreferredItemPaddingRight" id="0x010103a4" />
  <public type="attr" name="requiresFadingEdge" id="0x010103a5" />
  <public type="attr" name="publicKey" id="0x010103a6" />

  <public type="style" name="TextAppearance.SuggestionHighlight" id="0x01030118" />
  <public type="style" name="Theme.Holo.Light.DarkActionBar" id="0x01030119" />
  <public type="style" name="Widget.Holo.Button.Borderless.Small" id="0x0103011a" />
  <public type="style" name="Widget.Holo.Light.Button.Borderless.Small" id="0x0103011b" />
  <public type="style" name="TextAppearance.Holo.Widget.ActionBar.Title.Inverse" id="0x0103011c" />
  <public type="style" name="TextAppearance.Holo.Widget.ActionBar.Subtitle.Inverse" id="0x0103011d" />
  <public type="style" name="TextAppearance.Holo.Widget.ActionMode.Title.Inverse" id="0x0103011e" />
  <public type="style" name="TextAppearance.Holo.Widget.ActionMode.Subtitle.Inverse" id="0x0103011f" />
  <public type="style" name="TextAppearance.Holo.Widget.ActionBar.Menu" id="0x01030120" />
  <public type="style" name="Widget.Holo.ActionBar.Solid" id="0x01030121" />
  <public type="style" name="Widget.Holo.Light.ActionBar.Solid" id="0x01030122" />
  <public type="style" name="Widget.Holo.Light.ActionBar.Solid.Inverse" id="0x01030123" />
  <public type="style" name="Widget.Holo.Light.ActionBar.TabBar.Inverse" id="0x01030124" />
  <public type="style" name="Widget.Holo.Light.ActionBar.TabView.Inverse" id="0x01030125" />
  <public type="style" name="Widget.Holo.Light.ActionBar.TabText.Inverse" id="0x01030126" />
  <public type="style" name="Widget.Holo.Light.ActionMode.Inverse" id="0x01030127" />
  <public type="style" name="Theme.DeviceDefault" id="0x01030128" />
  <public type="style" name="Theme.DeviceDefault.NoActionBar" id="0x01030129" />
  <public type="style" name="Theme.DeviceDefault.NoActionBar.Fullscreen" id="0x0103012a" />
  <public type="style" name="Theme.DeviceDefault.Light" id="0x0103012b" />
  <public type="style" name="Theme.DeviceDefault.Light.NoActionBar" id="0x0103012c" />
  <public type="style" name="Theme.DeviceDefault.Light.NoActionBar.Fullscreen" id="0x0103012d" />
  <public type="style" name="Theme.DeviceDefault.Dialog" id="0x0103012e" />
  <public type="style" name="Theme.DeviceDefault.Dialog.MinWidth" id="0x0103012f" />
  <public type="style" name="Theme.DeviceDefault.Dialog.NoActionBar" id="0x01030130" />
  <public type="style" name="Theme.DeviceDefault.Dialog.NoActionBar.MinWidth" id="0x01030131" />
  <public type="style" name="Theme.DeviceDefault.Light.Dialog" id="0x01030132" />
  <public type="style" name="Theme.DeviceDefault.Light.Dialog.MinWidth" id="0x01030133" />
  <public type="style" name="Theme.DeviceDefault.Light.Dialog.NoActionBar" id="0x01030134" />
  <public type="style" name="Theme.DeviceDefault.Light.Dialog.NoActionBar.MinWidth" id="0x01030135" />
  <public type="style" name="Theme.DeviceDefault.DialogWhenLarge" id="0x01030136" />
  <public type="style" name="Theme.DeviceDefault.DialogWhenLarge.NoActionBar" id="0x01030137" />
  <public type="style" name="Theme.DeviceDefault.Light.DialogWhenLarge" id="0x01030138" />
  <public type="style" name="Theme.DeviceDefault.Light.DialogWhenLarge.NoActionBar" id="0x01030139" />
  <public type="style" name="Theme.DeviceDefault.Panel" id="0x0103013a" />
  <public type="style" name="Theme.DeviceDefault.Light.Panel" id="0x0103013b" />
  <public type="style" name="Theme.DeviceDefault.Wallpaper" id="0x0103013c" />
  <public type="style" name="Theme.DeviceDefault.Wallpaper.NoTitleBar" id="0x0103013d" />
  <public type="style" name="Theme.DeviceDefault.InputMethod" id="0x0103013e" />
  <public type="style" name="Theme.DeviceDefault.Light.DarkActionBar" id="0x0103013f" />
  <public type="style" name="Widget.DeviceDefault" id="0x01030140" />
  <public type="style" name="Widget.DeviceDefault.Button" id="0x01030141" />
  <public type="style" name="Widget.DeviceDefault.Button.Small" id="0x01030142" />
  <public type="style" name="Widget.DeviceDefault.Button.Inset" id="0x01030143" />
  <public type="style" name="Widget.DeviceDefault.Button.Toggle" id="0x01030144" />
  <public type="style" name="Widget.DeviceDefault.Button.Borderless.Small" id="0x01030145" />
  <public type="style" name="Widget.DeviceDefault.TextView" id="0x01030146" />
  <public type="style" name="Widget.DeviceDefault.AutoCompleteTextView" id="0x01030147" />
  <public type="style" name="Widget.DeviceDefault.CompoundButton.CheckBox" id="0x01030148" />
  <public type="style" name="Widget.DeviceDefault.ListView.DropDown" id="0x01030149" />
  <public type="style" name="Widget.DeviceDefault.EditText" id="0x0103014a" />
  <public type="style" name="Widget.DeviceDefault.ExpandableListView" id="0x0103014b" />
  <public type="style" name="Widget.DeviceDefault.GridView" id="0x0103014c" />
  <public type="style" name="Widget.DeviceDefault.ImageButton" id="0x0103014d" />
  <public type="style" name="Widget.DeviceDefault.ListView" id="0x0103014e" />
  <public type="style" name="Widget.DeviceDefault.PopupWindow" id="0x0103014f" />
  <public type="style" name="Widget.DeviceDefault.ProgressBar" id="0x01030150" />
  <public type="style" name="Widget.DeviceDefault.ProgressBar.Horizontal" id="0x01030151" />
  <public type="style" name="Widget.DeviceDefault.ProgressBar.Small" id="0x01030152" />
  <public type="style" name="Widget.DeviceDefault.ProgressBar.Small.Title" id="0x01030153" />
  <public type="style" name="Widget.DeviceDefault.ProgressBar.Large" id="0x01030154" />
  <public type="style" name="Widget.DeviceDefault.SeekBar" id="0x01030155" />
  <public type="style" name="Widget.DeviceDefault.RatingBar" id="0x01030156" />
  <public type="style" name="Widget.DeviceDefault.RatingBar.Indicator" id="0x01030157" />
  <public type="style" name="Widget.DeviceDefault.RatingBar.Small" id="0x01030158" />
  <public type="style" name="Widget.DeviceDefault.CompoundButton.RadioButton" id="0x01030159" />
  <public type="style" name="Widget.DeviceDefault.ScrollView" id="0x0103015a" />
  <public type="style" name="Widget.DeviceDefault.HorizontalScrollView" id="0x0103015b" />
  <public type="style" name="Widget.DeviceDefault.Spinner" id="0x0103015c" />
  <public type="style" name="Widget.DeviceDefault.CompoundButton.Star" id="0x0103015d" />
  <public type="style" name="Widget.DeviceDefault.TabWidget" id="0x0103015e" />
  <public type="style" name="Widget.DeviceDefault.WebTextView" id="0x0103015f" />
  <public type="style" name="Widget.DeviceDefault.WebView" id="0x01030160" />
  <public type="style" name="Widget.DeviceDefault.DropDownItem" id="0x01030161" />
  <public type="style" name="Widget.DeviceDefault.DropDownItem.Spinner" id="0x01030162" />
  <public type="style" name="Widget.DeviceDefault.TextView.SpinnerItem" id="0x01030163" />
  <public type="style" name="Widget.DeviceDefault.ListPopupWindow" id="0x01030164" />
  <public type="style" name="Widget.DeviceDefault.PopupMenu" id="0x01030165" />
  <public type="style" name="Widget.DeviceDefault.ActionButton" id="0x01030166" />
  <public type="style" name="Widget.DeviceDefault.ActionButton.Overflow" id="0x01030167" />
  <public type="style" name="Widget.DeviceDefault.ActionButton.TextButton" id="0x01030168" />
  <public type="style" name="Widget.DeviceDefault.ActionMode" id="0x01030169" />
  <public type="style" name="Widget.DeviceDefault.ActionButton.CloseMode" id="0x0103016a" />
  <public type="style" name="Widget.DeviceDefault.ActionBar" id="0x0103016b" />
  <public type="style" name="Widget.DeviceDefault.Button.Borderless" id="0x0103016c" />
  <public type="style" name="Widget.DeviceDefault.Tab" id="0x0103016d" />
  <public type="style" name="Widget.DeviceDefault.CalendarView" id="0x0103016e" />
  <public type="style" name="Widget.DeviceDefault.DatePicker" id="0x0103016f" />
  <public type="style" name="Widget.DeviceDefault.ActionBar.TabView" id="0x01030170" />
  <public type="style" name="Widget.DeviceDefault.ActionBar.TabText" id="0x01030171" />
  <public type="style" name="Widget.DeviceDefault.ActionBar.TabBar" id="0x01030172" />
  <public type="style" name="Widget.DeviceDefault.ActionBar.Solid" id="0x01030173" />
  <public type="style" name="Widget.DeviceDefault.Light" id="0x01030174" />
  <public type="style" name="Widget.DeviceDefault.Light.Button" id="0x01030175" />
  <public type="style" name="Widget.DeviceDefault.Light.Button.Small" id="0x01030176" />
  <public type="style" name="Widget.DeviceDefault.Light.Button.Inset" id="0x01030177" />
  <public type="style" name="Widget.DeviceDefault.Light.Button.Toggle" id="0x01030178" />
  <public type="style" name="Widget.DeviceDefault.Light.Button.Borderless.Small" id="0x01030179" />
  <public type="style" name="Widget.DeviceDefault.Light.TextView" id="0x0103017a" />
  <public type="style" name="Widget.DeviceDefault.Light.AutoCompleteTextView" id="0x0103017b" />
  <public type="style" name="Widget.DeviceDefault.Light.CompoundButton.CheckBox" id="0x0103017c" />
  <public type="style" name="Widget.DeviceDefault.Light.ListView.DropDown" id="0x0103017d" />
  <public type="style" name="Widget.DeviceDefault.Light.EditText" id="0x0103017e" />
  <public type="style" name="Widget.DeviceDefault.Light.ExpandableListView" id="0x0103017f" />
  <public type="style" name="Widget.DeviceDefault.Light.GridView" id="0x01030180" />
  <public type="style" name="Widget.DeviceDefault.Light.ImageButton" id="0x01030181" />
  <public type="style" name="Widget.DeviceDefault.Light.ListView" id="0x01030182" />
  <public type="style" name="Widget.DeviceDefault.Light.PopupWindow" id="0x01030183" />
  <public type="style" name="Widget.DeviceDefault.Light.ProgressBar" id="0x01030184" />
  <public type="style" name="Widget.DeviceDefault.Light.ProgressBar.Horizontal" id="0x01030185" />
  <public type="style" name="Widget.DeviceDefault.Light.ProgressBar.Small" id="0x01030186" />
  <public type="style" name="Widget.DeviceDefault.Light.ProgressBar.Small.Title" id="0x01030187" />
  <public type="style" name="Widget.DeviceDefault.Light.ProgressBar.Large" id="0x01030188" />
  <public type="style" name="Widget.DeviceDefault.Light.ProgressBar.Inverse" id="0x01030189" />
  <public type="style" name="Widget.DeviceDefault.Light.ProgressBar.Small.Inverse" id="0x0103018a" />
  <public type="style" name="Widget.DeviceDefault.Light.ProgressBar.Large.Inverse" id="0x0103018b" />
  <public type="style" name="Widget.DeviceDefault.Light.SeekBar" id="0x0103018c" />
  <public type="style" name="Widget.DeviceDefault.Light.RatingBar" id="0x0103018d" />
  <public type="style" name="Widget.DeviceDefault.Light.RatingBar.Indicator" id="0x0103018e" />
  <public type="style" name="Widget.DeviceDefault.Light.RatingBar.Small" id="0x0103018f" />
  <public type="style" name="Widget.DeviceDefault.Light.CompoundButton.RadioButton" id="0x01030190" />
  <public type="style" name="Widget.DeviceDefault.Light.ScrollView" id="0x01030191" />
  <public type="style" name="Widget.DeviceDefault.Light.HorizontalScrollView" id="0x01030192" />
  <public type="style" name="Widget.DeviceDefault.Light.Spinner" id="0x01030193" />
  <public type="style" name="Widget.DeviceDefault.Light.CompoundButton.Star" id="0x01030194" />
  <public type="style" name="Widget.DeviceDefault.Light.TabWidget" id="0x01030195" />
  <public type="style" name="Widget.DeviceDefault.Light.WebTextView" id="0x01030196" />
  <public type="style" name="Widget.DeviceDefault.Light.WebView" id="0x01030197" />
  <public type="style" name="Widget.DeviceDefault.Light.DropDownItem" id="0x01030198" />
  <public type="style" name="Widget.DeviceDefault.Light.DropDownItem.Spinner" id="0x01030199" />
  <public type="style" name="Widget.DeviceDefault.Light.TextView.SpinnerItem" id="0x0103019a" />
  <public type="style" name="Widget.DeviceDefault.Light.ListPopupWindow" id="0x0103019b" />
  <public type="style" name="Widget.DeviceDefault.Light.PopupMenu" id="0x0103019c" />
  <public type="style" name="Widget.DeviceDefault.Light.Tab" id="0x0103019d" />
  <public type="style" name="Widget.DeviceDefault.Light.CalendarView" id="0x0103019e" />
  <public type="style" name="Widget.DeviceDefault.Light.ActionButton" id="0x0103019f" />
  <public type="style" name="Widget.DeviceDefault.Light.ActionButton.Overflow" id="0x010301a0" />
  <public type="style" name="Widget.DeviceDefault.Light.ActionMode" id="0x010301a1" />
  <public type="style" name="Widget.DeviceDefault.Light.ActionButton.CloseMode" id="0x010301a2" />
  <public type="style" name="Widget.DeviceDefault.Light.ActionBar" id="0x010301a3" />
  <public type="style" name="Widget.DeviceDefault.Light.ActionBar.TabView" id="0x010301a4" />
  <public type="style" name="Widget.DeviceDefault.Light.ActionBar.TabText" id="0x010301a5" />
  <public type="style" name="Widget.DeviceDefault.Light.ActionBar.TabBar" id="0x010301a6" />
  <public type="style" name="Widget.DeviceDefault.Light.ActionBar.Solid" id="0x010301a7" />
  <public type="style" name="Widget.DeviceDefault.Light.ActionBar.Solid.Inverse" id="0x010301a8" />
  <public type="style" name="Widget.DeviceDefault.Light.ActionBar.TabBar.Inverse" id="0x010301a9" />
  <public type="style" name="Widget.DeviceDefault.Light.ActionBar.TabView.Inverse" id="0x010301aa" />
  <public type="style" name="Widget.DeviceDefault.Light.ActionBar.TabText.Inverse" id="0x010301ab" />
  <public type="style" name="Widget.DeviceDefault.Light.ActionMode.Inverse" id="0x010301ac" />
  <public type="style" name="TextAppearance.DeviceDefault" id="0x010301ad" />
  <public type="style" name="TextAppearance.DeviceDefault.Inverse" id="0x010301ae" />
  <public type="style" name="TextAppearance.DeviceDefault.Large" id="0x010301af" />
  <public type="style" name="TextAppearance.DeviceDefault.Large.Inverse" id="0x010301b0" />
  <public type="style" name="TextAppearance.DeviceDefault.Medium" id="0x010301b1" />
  <public type="style" name="TextAppearance.DeviceDefault.Medium.Inverse" id="0x010301b2" />
  <public type="style" name="TextAppearance.DeviceDefault.Small" id="0x010301b3" />
  <public type="style" name="TextAppearance.DeviceDefault.Small.Inverse" id="0x010301b4" />
  <public type="style" name="TextAppearance.DeviceDefault.SearchResult.Title" id="0x010301b5" />
  <public type="style" name="TextAppearance.DeviceDefault.SearchResult.Subtitle" id="0x010301b6" />
  <public type="style" name="TextAppearance.DeviceDefault.WindowTitle" id="0x010301b7" />
  <public type="style" name="TextAppearance.DeviceDefault.DialogWindowTitle" id="0x010301b8" />
  <public type="style" name="TextAppearance.DeviceDefault.Widget" id="0x010301b9" />
  <public type="style" name="TextAppearance.DeviceDefault.Widget.Button" id="0x010301ba" />
  <public type="style" name="TextAppearance.DeviceDefault.Widget.IconMenu.Item" id="0x010301bb" />
  <public type="style" name="TextAppearance.DeviceDefault.Widget.TabWidget" id="0x010301bc" />
  <public type="style" name="TextAppearance.DeviceDefault.Widget.TextView" id="0x010301bd" />
  <public type="style" name="TextAppearance.DeviceDefault.Widget.TextView.PopupMenu" id="0x010301be" />
  <public type="style" name="TextAppearance.DeviceDefault.Widget.DropDownHint" id="0x010301bf" />
  <public type="style" name="TextAppearance.DeviceDefault.Widget.DropDownItem" id="0x010301c0" />
  <public type="style" name="TextAppearance.DeviceDefault.Widget.TextView.SpinnerItem" id="0x010301c1" />
  <public type="style" name="TextAppearance.DeviceDefault.Widget.EditText" id="0x010301c2" />
  <public type="style" name="TextAppearance.DeviceDefault.Widget.PopupMenu" id="0x010301c3" />
  <public type="style" name="TextAppearance.DeviceDefault.Widget.PopupMenu.Large" id="0x010301c4" />
  <public type="style" name="TextAppearance.DeviceDefault.Widget.PopupMenu.Small" id="0x010301c5" />
  <public type="style" name="TextAppearance.DeviceDefault.Widget.ActionBar.Title" id="0x010301c6" />
  <public type="style" name="TextAppearance.DeviceDefault.Widget.ActionBar.Subtitle" id="0x010301c7" />
  <public type="style" name="TextAppearance.DeviceDefault.Widget.ActionMode.Title" id="0x010301c8" />
  <public type="style" name="TextAppearance.DeviceDefault.Widget.ActionMode.Subtitle" id="0x010301c9" />
  <public type="style" name="TextAppearance.DeviceDefault.Widget.ActionBar.Title.Inverse" id="0x010301ca" />
  <public type="style" name="TextAppearance.DeviceDefault.Widget.ActionBar.Subtitle.Inverse" id="0x010301cb" />
  <public type="style" name="TextAppearance.DeviceDefault.Widget.ActionMode.Title.Inverse" id="0x010301cc" />
  <public type="style" name="TextAppearance.DeviceDefault.Widget.ActionMode.Subtitle.Inverse" id="0x010301cd" />
  <public type="style" name="TextAppearance.DeviceDefault.Widget.ActionBar.Menu" id="0x010301ce" />
  <public type="style" name="DeviceDefault.ButtonBar" id="0x010301cf" />
  <public type="style" name="DeviceDefault.ButtonBar.AlertDialog" id="0x010301d0" />
  <public type="style" name="DeviceDefault.SegmentedButton" id="0x010301d1" />
  <public type="style" name="DeviceDefault.Light.ButtonBar" id="0x010301d2" />
  <public type="style" name="DeviceDefault.Light.ButtonBar.AlertDialog" id="0x010301d3" />
  <public type="style" name="DeviceDefault.Light.SegmentedButton" id="0x010301d4" />

  <public type="integer" name="status_bar_notification_info_maxnum" id="0x010e0003" />

  <public type="string" name="status_bar_notification_info_overflow" id="0x01040017" />

  <public type="color" name="holo_blue_light" id="0x01060012" />
  <public type="color" name="holo_blue_dark" id="0x01060013" />
  <public type="color" name="holo_green_light" id="0x01060014" />
  <public type="color" name="holo_green_dark" id="0x01060015" />
  <public type="color" name="holo_red_light" id="0x01060016" />
  <public type="color" name="holo_red_dark" id="0x01060017" />
  <public type="color" name="holo_orange_light" id="0x01060018" />
  <public type="color" name="holo_orange_dark" id="0x01060019" />
  <public type="color" name="holo_purple" id="0x0106001a" />
  <public type="color" name="holo_blue_bright" id="0x0106001b" />

<!-- ===============================================================
     Resources added in version 16 of the platform (Jelly Bean)
     =============================================================== -->
  <eat-comment />
  <public type="attr" name="parentActivityName" id="0x010103a7" />
  <public type="attr" name="isolatedProcess" id="0x010103a9" />
  <public type="attr" name="importantForAccessibility" id="0x010103aa" />
  <public type="attr" name="keyboardLayout" id="0x010103ab" />
  <public type="attr" name="fontFamily" id="0x010103ac" />
  <public type="attr" name="mediaRouteButtonStyle" id="0x010103ad" />
  <public type="attr" name="mediaRouteTypes" id="0x010103ae" />

  <public type="style" name="Widget.Holo.MediaRouteButton" id="0x010301d5" />
  <public type="style" name="Widget.Holo.Light.MediaRouteButton" id="0x010301d6" />
  <public type="style" name="Widget.DeviceDefault.MediaRouteButton" id="0x010301d7" />
  <public type="style" name="Widget.DeviceDefault.Light.MediaRouteButton" id="0x010301d8" />

<!-- ===============================================================
     Resources added in version 17 of the platform (Jelly Bean MR1)
     =============================================================== -->
  <eat-comment />
  <public type="attr" name="supportsRtl" id="0x010103af" />
  <public type="attr" name="textDirection" id="0x010103b0" />
  <public type="attr" name="textAlignment" id="0x010103b1" />
  <public type="attr" name="layoutDirection" id="0x010103b2" />
  <public type="attr" name="paddingStart" id="0x010103b3" />
  <public type="attr" name="paddingEnd" id="0x010103b4" />
  <public type="attr" name="layout_marginStart" id="0x010103b5" />
  <public type="attr" name="layout_marginEnd" id="0x010103b6" />
  <public type="attr" name="layout_toStartOf" id="0x010103b7" />
  <public type="attr" name="layout_toEndOf" id="0x010103b8" />
  <public type="attr" name="layout_alignStart" id="0x010103b9" />
  <public type="attr" name="layout_alignEnd" id="0x010103ba" />
  <public type="attr" name="layout_alignParentStart" id="0x010103bb" />
  <public type="attr" name="layout_alignParentEnd" id="0x010103bc" />
  <public type="attr" name="listPreferredItemPaddingStart" id="0x010103bd" />
  <public type="attr" name="listPreferredItemPaddingEnd" id="0x010103be" />
  <public type="attr" name="singleUser" id="0x010103bf" />
  <public type="attr" name="presentationTheme" id="0x010103c0" />
  <public type="attr" name="subtypeId" id="0x010103c1" />
  <public type="attr" name="initialKeyguardLayout" id="0x010103c2" />
  <public type="attr" name="widgetCategory" id="0x010103c4" />
  <public type="attr" name="permissionGroupFlags" id="0x010103c5" />
  <public type="attr" name="labelFor" id="0x010103c6" />
  <public type="attr" name="permissionFlags" id="0x010103c7" />
  <public type="attr" name="checkedTextViewStyle" id="0x010103c8" />
  <public type="attr" name="showOnLockScreen" id="0x010103c9" />
  <public type="attr" name="format12Hour" id="0x010103ca" />
  <public type="attr" name="format24Hour" id="0x010103cb" />
  <public type="attr" name="timeZone" id="0x010103cc" />

  <public type="style" name="Widget.Holo.CheckedTextView" id="0x010301d9" />
  <public type="style" name="Widget.Holo.Light.CheckedTextView" id="0x010301da" />
  <public type="style" name="Widget.DeviceDefault.CheckedTextView" id="0x010301db" />
  <public type="style" name="Widget.DeviceDefault.Light.CheckedTextView" id="0x010301dc" />

<!-- ===============================================================
     Resources added in version 18 of the platform (Jelly Bean MR2)
     =============================================================== -->
  <eat-comment />

  <public type="attr" name="mipMap" id="0x010103cd" />
  <public type="attr" name="mirrorForRtl" id="0x010103ce" />
  <public type="attr" name="windowOverscan" id="0x010103cf" />
  <public type="attr" name="requiredForAllUsers" id="0x010103d0" />
  <public type="attr" name="indicatorStart" id="0x010103d1" />
  <public type="attr" name="indicatorEnd" id="0x010103d2" />
  <public type="attr" name="childIndicatorStart" id="0x010103d3" />
  <public type="attr" name="childIndicatorEnd" id="0x010103d4" />
  <public type="attr" name="restrictedAccountType" id="0x010103d5" />
  <public type="attr" name="requiredAccountType" id="0x010103d6" />
  <public type="attr" name="canRequestTouchExplorationMode" id="0x010103d7" />
  <public type="attr" name="canRequestEnhancedWebAccessibility" id="0x010103d8" />
  <public type="attr" name="canRequestFilterKeyEvents" id="0x010103d9" />
  <public type="attr" name="layoutMode" id="0x010103da" />

  <public type="style" name="Theme.Holo.NoActionBar.Overscan" id="0x010301dd" />
  <public type="style" name="Theme.Holo.Light.NoActionBar.Overscan" id="0x010301de" />
  <public type="style" name="Theme.DeviceDefault.NoActionBar.Overscan" id="0x010301df" />
  <public type="style" name="Theme.DeviceDefault.Light.NoActionBar.Overscan" id="0x010301e0" />

<!-- ===============================================================
    Resources added in version 19 of the platform (KitKat)
    =============================================================== -->
  <eat-comment />

  <public type="attr" name="keySet" id="0x010103db" />
  <public type="attr" name="targetId" id="0x010103dc" />
  <public type="attr" name="fromScene" id="0x010103dd" />
  <public type="attr" name="toScene" id="0x010103de" />
  <public type="attr" name="transition" id="0x010103df" />
  <public type="attr" name="transitionOrdering" id="0x010103e0" />
  <public type="attr" name="fadingMode" id="0x010103e1" />
  <public type="attr" name="startDelay" id="0x010103e2" />
  <public type="attr" name="ssp" id="0x010103e3" />
  <public type="attr" name="sspPrefix" id="0x010103e4" />
  <public type="attr" name="sspPattern" id="0x010103e5" />
  <public type="attr" name="addPrintersActivity" id="0x010103e6" />
  <public type="attr" name="vendor" id="0x010103e7" />
  <public type="attr" name="category" id="0x010103e8" />
  <public type="attr" name="isAsciiCapable" id="0x010103e9" />
  <public type="attr" name="autoMirrored" id="0x010103ea" />
  <public type="attr" name="supportsSwitchingToNextInputMethod" id="0x010103eb" />
  <public type="attr" name="requireDeviceUnlock" id="0x010103ec" />
  <public type="attr" name="apduServiceBanner" id="0x010103ed" />
  <public type="attr" name="accessibilityLiveRegion" id="0x010103ee" />
  <public type="attr" name="windowTranslucentStatus" id="0x010103ef" />
  <public type="attr" name="windowTranslucentNavigation" id="0x010103f0" />
  <public type="attr" name="advancedPrintOptionsActivity" id="0x10103f1"/>

  <public type="style" name="Theme.Holo.NoActionBar.TranslucentDecor" id="0x010301e1" />
  <public type="style" name="Theme.Holo.Light.NoActionBar.TranslucentDecor" id="0x010301e2" />
  <public type="style" name="Theme.DeviceDefault.NoActionBar.TranslucentDecor" id="0x010301e3" />
  <public type="style" name="Theme.DeviceDefault.Light.NoActionBar.TranslucentDecor" id="0x010301e4" />

<!-- ===============================================================
     Resources added in version 20 of the platform
     =============================================================== -->
  <eat-comment />

  <public type="attr" name="banner" id="0x10103f2" />
  <public type="attr" name="windowSwipeToDismiss" id="0x10103f3" />
<<<<<<< HEAD

<!-- ===============================================================
     Resources added in version 21 of the platform
     =============================================================== -->
  <eat-comment />

  <public type="attr" name="fragmentBreadCrumbsStyle" />
  <public type="attr" name="fastScrollStyle" />
  <public type="attr" name="windowContentTransitions" />
  <public type="attr" name="windowContentTransitionManager" />
  <public type="attr" name="translationZ" />
  <public type="attr" name="tintMode" />
  <public type="attr" name="controlX1" />
  <public type="attr" name="controlY1" />
  <public type="attr" name="controlX2" />
  <public type="attr" name="controlY2" />
  <public type="attr" name="sharedElementName" />
  <public type="attr" name="transitionGroup" />
  <public type="attr" name="requiredForProfile"/>
  <public type="attr" name="pinned" />

  <public type="dimen" name="recents_thumbnail_height" />
  <public type="dimen" name="recents_thumbnail_width" />

  <public type="id" name="shared_element_name" />

  <public type="style" name="Widget.Holo.FragmentBreadCrumbs" />
  <public type="style" name="Widget.Holo.Light.FragmentBreadCrumbs" />
  <public type="style" name="Widget.DeviceDefault.FragmentBreadCrumbs" />
  <public type="style" name="Widget.DeviceDefault.Light.FragmentBreadCrumbs" />
  <public type="style" name="Widget.FastScroll" />
  <public type="style" name="Widget.Holo.FastScroll" />
  <public type="style" name="Widget.Holo.Light.FastScroll" />
  <public type="style" name="Widget.DeviceDefault.FastScroll" />
  <public type="style" name="Widget.DeviceDefault.Light.FastScroll" />

  <public type="style" name="TextAppearance.Quantum" />
  <public type="style" name="TextAppearance.Quantum.DialogWindowTitle" />
  <public type="style" name="TextAppearance.Quantum.Inverse" />
  <public type="style" name="TextAppearance.Quantum.Large" />
  <public type="style" name="TextAppearance.Quantum.Large.Inverse" />
  <public type="style" name="TextAppearance.Quantum.Medium" />
  <public type="style" name="TextAppearance.Quantum.Medium.Inverse" />
  <public type="style" name="TextAppearance.Quantum.SearchResult.Subtitle" />
  <public type="style" name="TextAppearance.Quantum.SearchResult.Title" />
  <public type="style" name="TextAppearance.Quantum.Small" />
  <public type="style" name="TextAppearance.Quantum.Small.Inverse" />
  <public type="style" name="TextAppearance.Quantum.WindowTitle" />

  <public type="style" name="TextAppearance.Quantum.Widget" />
  <public type="style" name="TextAppearance.Quantum.Widget.ActionBar.Menu" />
  <public type="style" name="TextAppearance.Quantum.Widget.ActionBar.Subtitle" />
  <public type="style" name="TextAppearance.Quantum.Widget.ActionBar.Subtitle.Inverse" />
  <public type="style" name="TextAppearance.Quantum.Widget.ActionBar.Title" />
  <public type="style" name="TextAppearance.Quantum.Widget.ActionBar.Title.Inverse" />
  <public type="style" name="TextAppearance.Quantum.Widget.ActionMode.Subtitle" />
  <public type="style" name="TextAppearance.Quantum.Widget.ActionMode.Subtitle.Inverse" />
  <public type="style" name="TextAppearance.Quantum.Widget.ActionMode.Title" />
  <public type="style" name="TextAppearance.Quantum.Widget.ActionMode.Title.Inverse" />
  <public type="style" name="TextAppearance.Quantum.Widget.Button" />
  <public type="style" name="TextAppearance.Quantum.Widget.DropDownHint" />
  <public type="style" name="TextAppearance.Quantum.Widget.DropDownItem" />
  <public type="style" name="TextAppearance.Quantum.Widget.EditText" />
  <public type="style" name="TextAppearance.Quantum.Widget.IconMenu.Item" />
  <public type="style" name="TextAppearance.Quantum.Widget.PopupMenu" />
  <public type="style" name="TextAppearance.Quantum.Widget.PopupMenu.Large" />
  <public type="style" name="TextAppearance.Quantum.Widget.PopupMenu.Small" />
  <public type="style" name="TextAppearance.Quantum.Widget.TabWidget" />
  <public type="style" name="TextAppearance.Quantum.Widget.TextView" />
  <public type="style" name="TextAppearance.Quantum.Widget.TextView.PopupMenu" />
  <public type="style" name="TextAppearance.Quantum.Widget.TextView.SpinnerItem" />

  <public type="style" name="Theme.Quantum" />
  <public type="style" name="Theme.Quantum.Dialog" />
  <public type="style" name="Theme.Quantum.Dialog.MinWidth" />
  <public type="style" name="Theme.Quantum.Dialog.NoActionBar" />
  <public type="style" name="Theme.Quantum.Dialog.NoActionBar.MinWidth" />
  <public type="style" name="Theme.Quantum.DialogWhenLarge" />
  <public type="style" name="Theme.Quantum.DialogWhenLarge.NoActionBar" />
  <public type="style" name="Theme.Quantum.InputMethod" />
  <public type="style" name="Theme.Quantum.NoActionBar" />
  <public type="style" name="Theme.Quantum.NoActionBar.Fullscreen" />
  <public type="style" name="Theme.Quantum.NoActionBar.Overscan" />
  <public type="style" name="Theme.Quantum.NoActionBar.TranslucentDecor" />
  <public type="style" name="Theme.Quantum.Panel" />
  <public type="style" name="Theme.Quantum.Wallpaper" />
  <public type="style" name="Theme.Quantum.Wallpaper.NoTitleBar" />

  <public type="style" name="Theme.Quantum.Light" />
  <public type="style" name="Theme.Quantum.Light.DarkActionBar" />
  <public type="style" name="Theme.Quantum.Light.Dialog" />
  <public type="style" name="Theme.Quantum.Light.Dialog.MinWidth" />
  <public type="style" name="Theme.Quantum.Light.Dialog.NoActionBar" />
  <public type="style" name="Theme.Quantum.Light.Dialog.NoActionBar.MinWidth" />
  <public type="style" name="Theme.Quantum.Light.DialogWhenLarge" />
  <public type="style" name="Theme.Quantum.Light.DialogWhenLarge.NoActionBar" />
  <public type="style" name="Theme.Quantum.Light.NoActionBar" />
  <public type="style" name="Theme.Quantum.Light.NoActionBar.Fullscreen" />
  <public type="style" name="Theme.Quantum.Light.NoActionBar.Overscan" />
  <public type="style" name="Theme.Quantum.Light.NoActionBar.TranslucentDecor" />
  <public type="style" name="Theme.Quantum.Light.Panel" />

  <public type="style" name="Widget.Quantum" />
  <public type="style" name="Widget.Quantum.ActionBar" />
  <public type="style" name="Widget.Quantum.ActionBar.Solid" />
  <public type="style" name="Widget.Quantum.ActionBar.TabBar" />
  <public type="style" name="Widget.Quantum.ActionBar.TabText" />
  <public type="style" name="Widget.Quantum.ActionBar.TabView" />
  <public type="style" name="Widget.Quantum.ActionButton" />
  <public type="style" name="Widget.Quantum.ActionButton.CloseMode" />
  <public type="style" name="Widget.Quantum.ActionButton.Overflow" />
  <public type="style" name="Widget.Quantum.ActionButton.TextButton" />
  <public type="style" name="Widget.Quantum.ActionMode" />
  <public type="style" name="Widget.Quantum.AutoCompleteTextView" />
  <public type="style" name="Widget.Quantum.Button" />
  <public type="style" name="Widget.Quantum.Button.Borderless" />
  <public type="style" name="Widget.Quantum.Button.Borderless.Small" />
  <public type="style" name="Widget.Quantum.Button.Inset" />
  <public type="style" name="Widget.Quantum.Button.Small" />
  <public type="style" name="Widget.Quantum.Button.Toggle" />
  <public type="style" name="Widget.Quantum.CalendarView" />
  <public type="style" name="Widget.Quantum.CheckedTextView" />
  <public type="style" name="Widget.Quantum.CompoundButton.CheckBox" />
  <public type="style" name="Widget.Quantum.CompoundButton.RadioButton" />
  <public type="style" name="Widget.Quantum.CompoundButton.Star" />
  <public type="style" name="Widget.Quantum.DatePicker" />
  <public type="style" name="Widget.Quantum.DropDownItem" />
  <public type="style" name="Widget.Quantum.DropDownItem.Spinner" />
  <public type="style" name="Widget.Quantum.EditText" />
  <public type="style" name="Widget.Quantum.ExpandableListView" />
  <public type="style" name="Widget.Quantum.FastScroll" />
  <public type="style" name="Widget.Quantum.FragmentBreadCrumbs" />
  <public type="style" name="Widget.Quantum.GridView" />
  <public type="style" name="Widget.Quantum.HorizontalScrollView" />
  <public type="style" name="Widget.Quantum.ImageButton" />
  <public type="style" name="Widget.Quantum.ListPopupWindow" />
  <public type="style" name="Widget.Quantum.ListView" />
  <public type="style" name="Widget.Quantum.ListView.DropDown" />
  <public type="style" name="Widget.Quantum.MediaRouteButton" />
  <public type="style" name="Widget.Quantum.PopupMenu" />
  <public type="style" name="Widget.Quantum.PopupWindow" />
  <public type="style" name="Widget.Quantum.ProgressBar" />
  <public type="style" name="Widget.Quantum.ProgressBar.Horizontal" />
  <public type="style" name="Widget.Quantum.ProgressBar.Large" />
  <public type="style" name="Widget.Quantum.ProgressBar.Small" />
  <public type="style" name="Widget.Quantum.ProgressBar.Small.Title" />
  <public type="style" name="Widget.Quantum.RatingBar" />
  <public type="style" name="Widget.Quantum.RatingBar.Indicator" />
  <public type="style" name="Widget.Quantum.RatingBar.Small" />
  <public type="style" name="Widget.Quantum.ScrollView" />
  <public type="style" name="Widget.Quantum.SeekBar" />
  <public type="style" name="Widget.Quantum.Spinner" />
  <public type="style" name="Widget.Quantum.Tab" />
  <public type="style" name="Widget.Quantum.TabWidget" />
  <public type="style" name="Widget.Quantum.TextView" />
  <public type="style" name="Widget.Quantum.TextView.SpinnerItem" />
  <public type="style" name="Widget.Quantum.WebTextView" />
  <public type="style" name="Widget.Quantum.WebView" />

  <public type="style" name="Widget.Quantum.Light" />
  <public type="style" name="Widget.Quantum.Light.ActionBar" />
  <public type="style" name="Widget.Quantum.Light.ActionBar.Solid" />
  <public type="style" name="Widget.Quantum.Light.ActionBar.Solid.Inverse" />
  <public type="style" name="Widget.Quantum.Light.ActionBar.TabBar" />
  <public type="style" name="Widget.Quantum.Light.ActionBar.TabBar.Inverse" />
  <public type="style" name="Widget.Quantum.Light.ActionBar.TabText" />
  <public type="style" name="Widget.Quantum.Light.ActionBar.TabText.Inverse" />
  <public type="style" name="Widget.Quantum.Light.ActionBar.TabView" />
  <public type="style" name="Widget.Quantum.Light.ActionBar.TabView.Inverse" />
  <public type="style" name="Widget.Quantum.Light.ActionButton" />
  <public type="style" name="Widget.Quantum.Light.ActionButton.CloseMode" />
  <public type="style" name="Widget.Quantum.Light.ActionButton.Overflow" />
  <public type="style" name="Widget.Quantum.Light.ActionMode.Inverse" />
  <public type="style" name="Widget.Quantum.Light.ActionMode" />
  <public type="style" name="Widget.Quantum.Light.AutoCompleteTextView" />
  <public type="style" name="Widget.Quantum.Light.Button" />
  <public type="style" name="Widget.Quantum.Light.Button.Borderless.Small" />
  <public type="style" name="Widget.Quantum.Light.Button.Inset" />
  <public type="style" name="Widget.Quantum.Light.Button.Small" />
  <public type="style" name="Widget.Quantum.Light.Button.Toggle" />
  <public type="style" name="Widget.Quantum.Light.CalendarView" />
  <public type="style" name="Widget.Quantum.Light.CheckedTextView" />
  <public type="style" name="Widget.Quantum.Light.CompoundButton.CheckBox" />
  <public type="style" name="Widget.Quantum.Light.CompoundButton.RadioButton" />
  <public type="style" name="Widget.Quantum.Light.CompoundButton.Star" />
  <public type="style" name="Widget.Quantum.Light.DropDownItem" />
  <public type="style" name="Widget.Quantum.Light.DropDownItem.Spinner" />
  <public type="style" name="Widget.Quantum.Light.EditText" />
  <public type="style" name="Widget.Quantum.Light.ExpandableListView" />
  <public type="style" name="Widget.Quantum.Light.FastScroll" />
  <public type="style" name="Widget.Quantum.Light.FragmentBreadCrumbs" />
  <public type="style" name="Widget.Quantum.Light.GridView" />
  <public type="style" name="Widget.Quantum.Light.HorizontalScrollView" />
  <public type="style" name="Widget.Quantum.Light.ImageButton" />
  <public type="style" name="Widget.Quantum.Light.ListPopupWindow" />
  <public type="style" name="Widget.Quantum.Light.ListView" />
  <public type="style" name="Widget.Quantum.Light.ListView.DropDown" />
  <public type="style" name="Widget.Quantum.Light.MediaRouteButton" />
  <public type="style" name="Widget.Quantum.Light.PopupMenu" />
  <public type="style" name="Widget.Quantum.Light.PopupWindow" />
  <public type="style" name="Widget.Quantum.Light.ProgressBar" />
  <public type="style" name="Widget.Quantum.Light.ProgressBar.Horizontal" />
  <public type="style" name="Widget.Quantum.Light.ProgressBar.Inverse" />
  <public type="style" name="Widget.Quantum.Light.ProgressBar.Large" />
  <public type="style" name="Widget.Quantum.Light.ProgressBar.Large.Inverse" />
  <public type="style" name="Widget.Quantum.Light.ProgressBar.Small" />
  <public type="style" name="Widget.Quantum.Light.ProgressBar.Small.Inverse" />
  <public type="style" name="Widget.Quantum.Light.ProgressBar.Small.Title" />
  <public type="style" name="Widget.Quantum.Light.RatingBar" />
  <public type="style" name="Widget.Quantum.Light.RatingBar.Indicator" />
  <public type="style" name="Widget.Quantum.Light.RatingBar.Small" />
  <public type="style" name="Widget.Quantum.Light.ScrollView" />
  <public type="style" name="Widget.Quantum.Light.SeekBar" />
  <public type="style" name="Widget.Quantum.Light.Spinner" />
  <public type="style" name="Widget.Quantum.Light.Tab" />
  <public type="style" name="Widget.Quantum.Light.TabWidget" />
  <public type="style" name="Widget.Quantum.Light.TextView" />
  <public type="style" name="Widget.Quantum.Light.TextView.SpinnerItem" />
  <public type="style" name="Widget.Quantum.Light.WebTextView" />
  <public type="style" name="Widget.Quantum.Light.WebView" />

  <public type="style" name="Quantum.ButtonBar.AlertDialog" />
  <public type="style" name="Quantum.ButtonBar" />
  <public type="style" name="Quantum.SegmentedButton" />

  <public type="style" name="Quantum.Light.ButtonBar.AlertDialog" />
  <public type="style" name="Quantum.Light.ButtonBar" />
  <public type="style" name="Quantum.Light.SegmentedButton" />

  <public type="style" name="Widget.Quantum.Button.Paper" />
  <public type="style" name="Widget.Quantum.Button.Paper.Color" />

  <public type="style" name="Widget.Quantum.Light.Button.Paper" />
  <public type="style" name="Widget.Quantum.Light.Button.Paper.Color" />
=======
  <public type="attr" name="isGame" />
>>>>>>> 6c45157c
</resources><|MERGE_RESOLUTION|>--- conflicted
+++ resolved
@@ -2094,7 +2094,7 @@
 
   <public type="attr" name="banner" id="0x10103f2" />
   <public type="attr" name="windowSwipeToDismiss" id="0x10103f3" />
-<<<<<<< HEAD
+  <public type="attr" name="isGame" />
 
 <!-- ===============================================================
      Resources added in version 21 of the platform
@@ -2329,7 +2329,4 @@
 
   <public type="style" name="Widget.Quantum.Light.Button.Paper" />
   <public type="style" name="Widget.Quantum.Light.Button.Paper.Color" />
-=======
-  <public type="attr" name="isGame" />
->>>>>>> 6c45157c
 </resources>