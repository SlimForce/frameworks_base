<?xml version="1.0" encoding="utf-8"?>
<!--
/* //device/apps/common/assets/res/any/strings.xml
**
** Copyright 2013, SlimRoms project
**
** Licensed under the Apache License, Version 2.0 (the "License");
** you may not use this file except in compliance with the License.
** You may obtain a copy of the License at
**
**     http://www.apache.org/licenses/LICENSE-2.0
**
** Unless required by applicable law or agreed to in writing, software
** distributed under the License is distributed on an "AS IS" BASIS,
** WITHOUT WARRANTIES OR CONDITIONS OF ANY KIND, either express or implied.
** See the License for the specific language governing permissions and
** limitations under the License.
*/
-->
<resources xmlns:xliff="urn:oasis:names:tc:xliff:document:1.2">

    <!-- Privacy Guard -->
    <string name="permlab_changePrivacyGuardState">enable or disable privacy guard</string>
    <string name="permdesc_changePrivacyGuardState">Allows the app to change whether another app runs with Privacy Guard. When an app is running with Privacy Guard, it will not have access to personal data such as contacts, call logs, or messages.</string>
    <string name="privacy_guard_notification">Privacy Guard active</string>
    <string name="privacy_guard_notification_detail"><xliff:g id="app">%1$s</xliff:g> will not be able to access personal data</string>
    <string name="privacy_guard_custom_notification_detail"><xliff:g id="app">%1$s</xliff:g> will not be able to access custom permissions</string>

    <string name="default_string">Default</string>

    <!-- Button to reboot the phone, within the Phone Options dialog -->
    <string name="reboot_system" product="tablet">Reboot tablet</string>
    <string name="reboot_system" product="default">Reboot phone</string>
    <!-- Reboot Progress Dialog. This is shown if the user chooses to reboot the phone. -->

    <!-- label for item that screenshots in phone options dialog -->
    <string name="global_action_screenshot">Screenshot</string>

    <!-- Button to reboot the phone, within the Reboot Options dialog -->
    <string name="reboot_reboot">Reboot</string>
    <!-- Button to reboot the phone into recovery, within the Reboot Options dialog -->
    <string name="reboot_recovery">Recovery</string>
    <!-- Button to reboot the phone into bootloader, within the Reboot Options dialog -->
    <string name="reboot_bootloader">Bootloader</string>
    <!-- Button to reboot the phone into bootmenu, within the Reboot Options dialog -->
    <string name="reboot_bootmenu">Bootmenu</string>
    <!-- Button to reboot the phone into fastboot, within the Reboot Options dialog -->
    <string name="reboot_fastboot">Fastboot</string>
    <!-- Button to reboot the phone into download, within the Reboot Options dialog -->
    <string name="reboot_download">Download</string>

    <!-- Reboot Progress Dialog. This is shown if the user chooses to reboot the phone. -->
    <string name="reboot_progress">Rebooting\u2026</string>
    <!-- Reboot Confirmation Dialog.  When the user chooses to reboot the phone, there will be a confirmation dialog.  This is the message. -->
    <string name="reboot_confirm">Your phone will reboot.</string>

    <!-- label for item that reboots the phone in phone options dialog -->
    <string name="global_action_reboot">Reboot</string>

    <!-- label for item that opens the profile choosing dialog -->
    <string name="global_action_choose_profile">Profile</string>

    <!-- In WiFi AP notification -->
    <string name="notify_turn_wifi_ap_off_title">Turn Wi-Fi AP off</string>

    <!-- status message in phone options dialog for when expanded desktop is on -->
    <string name="global_actions_expanded_desktop_mode_on_status">Expanded desktop is ON</string>

    <!-- status message in phone options dialog for when expanded desktop is off -->
    <string name="global_actions_expanded_desktop_mode_off_status">Expanded desktop is OFF</string>

    <!-- status message in phone options dialog for when pie is on -->
    <string name="global_actions_pie_mode_on_status">SlimPie is ON</string>

    <!-- status message in phone options dialog for when pie is off -->
    <string name="global_actions_pie_mode_off_status">SlimPie is OFF</string>

    <!-- Error message if user want to try to disable all navigation options -->
    <string name="disable_pie_navigation_error">You cannot disable pie controls. No other navigation is enabled. Enable first the navigation bar to turn off pie controls.</string>

    <!-- status message in phone options dialog for when navigation bar is on -->
    <string name="global_actions_nav_bar_mode_on_status">Navigation bar is ON</string>

    <!-- status message in phone options dialog for when navigation bar is off -->
    <string name="global_actions_nav_bar_mode_off_status">Navigation bar is OFF</string>

    <!-- Error message if user want to try to disable all navigation options -->
    <string name="disable_navigation_pie_error">You cannot disable the navigation bar. No other navigation is enabled. Enable first pie controls to turn off the navigation bar.</string>

    <!-- Description of accessibility direction for targets [CHAR LIMIT=NONE] -->
    <string name="accessibility_target_direction">Swipe to activate a target</string>

    <!-- stylus gestures support -->
    <string name="stylus_app_not_installed">%s is not installed</string>

    <!-- Error description on theme switch with ligtsensor mode enabled -->
    <string name="theme_auto_switch_mode_error">Automatic light condition change mode is enabled. Manual switching is not possible.</string>

    <!-- Title of an application permission, listed so the user can choose whether they want to allow the application to do this. -->
    <string name="permlab_preventpower">prevent power key</string>
    <!-- Description of an application permission, listed so the user can choose whether they want to allow the application to do this. -->
    <string name="permdesc_preventpower">Allows an application to override the power key</string>

<<<<<<< HEAD
    <!-- Animation Strings -->
    <string name="animation_fade">Fade</string>
    <string name="animation_slide_right">Slide in right</string>
    <string name="animation_slide_left">Slide in left</string>
    <string name="animation_slide_right_no_fade">Slide in right (No fade)</string>
    <string name="animation_slide_left_no_fade">Slide in left (No fade)</string>
    <string name="animation_slide_up">Slide in bottom</string>
    <string name="animation_slide_down">Slide in top</string>
    <string name="animation_default">Default</string>
    <string name="animation_translucent">Translucent</string>
    <string name="animation_grow_shrink">Grow in (Top)</string>
    <string name="animation_grow_shrink_center">Grow in (Center)</string>
    <string name="animation_grow_shrink_bottom">Grow in (Bottom)</string>
    <string name="animation_grow_shrink_left">Grow in (Left)</string>
    <string name="animation_grow_shrink_right">Grow in (Right)</string>
=======
    <!-- Heads up -->
    <string name="permlab_changeHeadsUpState">enable or disable heads up</string>
    <string name="permdesc_changeHeadsUpState">Allows the application to change whether another application is allowed to show normal notifications as heads up notification.</string>

>>>>>>> 6fb4ba4f

</resources><|MERGE_RESOLUTION|>--- conflicted
+++ resolved
@@ -101,7 +101,6 @@
     <!-- Description of an application permission, listed so the user can choose whether they want to allow the application to do this. -->
     <string name="permdesc_preventpower">Allows an application to override the power key</string>
 
-<<<<<<< HEAD
     <!-- Animation Strings -->
     <string name="animation_fade">Fade</string>
     <string name="animation_slide_right">Slide in right</string>
@@ -117,11 +116,9 @@
     <string name="animation_grow_shrink_bottom">Grow in (Bottom)</string>
     <string name="animation_grow_shrink_left">Grow in (Left)</string>
     <string name="animation_grow_shrink_right">Grow in (Right)</string>
-=======
+
     <!-- Heads up -->
     <string name="permlab_changeHeadsUpState">enable or disable heads up</string>
     <string name="permdesc_changeHeadsUpState">Allows the application to change whether another application is allowed to show normal notifications as heads up notification.</string>
 
->>>>>>> 6fb4ba4f
-
 </resources>