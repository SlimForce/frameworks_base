--- conflicted
+++ resolved
@@ -140,7 +140,6 @@
            inetAddress = InetAddress.getByAddress(addressBytes);
         } catch(UnknownHostException e) {
            return null;
-<<<<<<< HEAD
         }
 
         return inetAddress;
@@ -198,64 +197,5 @@
             return false;
         }
         return addRoute(interfaceName, dstStr, prefixLength, gwStr) == 0;
-=======
-        }
-
-        return inetAddress;
->>>>>>> 9e1266da
-    }
-
-    /**
-     * Add a default route through the specified gateway.
-     * @param interfaceName interface on which the route should be added
-     * @param gw the IP address of the gateway to which the route is desired,
-     * @return {@code true} on success, {@code false} on failure
-     */
-    public static boolean addDefaultRoute(String interfaceName, InetAddress gw) {
-        String dstStr;
-        String gwStr = gw.getHostAddress();
-
-        if (gw instanceof Inet4Address) {
-            dstStr = "0.0.0.0";
-        } else if (gw instanceof Inet6Address) {
-            dstStr = "::";
-        } else {
-            Log.w(TAG, "addDefaultRoute failure: address is neither IPv4 nor IPv6" +
-                       "(" + gwStr + ")");
-            return false;
-        }
-        return addRoute(interfaceName, dstStr, 0, gwStr) == 0;
-    }
-
-    /**
-     * Add a host route.
-     * @param interfaceName interface on which the route should be added
-     * @param dst the IP address of the host to which the route is desired,
-     * this should not be null.
-     * @param gw the IP address of the gateway to which the route is desired,
-     * if null, indicates a directly-connected route.
-     * @return {@code true} on success, {@code false} on failure
-     */
-    public static boolean addHostRoute(String interfaceName, InetAddress dst,
-          InetAddress gw) {
-        if (dst == null) {
-            Log.w(TAG, "addHostRoute: dst should not be null");
-            return false;
-        }
-
-        int prefixLength;
-        String dstStr = dst.getHostAddress();
-        String gwStr = (gw != null) ? gw.getHostAddress() : null;
-
-        if (dst instanceof Inet4Address) {
-            prefixLength = 32;
-        } else if (dst instanceof Inet6Address) {
-            prefixLength = 128;
-        } else {
-            Log.w(TAG, "addHostRoute failure: address is neither IPv4 nor IPv6" +
-                       "(" + dst + ")");
-            return false;
-        }
-        return addRoute(interfaceName, dstStr, prefixLength, gwStr) == 0;
     }
 }