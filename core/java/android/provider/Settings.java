/*
 * Copyright (C) 2006 The Android Open Source Project
 *
 * Licensed under the Apache License, Version 2.0 (the "License");
 * you may not use this file except in compliance with the License.
 * You may obtain a copy of the License at
 *
 *      http://www.apache.org/licenses/LICENSE-2.0
 *
 * Unless required by applicable law or agreed to in writing, software
 * distributed under the License is distributed on an "AS IS" BASIS,
 * WITHOUT WARRANTIES OR CONDITIONS OF ANY KIND, either express or implied.
 * See the License for the specific language governing permissions and
 * limitations under the License.
 */

package android.provider;

import android.annotation.SdkConstant;
import android.annotation.SdkConstant.SdkConstantType;
import android.app.SearchManager;
import android.app.WallpaperManager;
import android.content.ComponentName;
import android.content.ContentResolver;
import android.content.ContentValues;
import android.content.Context;
import android.content.IContentProvider;
import android.content.Intent;
import android.content.pm.ActivityInfo;
import android.content.pm.PackageManager;
import android.content.pm.ResolveInfo;
import android.content.res.Configuration;
import android.content.res.Resources;
import android.database.Cursor;
import android.database.SQLException;
import android.location.LocationManager;
import android.net.ConnectivityManager;
import android.net.Uri;
import android.net.wifi.WifiManager;
import android.os.BatteryManager;
import android.os.Bundle;
import android.os.DropBoxManager;
import android.os.IBinder;
import android.os.Process;
import android.os.RemoteException;
import android.os.ServiceManager;
import android.os.SystemProperties;
import android.os.UserHandle;
import android.os.Build.VERSION_CODES;
import android.speech.tts.TextToSpeech;
import android.text.TextUtils;
import android.util.AndroidException;
import android.util.Log;

import com.android.internal.widget.ILockSettings;

import java.net.URISyntaxException;
import java.util.HashMap;
import java.util.HashSet;
import java.util.Locale;

/**
 * The Settings provider contains global system-level device preferences.
 */
public final class Settings {

    // Intent actions for Settings

    /**
     * Activity Action: Show system settings.
     * <p>
     * Input: Nothing.
     * <p>
     * Output: Nothing.
     */
    @SdkConstant(SdkConstantType.ACTIVITY_INTENT_ACTION)
    public static final String ACTION_SETTINGS = "android.settings.SETTINGS";

    /**
     * Activity Action: Show settings to allow configuration of APNs.
     * <p>
     * Input: Nothing.
     * <p>
     * Output: Nothing.
     */
    @SdkConstant(SdkConstantType.ACTIVITY_INTENT_ACTION)
    public static final String ACTION_APN_SETTINGS = "android.settings.APN_SETTINGS";

    /**
     * Activity Action: Show settings to allow configuration of current location
     * sources.
     * <p>
     * In some cases, a matching Activity may not exist, so ensure you
     * safeguard against this.
     * <p>
     * Input: Nothing.
     * <p>
     * Output: Nothing.
     */
    @SdkConstant(SdkConstantType.ACTIVITY_INTENT_ACTION)
    public static final String ACTION_LOCATION_SOURCE_SETTINGS =
            "android.settings.LOCATION_SOURCE_SETTINGS";

    /**
     * Activity Action: Show settings to allow configuration of wireless controls
     * such as Wi-Fi, Bluetooth and Mobile networks.
     * <p>
     * In some cases, a matching Activity may not exist, so ensure you
     * safeguard against this.
     * <p>
     * Input: Nothing.
     * <p>
     * Output: Nothing.
     */
    @SdkConstant(SdkConstantType.ACTIVITY_INTENT_ACTION)
    public static final String ACTION_WIRELESS_SETTINGS =
            "android.settings.WIRELESS_SETTINGS";

    /**
     * Activity Action: Show settings to allow entering/exiting airplane mode.
     * <p>
     * In some cases, a matching Activity may not exist, so ensure you
     * safeguard against this.
     * <p>
     * Input: Nothing.
     * <p>
     * Output: Nothing.
     */
    @SdkConstant(SdkConstantType.ACTIVITY_INTENT_ACTION)
    public static final String ACTION_AIRPLANE_MODE_SETTINGS =
            "android.settings.AIRPLANE_MODE_SETTINGS";

    /**
     * Activity Action: Show settings for accessibility modules.
     * <p>
     * In some cases, a matching Activity may not exist, so ensure you
     * safeguard against this.
     * <p>
     * Input: Nothing.
     * <p>
     * Output: Nothing.
     */
    @SdkConstant(SdkConstantType.ACTIVITY_INTENT_ACTION)
    public static final String ACTION_ACCESSIBILITY_SETTINGS =
            "android.settings.ACCESSIBILITY_SETTINGS";

    /**
     * Activity Action: Show settings to allow configuration of security and
     * location privacy.
     * <p>
     * In some cases, a matching Activity may not exist, so ensure you
     * safeguard against this.
     * <p>
     * Input: Nothing.
     * <p>
     * Output: Nothing.
     */
    @SdkConstant(SdkConstantType.ACTIVITY_INTENT_ACTION)
    public static final String ACTION_SECURITY_SETTINGS =
            "android.settings.SECURITY_SETTINGS";

    /**
     * Activity Action: Show trusted credentials settings, opening to the user tab,
     * to allow management of installed credentials.
     * <p>
     * In some cases, a matching Activity may not exist, so ensure you
     * safeguard against this.
     * <p>
     * Input: Nothing.
     * <p>
     * Output: Nothing.
     * @hide
     */
    @SdkConstant(SdkConstantType.ACTIVITY_INTENT_ACTION)
    public static final String ACTION_TRUSTED_CREDENTIALS_USER =
            "com.android.settings.TRUSTED_CREDENTIALS_USER";

    /**
     * Activity Action: Show dialog explaining that an installed CA cert may enable
     * monitoring of encrypted network traffic.
     * <p>
     * In some cases, a matching Activity may not exist, so ensure you
     * safeguard against this.
     * <p>
     * Input: Nothing.
     * <p>
     * Output: Nothing.
     * @hide
     */
    @SdkConstant(SdkConstantType.ACTIVITY_INTENT_ACTION)
    public static final String ACTION_MONITORING_CERT_INFO =
            "com.android.settings.MONITORING_CERT_INFO";

    /**
     * Activity Action: Show settings to allow configuration of privacy options.
     * <p>
     * In some cases, a matching Activity may not exist, so ensure you
     * safeguard against this.
     * <p>
     * Input: Nothing.
     * <p>
     * Output: Nothing.
     */
    @SdkConstant(SdkConstantType.ACTIVITY_INTENT_ACTION)
    public static final String ACTION_PRIVACY_SETTINGS =
            "android.settings.PRIVACY_SETTINGS";

    /**
     * Activity Action: Show settings to allow configuration of Wi-Fi.

     * <p>
     * In some cases, a matching Activity may not exist, so ensure you
     * safeguard against this.
     * <p>
     * Input: Nothing.
     * <p>
     * Output: Nothing.

     */
    @SdkConstant(SdkConstantType.ACTIVITY_INTENT_ACTION)
    public static final String ACTION_WIFI_SETTINGS =
            "android.settings.WIFI_SETTINGS";

    /**
     * Activity Action: Show settings to allow configuration of a static IP
     * address for Wi-Fi.
     * <p>
     * In some cases, a matching Activity may not exist, so ensure you safeguard
     * against this.
     * <p>
     * Input: Nothing.
     * <p>
     * Output: Nothing.
     */
    @SdkConstant(SdkConstantType.ACTIVITY_INTENT_ACTION)
    public static final String ACTION_WIFI_IP_SETTINGS =
            "android.settings.WIFI_IP_SETTINGS";

    /**
     * Activity Action: Show settings to allow configuration of Bluetooth.
     * <p>
     * In some cases, a matching Activity may not exist, so ensure you
     * safeguard against this.
     * <p>
     * Input: Nothing.
     * <p>
     * Output: Nothing.
     */
    @SdkConstant(SdkConstantType.ACTIVITY_INTENT_ACTION)
    public static final String ACTION_BLUETOOTH_SETTINGS =
            "android.settings.BLUETOOTH_SETTINGS";

    /**
     * Activity Action: Show settings to allow configuration of Wifi Displays.
     * <p>
     * In some cases, a matching Activity may not exist, so ensure you
     * safeguard against this.
     * <p>
     * Input: Nothing.
     * <p>
     * Output: Nothing.
     * @hide
     */
    @SdkConstant(SdkConstantType.ACTIVITY_INTENT_ACTION)
    public static final String ACTION_WIFI_DISPLAY_SETTINGS =
            "android.settings.WIFI_DISPLAY_SETTINGS";

    /**
     * Activity Action: Show settings to allow configuration of date and time.
     * <p>
     * In some cases, a matching Activity may not exist, so ensure you
     * safeguard against this.
     * <p>
     * Input: Nothing.
     * <p>
     * Output: Nothing.
     */
    @SdkConstant(SdkConstantType.ACTIVITY_INTENT_ACTION)
    public static final String ACTION_DATE_SETTINGS =
            "android.settings.DATE_SETTINGS";

    /**
     * Activity Action: Show settings to allow configuration of sound and volume.
     * <p>
     * In some cases, a matching Activity may not exist, so ensure you
     * safeguard against this.
     * <p>
     * Input: Nothing.
     * <p>
     * Output: Nothing.
     */
    @SdkConstant(SdkConstantType.ACTIVITY_INTENT_ACTION)
    public static final String ACTION_SOUND_SETTINGS =
            "android.settings.SOUND_SETTINGS";

    /**
     * Activity Action: Show settings to allow configuration of display.
     * <p>
     * In some cases, a matching Activity may not exist, so ensure you
     * safeguard against this.
     * <p>
     * Input: Nothing.
     * <p>
     * Output: Nothing.
     */
    @SdkConstant(SdkConstantType.ACTIVITY_INTENT_ACTION)
    public static final String ACTION_DISPLAY_SETTINGS =
            "android.settings.DISPLAY_SETTINGS";

    /**
     * Activity Action: Show settings to allow configuration of locale.
     * <p>
     * In some cases, a matching Activity may not exist, so ensure you
     * safeguard against this.
     * <p>
     * Input: Nothing.
     * <p>
     * Output: Nothing.
     */
    @SdkConstant(SdkConstantType.ACTIVITY_INTENT_ACTION)
    public static final String ACTION_LOCALE_SETTINGS =
            "android.settings.LOCALE_SETTINGS";

    /**
     * Activity Action: Show settings to configure input methods, in particular
     * allowing the user to enable input methods.
     * <p>
     * In some cases, a matching Activity may not exist, so ensure you
     * safeguard against this.
     * <p>
     * Input: Nothing.
     * <p>
     * Output: Nothing.
     */
    @SdkConstant(SdkConstantType.ACTIVITY_INTENT_ACTION)
    public static final String ACTION_INPUT_METHOD_SETTINGS =
            "android.settings.INPUT_METHOD_SETTINGS";

    /**
     * Activity Action: Show settings to enable/disable input method subtypes.
     * <p>
     * In some cases, a matching Activity may not exist, so ensure you
     * safeguard against this.
     * <p>
     * To tell which input method's subtypes are displayed in the settings, add
     * {@link #EXTRA_INPUT_METHOD_ID} extra to this Intent with the input method id.
     * If there is no extra in this Intent, subtypes from all installed input methods
     * will be displayed in the settings.
     *
     * @see android.view.inputmethod.InputMethodInfo#getId
     * <p>
     * Input: Nothing.
     * <p>
     * Output: Nothing.
     */
    @SdkConstant(SdkConstantType.ACTIVITY_INTENT_ACTION)
    public static final String ACTION_INPUT_METHOD_SUBTYPE_SETTINGS =
            "android.settings.INPUT_METHOD_SUBTYPE_SETTINGS";

    /**
     * Activity Action: Show a dialog to select input method.
     * <p>
     * In some cases, a matching Activity may not exist, so ensure you
     * safeguard against this.
     * <p>
     * Input: Nothing.
     * <p>
     * Output: Nothing.
     * @hide
     */
    @SdkConstant(SdkConstantType.ACTIVITY_INTENT_ACTION)
    public static final String ACTION_SHOW_INPUT_METHOD_PICKER =
            "android.settings.SHOW_INPUT_METHOD_PICKER";

    /**
     * Activity Action: Show settings to manage the user input dictionary.
     * <p>
     * Starting with {@link android.os.Build.VERSION_CODES#KITKAT},
     * it is guaranteed there will always be an appropriate implementation for this Intent action.
     * In prior releases of the platform this was optional, so ensure you safeguard against it.
     * <p>
     * Input: Nothing.
     * <p>
     * Output: Nothing.
     */
    @SdkConstant(SdkConstantType.ACTIVITY_INTENT_ACTION)
    public static final String ACTION_USER_DICTIONARY_SETTINGS =
            "android.settings.USER_DICTIONARY_SETTINGS";

    /**
     * Activity Action: Adds a word to the user dictionary.
     * <p>
     * In some cases, a matching Activity may not exist, so ensure you
     * safeguard against this.
     * <p>
     * Input: An extra with key <code>word</code> that contains the word
     * that should be added to the dictionary.
     * <p>
     * Output: Nothing.
     *
     * @hide
     */
    @SdkConstant(SdkConstantType.ACTIVITY_INTENT_ACTION)
    public static final String ACTION_USER_DICTIONARY_INSERT =
            "com.android.settings.USER_DICTIONARY_INSERT";

    /**
     * Activity Action: Show settings to allow configuration of application-related settings.
     * <p>
     * In some cases, a matching Activity may not exist, so ensure you
     * safeguard against this.
     * <p>
     * Input: Nothing.
     * <p>
     * Output: Nothing.
     */
    @SdkConstant(SdkConstantType.ACTIVITY_INTENT_ACTION)
    public static final String ACTION_APPLICATION_SETTINGS =
            "android.settings.APPLICATION_SETTINGS";

    /**
     * Activity Action: Show settings to allow configuration of application
     * development-related settings.  As of
     * {@link android.os.Build.VERSION_CODES#JELLY_BEAN_MR1} this action is
     * a required part of the platform.
     * <p>
     * Input: Nothing.
     * <p>
     * Output: Nothing.
     */
    @SdkConstant(SdkConstantType.ACTIVITY_INTENT_ACTION)
    public static final String ACTION_APPLICATION_DEVELOPMENT_SETTINGS =
            "android.settings.APPLICATION_DEVELOPMENT_SETTINGS";

    /**
     * Activity Action: Show settings to allow configuration of quick launch shortcuts.
     * <p>
     * In some cases, a matching Activity may not exist, so ensure you
     * safeguard against this.
     * <p>
     * Input: Nothing.
     * <p>
     * Output: Nothing.
     */
    @SdkConstant(SdkConstantType.ACTIVITY_INTENT_ACTION)
    public static final String ACTION_QUICK_LAUNCH_SETTINGS =
            "android.settings.QUICK_LAUNCH_SETTINGS";

    /**
     * Activity Action: Show settings to manage installed applications.
     * <p>
     * In some cases, a matching Activity may not exist, so ensure you
     * safeguard against this.
     * <p>
     * Input: Nothing.
     * <p>
     * Output: Nothing.
     */
    @SdkConstant(SdkConstantType.ACTIVITY_INTENT_ACTION)
    public static final String ACTION_MANAGE_APPLICATIONS_SETTINGS =
            "android.settings.MANAGE_APPLICATIONS_SETTINGS";

    /**
     * Activity Action: Show settings to manage all applications.
     * <p>
     * In some cases, a matching Activity may not exist, so ensure you
     * safeguard against this.
     * <p>
     * Input: Nothing.
     * <p>
     * Output: Nothing.
     */
    @SdkConstant(SdkConstantType.ACTIVITY_INTENT_ACTION)
    public static final String ACTION_MANAGE_ALL_APPLICATIONS_SETTINGS =
            "android.settings.MANAGE_ALL_APPLICATIONS_SETTINGS";

    /**
     * Activity Action: Show screen of details about a particular application.
     * <p>
     * In some cases, a matching Activity may not exist, so ensure you
     * safeguard against this.
     * <p>
     * Input: The Intent's data URI specifies the application package name
     * to be shown, with the "package" scheme.  That is "package:com.my.app".
     * <p>
     * Output: Nothing.
     */
    @SdkConstant(SdkConstantType.ACTIVITY_INTENT_ACTION)
    public static final String ACTION_APPLICATION_DETAILS_SETTINGS =
            "android.settings.APPLICATION_DETAILS_SETTINGS";

    /**
     * @hide
     * Activity Action: Show the "app ops" details screen.
     * <p>
     * Input: The Intent's data URI specifies the application package name
     * to be shown, with the "package" scheme.  That is "package:com.my.app".
     * <p>
     * Output: Nothing.
     */
    @SdkConstant(SdkConstantType.ACTIVITY_INTENT_ACTION)
    public static final String ACTION_APP_OPS_DETAILS_SETTINGS =
            "android.settings.APP_OPS_DETAILS_SETTINGS";

    /**
     * @hide
     * Activity Action: Show the "app ops" settings screen.
     * <p>
     * Input: Nothing.
     * <p>
     * Output: Nothing.
     */
    @SdkConstant(SdkConstantType.ACTIVITY_INTENT_ACTION)
    public static final String ACTION_APP_OPS_SETTINGS =
            "android.settings.APP_OPS_SETTINGS";

    /**
     * Activity Action: Show settings for system update functionality.
     * <p>
     * In some cases, a matching Activity may not exist, so ensure you
     * safeguard against this.
     * <p>
     * Input: Nothing.
     * <p>
     * Output: Nothing.
     *
     * @hide
     */
    @SdkConstant(SdkConstantType.ACTIVITY_INTENT_ACTION)
    public static final String ACTION_SYSTEM_UPDATE_SETTINGS =
            "android.settings.SYSTEM_UPDATE_SETTINGS";

    /**
     * Activity Action: Show settings to allow configuration of sync settings.
     * <p>
     * In some cases, a matching Activity may not exist, so ensure you
     * safeguard against this.
     * <p>
     * The account types available to add via the add account button may be restricted by adding an
     * {@link #EXTRA_AUTHORITIES} extra to this Intent with one or more syncable content provider's
     * authorities. Only account types which can sync with that content provider will be offered to
     * the user.
     * <p>
     * Input: Nothing.
     * <p>
     * Output: Nothing.
     */
    @SdkConstant(SdkConstantType.ACTIVITY_INTENT_ACTION)
    public static final String ACTION_SYNC_SETTINGS =
            "android.settings.SYNC_SETTINGS";

    /**
     * Activity Action: Show add account screen for creating a new account.
     * <p>
     * In some cases, a matching Activity may not exist, so ensure you
     * safeguard against this.
     * <p>
     * The account types available to add may be restricted by adding an {@link #EXTRA_AUTHORITIES}
     * extra to the Intent with one or more syncable content provider's authorities.  Only account
     * types which can sync with that content provider will be offered to the user.
     * <p>
     * Account types can also be filtered by adding an {@link #EXTRA_ACCOUNT_TYPES} extra to the
     * Intent with one or more account types.
     * <p>
     * Input: Nothing.
     * <p>
     * Output: Nothing.
     */
    @SdkConstant(SdkConstantType.ACTIVITY_INTENT_ACTION)
    public static final String ACTION_ADD_ACCOUNT =
            "android.settings.ADD_ACCOUNT_SETTINGS";

    /**
     * Activity Action: Show settings for selecting the network operator.
     * <p>
     * In some cases, a matching Activity may not exist, so ensure you
     * safeguard against this.
     * <p>
     * Input: Nothing.
     * <p>
     * Output: Nothing.
     */
    @SdkConstant(SdkConstantType.ACTIVITY_INTENT_ACTION)
    public static final String ACTION_NETWORK_OPERATOR_SETTINGS =
            "android.settings.NETWORK_OPERATOR_SETTINGS";

    /**
     * Activity Action: Show settings for selection of 2G/3G.
     * <p>
     * In some cases, a matching Activity may not exist, so ensure you
     * safeguard against this.
     * <p>
     * Input: Nothing.
     * <p>
     * Output: Nothing.
     */
    @SdkConstant(SdkConstantType.ACTIVITY_INTENT_ACTION)
    public static final String ACTION_DATA_ROAMING_SETTINGS =
            "android.settings.DATA_ROAMING_SETTINGS";

    /**
     * Activity Action: Show settings for internal storage.
     * <p>
     * In some cases, a matching Activity may not exist, so ensure you
     * safeguard against this.
     * <p>
     * Input: Nothing.
     * <p>
     * Output: Nothing.
     */
    @SdkConstant(SdkConstantType.ACTIVITY_INTENT_ACTION)
    public static final String ACTION_INTERNAL_STORAGE_SETTINGS =
            "android.settings.INTERNAL_STORAGE_SETTINGS";
    /**
     * Activity Action: Show settings for memory card storage.
     * <p>
     * In some cases, a matching Activity may not exist, so ensure you
     * safeguard against this.
     * <p>
     * Input: Nothing.
     * <p>
     * Output: Nothing.
     */
    @SdkConstant(SdkConstantType.ACTIVITY_INTENT_ACTION)
    public static final String ACTION_MEMORY_CARD_SETTINGS =
            "android.settings.MEMORY_CARD_SETTINGS";

    /**
     * Activity Action: Show settings for global search.
     * <p>
     * In some cases, a matching Activity may not exist, so ensure you
     * safeguard against this.
     * <p>
     * Input: Nothing.
     * <p>
     * Output: Nothing
     */
    @SdkConstant(SdkConstantType.ACTIVITY_INTENT_ACTION)
    public static final String ACTION_SEARCH_SETTINGS =
        "android.search.action.SEARCH_SETTINGS";

    /**
     * Activity Action: Show general device information settings (serial
     * number, software version, phone number, etc.).
     * <p>
     * In some cases, a matching Activity may not exist, so ensure you
     * safeguard against this.
     * <p>
     * Input: Nothing.
     * <p>
     * Output: Nothing
     */
    @SdkConstant(SdkConstantType.ACTIVITY_INTENT_ACTION)
    public static final String ACTION_DEVICE_INFO_SETTINGS =
        "android.settings.DEVICE_INFO_SETTINGS";

    /**
     * Activity Action: Show NFC settings.
     * <p>
     * This shows UI that allows NFC to be turned on or off.
     * <p>
     * In some cases, a matching Activity may not exist, so ensure you
     * safeguard against this.
     * <p>
     * Input: Nothing.
     * <p>
     * Output: Nothing
     * @see android.nfc.NfcAdapter#isEnabled()
     */
    @SdkConstant(SdkConstantType.ACTIVITY_INTENT_ACTION)
    public static final String ACTION_NFC_SETTINGS = "android.settings.NFC_SETTINGS";

    /**
     * Activity Action: Show NFC Sharing settings.
     * <p>
     * This shows UI that allows NDEF Push (Android Beam) to be turned on or
     * off.
     * <p>
     * In some cases, a matching Activity may not exist, so ensure you
     * safeguard against this.
     * <p>
     * Input: Nothing.
     * <p>
     * Output: Nothing
     * @see android.nfc.NfcAdapter#isNdefPushEnabled()
     */
    @SdkConstant(SdkConstantType.ACTIVITY_INTENT_ACTION)
    public static final String ACTION_NFCSHARING_SETTINGS =
        "android.settings.NFCSHARING_SETTINGS";

    /**
     * Activity Action: Show NFC Tap & Pay settings
     * <p>
     * This shows UI that allows the user to configure Tap&Pay
     * settings.
     * <p>
     * In some cases, a matching Activity may not exist, so ensure you
     * safeguard against this.
     * <p>
     * Input: Nothing.
     * <p>
     * Output: Nothing
     */
    @SdkConstant(SdkConstantType.ACTIVITY_INTENT_ACTION)
    public static final String ACTION_NFC_PAYMENT_SETTINGS =
        "android.settings.NFC_PAYMENT_SETTINGS";

    /**
     * Activity Action: Show Daydream settings.
     * <p>
     * In some cases, a matching Activity may not exist, so ensure you
     * safeguard against this.
     * <p>
     * Input: Nothing.
     * <p>
     * Output: Nothing.
     * @see android.service.dreams.DreamService
     */
    @SdkConstant(SdkConstantType.ACTIVITY_INTENT_ACTION)
    public static final String ACTION_DREAM_SETTINGS = "android.settings.DREAM_SETTINGS";

    /**
     * Activity Action: Show Notification listener settings.
     * <p>
     * In some cases, a matching Activity may not exist, so ensure you
     * safeguard against this.
     * <p>
     * Input: Nothing.
     * <p>
     * Output: Nothing.
     * @see android.service.notification.NotificationListenerService
     * @hide
     */
    @SdkConstant(SdkConstantType.ACTIVITY_INTENT_ACTION)
    public static final String ACTION_NOTIFICATION_LISTENER_SETTINGS
            = "android.settings.NOTIFICATION_LISTENER_SETTINGS";

    /**
     * Activity Action: Show settings for video captioning.
     * <p>
     * In some cases, a matching Activity may not exist, so ensure you safeguard
     * against this.
     * <p>
     * Input: Nothing.
     * <p>
     * Output: Nothing.
     */
    @SdkConstant(SdkConstantType.ACTIVITY_INTENT_ACTION)
    public static final String ACTION_CAPTIONING_SETTINGS = "android.settings.CAPTIONING_SETTINGS";

    /**
     * Activity Action: Show the top level print settings.
     * <p>
     * In some cases, a matching Activity may not exist, so ensure you
     * safeguard against this.
     * <p>
     * Input: Nothing.
     * <p>
     * Output: Nothing.
     */
    @SdkConstant(SdkConstantType.ACTIVITY_INTENT_ACTION)
    public static final String ACTION_PRINT_SETTINGS =
            "android.settings.ACTION_PRINT_SETTINGS";

    // End of Intent actions for Settings

    /**
     * @hide - Private call() method on SettingsProvider to read from 'system' table.
     */
    public static final String CALL_METHOD_GET_SYSTEM = "GET_system";

    /**
     * @hide - Private call() method on SettingsProvider to read from 'secure' table.
     */
    public static final String CALL_METHOD_GET_SECURE = "GET_secure";

    /**
     * @hide - Private call() method on SettingsProvider to read from 'global' table.
     */
    public static final String CALL_METHOD_GET_GLOBAL = "GET_global";

    /**
     * @hide - User handle argument extra to the fast-path call()-based requests
     */
    public static final String CALL_METHOD_USER_KEY = "_user";

    /** @hide - Private call() method to write to 'system' table */
    public static final String CALL_METHOD_PUT_SYSTEM = "PUT_system";

    /** @hide - Private call() method to write to 'secure' table */
    public static final String CALL_METHOD_PUT_SECURE = "PUT_secure";

    /** @hide - Private call() method to write to 'global' table */
    public static final String CALL_METHOD_PUT_GLOBAL= "PUT_global";

    /**
     * Activity Extra: Limit available options in launched activity based on the given authority.
     * <p>
     * This can be passed as an extra field in an Activity Intent with one or more syncable content
     * provider's authorities as a String[]. This field is used by some intents to alter the
     * behavior of the called activity.
     * <p>
     * Example: The {@link #ACTION_ADD_ACCOUNT} intent restricts the account types available based
     * on the authority given.
     */
    public static final String EXTRA_AUTHORITIES = "authorities";

    /**
     * Activity Extra: Limit available options in launched activity based on the given account
     * types.
     * <p>
     * This can be passed as an extra field in an Activity Intent with one or more account types
     * as a String[]. This field is used by some intents to alter the behavior of the called
     * activity.
     * <p>
     * Example: The {@link #ACTION_ADD_ACCOUNT} intent restricts the account types to the specified
     * list.
     */
    public static final String EXTRA_ACCOUNT_TYPES = "account_types";

    public static final String EXTRA_INPUT_METHOD_ID = "input_method_id";

    private static final String JID_RESOURCE_PREFIX = "android";

    public static final String AUTHORITY = "settings";

    private static final String TAG = "Settings";
    private static final boolean LOCAL_LOGV = false;

    // Lock ensures that when enabling/disabling the master location switch, we don't end up
    // with a partial enable/disable state in multi-threaded situations.
    private static final Object mLocationSettingsLock = new Object();

    public static class SettingNotFoundException extends AndroidException {
        public SettingNotFoundException(String msg) {
            super(msg);
        }
    }

    /**
     * Common base for tables of name/value settings.
     */
    public static class NameValueTable implements BaseColumns {
        public static final String NAME = "name";
        public static final String VALUE = "value";

        protected static boolean putString(ContentResolver resolver, Uri uri,
                String name, String value) {
            // The database will take care of replacing duplicates.
            try {
                ContentValues values = new ContentValues();
                values.put(NAME, name);
                values.put(VALUE, value);
                resolver.insert(uri, values);
                return true;
            } catch (SQLException e) {
                Log.w(TAG, "Can't set key " + name + " in " + uri, e);
                return false;
            }
        }

        public static Uri getUriFor(Uri uri, String name) {
            return Uri.withAppendedPath(uri, name);
        }
    }

    // Thread-safe.
    private static class NameValueCache {
        private final String mVersionSystemProperty;
        private final Uri mUri;

        private static final String[] SELECT_VALUE =
            new String[] { Settings.NameValueTable.VALUE };
        private static final String NAME_EQ_PLACEHOLDER = "name=?";

        // Must synchronize on 'this' to access mValues and mValuesVersion.
        private final HashMap<String, String> mValues = new HashMap<String, String>();
        private long mValuesVersion = 0;

        // Initially null; set lazily and held forever.  Synchronized on 'this'.
        private IContentProvider mContentProvider = null;

        // The method we'll call (or null, to not use) on the provider
        // for the fast path of retrieving settings.
        private final String mCallGetCommand;
        private final String mCallSetCommand;

        public NameValueCache(String versionSystemProperty, Uri uri,
                String getCommand, String setCommand) {
            mVersionSystemProperty = versionSystemProperty;
            mUri = uri;
            mCallGetCommand = getCommand;
            mCallSetCommand = setCommand;
        }

        private IContentProvider lazyGetProvider(ContentResolver cr) {
            IContentProvider cp = null;
            synchronized (this) {
                cp = mContentProvider;
                if (cp == null) {
                    cp = mContentProvider = cr.acquireProvider(mUri.getAuthority());
                }
            }
            return cp;
        }

        public boolean putStringForUser(ContentResolver cr, String name, String value,
                final int userHandle) {
            try {
                Bundle arg = new Bundle();
                arg.putString(Settings.NameValueTable.VALUE, value);
                arg.putInt(CALL_METHOD_USER_KEY, userHandle);
                IContentProvider cp = lazyGetProvider(cr);
                cp.call(cr.getPackageName(), mCallSetCommand, name, arg);
            } catch (RemoteException e) {
                Log.w(TAG, "Can't set key " + name + " in " + mUri, e);
                return false;
            }
            return true;
        }

        public String getStringForUser(ContentResolver cr, String name, final int userHandle) {
            final boolean isSelf = (userHandle == UserHandle.myUserId());
            if (isSelf) {
                long newValuesVersion = SystemProperties.getLong(mVersionSystemProperty, 0);

                // Our own user's settings data uses a client-side cache
                synchronized (this) {
                    if (mValuesVersion != newValuesVersion) {
                        if (LOCAL_LOGV || false) {
                            Log.v(TAG, "invalidate [" + mUri.getLastPathSegment() + "]: current "
                                    + newValuesVersion + " != cached " + mValuesVersion);
                        }

                        mValues.clear();
                        mValuesVersion = newValuesVersion;
                    }

                    if (mValues.containsKey(name)) {
                        return mValues.get(name);  // Could be null, that's OK -- negative caching
                    }
                }
            } else {
                if (LOCAL_LOGV) Log.v(TAG, "get setting for user " + userHandle
                        + " by user " + UserHandle.myUserId() + " so skipping cache");
            }

            IContentProvider cp = lazyGetProvider(cr);

            // Try the fast path first, not using query().  If this
            // fails (alternate Settings provider that doesn't support
            // this interface?) then we fall back to the query/table
            // interface.
            if (mCallGetCommand != null) {
                try {
                    Bundle args = null;
                    if (!isSelf) {
                        args = new Bundle();
                        args.putInt(CALL_METHOD_USER_KEY, userHandle);
                    }
                    Bundle b = cp.call(cr.getPackageName(), mCallGetCommand, name, args);
                    if (b != null) {
                        String value = b.getPairValue();
                        // Don't update our cache for reads of other users' data
                        if (isSelf) {
                            synchronized (this) {
                                mValues.put(name, value);
                            }
                        } else {
                            if (LOCAL_LOGV) Log.i(TAG, "call-query of user " + userHandle
                                    + " by " + UserHandle.myUserId()
                                    + " so not updating cache");
                        }
                        return value;
                    }
                    // If the response Bundle is null, we fall through
                    // to the query interface below.
                } catch (RemoteException e) {
                    // Not supported by the remote side?  Fall through
                    // to query().
                }
            }

            Cursor c = null;
            try {
                c = cp.query(cr.getPackageName(), mUri, SELECT_VALUE, NAME_EQ_PLACEHOLDER,
                             new String[]{name}, null, null);
                if (c == null) {
                    Log.w(TAG, "Can't get key " + name + " from " + mUri);
                    return null;
                }

                String value = c.moveToNext() ? c.getString(0) : null;
                synchronized (this) {
                    mValues.put(name, value);
                }
                if (LOCAL_LOGV) {
                    Log.v(TAG, "cache miss [" + mUri.getLastPathSegment() + "]: " +
                            name + " = " + (value == null ? "(null)" : value));
                }
                return value;
            } catch (RemoteException e) {
                Log.w(TAG, "Can't get key " + name + " from " + mUri, e);
                return null;  // Return null, but don't cache it.
            } finally {
                if (c != null) c.close();
            }
        }
    }

    /**
     * System settings, containing miscellaneous system preferences.  This
     * table holds simple name/value pairs.  There are convenience
     * functions for accessing individual settings entries.
     */
    public static final class System extends NameValueTable {
        public static final String SYS_PROP_SETTING_VERSION = "sys.settings_system_version";

        /**
         * The content:// style URL for this table
         */
        public static final Uri CONTENT_URI =
            Uri.parse("content://" + AUTHORITY + "/system");

        private static final NameValueCache sNameValueCache = new NameValueCache(
                SYS_PROP_SETTING_VERSION,
                CONTENT_URI,
                CALL_METHOD_GET_SYSTEM,
                CALL_METHOD_PUT_SYSTEM);

        private static final HashSet<String> MOVED_TO_SECURE;
        static {
            MOVED_TO_SECURE = new HashSet<String>(30);
            MOVED_TO_SECURE.add(Secure.ANDROID_ID);
            MOVED_TO_SECURE.add(Secure.HTTP_PROXY);
            MOVED_TO_SECURE.add(Secure.LOCATION_PROVIDERS_ALLOWED);
            MOVED_TO_SECURE.add(Secure.LOCK_BIOMETRIC_WEAK_FLAGS);
            MOVED_TO_SECURE.add(Secure.LOCK_PATTERN_ENABLED);
            MOVED_TO_SECURE.add(Secure.LOCK_PATTERN_VISIBLE);
            MOVED_TO_SECURE.add(Secure.LOCK_PATTERN_TACTILE_FEEDBACK_ENABLED);
            MOVED_TO_SECURE.add(Secure.LOCK_NUMPAD_RANDOM);
            MOVED_TO_SECURE.add(Secure.LOCK_BEFORE_UNLOCK);
            MOVED_TO_SECURE.add(Secure.LOCK_PATTERN_SIZE);
            MOVED_TO_SECURE.add(Secure.LOGGING_ID);
            MOVED_TO_SECURE.add(Secure.PARENTAL_CONTROL_ENABLED);
            MOVED_TO_SECURE.add(Secure.PARENTAL_CONTROL_LAST_UPDATE);
            MOVED_TO_SECURE.add(Secure.PARENTAL_CONTROL_REDIRECT_URL);
            MOVED_TO_SECURE.add(Secure.SETTINGS_CLASSNAME);
            MOVED_TO_SECURE.add(Secure.USE_GOOGLE_MAIL);
            MOVED_TO_SECURE.add(Secure.WIFI_NETWORKS_AVAILABLE_NOTIFICATION_ON);
            MOVED_TO_SECURE.add(Secure.WIFI_NETWORKS_AVAILABLE_REPEAT_DELAY);
            MOVED_TO_SECURE.add(Secure.WIFI_NUM_OPEN_NETWORKS_KEPT);
            MOVED_TO_SECURE.add(Secure.WIFI_ON);
            MOVED_TO_SECURE.add(Secure.WIFI_WATCHDOG_ACCEPTABLE_PACKET_LOSS_PERCENTAGE);
            MOVED_TO_SECURE.add(Secure.WIFI_WATCHDOG_AP_COUNT);
            MOVED_TO_SECURE.add(Secure.WIFI_WATCHDOG_BACKGROUND_CHECK_DELAY_MS);
            MOVED_TO_SECURE.add(Secure.WIFI_WATCHDOG_BACKGROUND_CHECK_ENABLED);
            MOVED_TO_SECURE.add(Secure.WIFI_WATCHDOG_BACKGROUND_CHECK_TIMEOUT_MS);
            MOVED_TO_SECURE.add(Secure.WIFI_WATCHDOG_INITIAL_IGNORED_PING_COUNT);
            MOVED_TO_SECURE.add(Secure.WIFI_WATCHDOG_MAX_AP_CHECKS);
            MOVED_TO_SECURE.add(Secure.WIFI_WATCHDOG_ON);
            MOVED_TO_SECURE.add(Secure.WIFI_WATCHDOG_PING_COUNT);
            MOVED_TO_SECURE.add(Secure.WIFI_WATCHDOG_PING_DELAY_MS);
            MOVED_TO_SECURE.add(Secure.WIFI_WATCHDOG_PING_TIMEOUT_MS);
        }

        private static final HashSet<String> MOVED_TO_GLOBAL;
        private static final HashSet<String> MOVED_TO_SECURE_THEN_GLOBAL;
        static {
            MOVED_TO_GLOBAL = new HashSet<String>();
            MOVED_TO_SECURE_THEN_GLOBAL = new HashSet<String>();

            // these were originally in system but migrated to secure in the past,
            // so are duplicated in the Secure.* namespace
            MOVED_TO_SECURE_THEN_GLOBAL.add(Global.ADB_ENABLED);
            MOVED_TO_SECURE_THEN_GLOBAL.add(Global.BLUETOOTH_ON);
            MOVED_TO_SECURE_THEN_GLOBAL.add(Global.DATA_ROAMING);
            MOVED_TO_SECURE_THEN_GLOBAL.add(Global.DEVICE_PROVISIONED);
            MOVED_TO_SECURE_THEN_GLOBAL.add(Global.INSTALL_NON_MARKET_APPS);
            MOVED_TO_SECURE_THEN_GLOBAL.add(Global.USB_MASS_STORAGE_ENABLED);
            MOVED_TO_SECURE_THEN_GLOBAL.add(Global.HTTP_PROXY);

            // these are moving directly from system to global
            MOVED_TO_GLOBAL.add(Settings.Global.AIRPLANE_MODE_ON);
            MOVED_TO_GLOBAL.add(Settings.Global.AIRPLANE_MODE_RADIOS);
            MOVED_TO_GLOBAL.add(Settings.Global.AIRPLANE_MODE_TOGGLEABLE_RADIOS);
            MOVED_TO_GLOBAL.add(Settings.Global.AUTO_TIME);
            MOVED_TO_GLOBAL.add(Settings.Global.AUTO_TIME_ZONE);
            MOVED_TO_GLOBAL.add(Settings.Global.CAR_DOCK_SOUND);
            MOVED_TO_GLOBAL.add(Settings.Global.CAR_UNDOCK_SOUND);
            MOVED_TO_GLOBAL.add(Settings.Global.DESK_DOCK_SOUND);
            MOVED_TO_GLOBAL.add(Settings.Global.DESK_UNDOCK_SOUND);
            MOVED_TO_GLOBAL.add(Settings.Global.DOCK_SOUNDS_ENABLED);
            MOVED_TO_GLOBAL.add(Settings.Global.LOCK_SOUND);
            MOVED_TO_GLOBAL.add(Settings.Global.UNLOCK_SOUND);
            MOVED_TO_GLOBAL.add(Settings.Global.LOW_BATTERY_SOUND);
            MOVED_TO_GLOBAL.add(Settings.Global.POWER_SOUNDS_ENABLED);
            MOVED_TO_GLOBAL.add(Settings.Global.STAY_ON_WHILE_PLUGGED_IN);
            MOVED_TO_GLOBAL.add(Settings.Global.WIFI_SLEEP_POLICY);
            MOVED_TO_GLOBAL.add(Settings.Global.MODE_RINGER);
            MOVED_TO_GLOBAL.add(Settings.Global.WINDOW_ANIMATION_SCALE);
            MOVED_TO_GLOBAL.add(Settings.Global.TRANSITION_ANIMATION_SCALE);
            MOVED_TO_GLOBAL.add(Settings.Global.ANIMATOR_DURATION_SCALE);
            MOVED_TO_GLOBAL.add(Settings.Global.FANCY_IME_ANIMATIONS);
            MOVED_TO_GLOBAL.add(Settings.Global.COMPATIBILITY_MODE);
            MOVED_TO_GLOBAL.add(Settings.Global.EMERGENCY_TONE);
            MOVED_TO_GLOBAL.add(Settings.Global.CALL_AUTO_RETRY);
            MOVED_TO_GLOBAL.add(Settings.Global.DEBUG_APP);
            MOVED_TO_GLOBAL.add(Settings.Global.WAIT_FOR_DEBUGGER);
            MOVED_TO_GLOBAL.add(Settings.Global.SHOW_PROCESSES);
            MOVED_TO_GLOBAL.add(Settings.Global.ALWAYS_FINISH_ACTIVITIES);
            MOVED_TO_GLOBAL.add(Settings.Global.TZINFO_UPDATE_CONTENT_URL);
            MOVED_TO_GLOBAL.add(Settings.Global.TZINFO_UPDATE_METADATA_URL);
            MOVED_TO_GLOBAL.add(Settings.Global.SELINUX_UPDATE_CONTENT_URL);
            MOVED_TO_GLOBAL.add(Settings.Global.SELINUX_UPDATE_METADATA_URL);
            MOVED_TO_GLOBAL.add(Settings.Global.SMS_SHORT_CODES_UPDATE_CONTENT_URL);
            MOVED_TO_GLOBAL.add(Settings.Global.SMS_SHORT_CODES_UPDATE_METADATA_URL);
            MOVED_TO_GLOBAL.add(Settings.Global.CERT_PIN_UPDATE_CONTENT_URL);
            MOVED_TO_GLOBAL.add(Settings.Global.CERT_PIN_UPDATE_METADATA_URL);
        }

        /** @hide */
        public static void getMovedKeys(HashSet<String> outKeySet) {
            outKeySet.addAll(MOVED_TO_GLOBAL);
            outKeySet.addAll(MOVED_TO_SECURE_THEN_GLOBAL);
        }

        /** @hide */
        public static void getNonLegacyMovedKeys(HashSet<String> outKeySet) {
            outKeySet.addAll(MOVED_TO_GLOBAL);
        }

        /**
         * Look up a name in the database.
         * @param resolver to access the database with
         * @param name to look up in the table
         * @return the corresponding value, or null if not present
         */
        public static String getString(ContentResolver resolver, String name) {
            return getStringForUser(resolver, name, UserHandle.myUserId());
        }

        /** @hide */
        public static String getStringForUser(ContentResolver resolver, String name,
                int userHandle) {
            if (MOVED_TO_SECURE.contains(name)) {
                Log.w(TAG, "Setting " + name + " has moved from android.provider.Settings.System"
                        + " to android.provider.Settings.Secure, returning read-only value.");
                return Secure.getStringForUser(resolver, name, userHandle);
            }
            if (MOVED_TO_GLOBAL.contains(name) || MOVED_TO_SECURE_THEN_GLOBAL.contains(name)) {
                Log.w(TAG, "Setting " + name + " has moved from android.provider.Settings.System"
                        + " to android.provider.Settings.Global, returning read-only value.");
                return Global.getStringForUser(resolver, name, userHandle);
            }
            return sNameValueCache.getStringForUser(resolver, name, userHandle);
        }

        /**
         * Store a name/value pair into the database.
         * @param resolver to access the database with
         * @param name to store
         * @param value to associate with the name
         * @return true if the value was set, false on database errors
         */
        public static boolean putString(ContentResolver resolver, String name, String value) {
            return putStringForUser(resolver, name, value, UserHandle.myUserId());
        }

        /** @hide */
        public static boolean putStringForUser(ContentResolver resolver, String name, String value,
                int userHandle) {
            if (MOVED_TO_SECURE.contains(name)) {
                Log.w(TAG, "Setting " + name + " has moved from android.provider.Settings.System"
                        + " to android.provider.Settings.Secure, value is unchanged.");
                return false;
            }
            if (MOVED_TO_GLOBAL.contains(name) || MOVED_TO_SECURE_THEN_GLOBAL.contains(name)) {
                Log.w(TAG, "Setting " + name + " has moved from android.provider.Settings.System"
                        + " to android.provider.Settings.Global, value is unchanged.");
                return false;
            }
            return sNameValueCache.putStringForUser(resolver, name, value, userHandle);
        }

        /**
         * Construct the content URI for a particular name/value pair,
         * useful for monitoring changes with a ContentObserver.
         * @param name to look up in the table
         * @return the corresponding content URI, or null if not present
         */
        public static Uri getUriFor(String name) {
            if (MOVED_TO_SECURE.contains(name)) {
                Log.w(TAG, "Setting " + name + " has moved from android.provider.Settings.System"
                    + " to android.provider.Settings.Secure, returning Secure URI.");
                return Secure.getUriFor(Secure.CONTENT_URI, name);
            }
            if (MOVED_TO_GLOBAL.contains(name) || MOVED_TO_SECURE_THEN_GLOBAL.contains(name)) {
                Log.w(TAG, "Setting " + name + " has moved from android.provider.Settings.System"
                        + " to android.provider.Settings.Global, returning read-only global URI.");
                return Global.getUriFor(Global.CONTENT_URI, name);
            }
            return getUriFor(CONTENT_URI, name);
        }

        /**
         * Convenience function for retrieving a single system settings value
         * as an integer.  Note that internally setting values are always
         * stored as strings; this function converts the string to an integer
         * for you.  The default value will be returned if the setting is
         * not defined or not an integer.
         *
         * @param cr The ContentResolver to access.
         * @param name The name of the setting to retrieve.
         * @param def Value to return if the setting is not defined.
         *
         * @return The setting's current value, or 'def' if it is not defined
         * or not a valid integer.
         */
        public static int getInt(ContentResolver cr, String name, int def) {
            return getIntForUser(cr, name, def, UserHandle.myUserId());
        }

        /** @hide */
        public static int getIntForUser(ContentResolver cr, String name, int def, int userHandle) {
            String v = getStringForUser(cr, name, userHandle);
            try {
                return v != null ? Integer.parseInt(v) : def;
            } catch (NumberFormatException e) {
                return def;
            }
        }

        /**
         * Convenience function for retrieving a single system settings value
         * as an integer.  Note that internally setting values are always
         * stored as strings; this function converts the string to an integer
         * for you.
         * <p>
         * This version does not take a default value.  If the setting has not
         * been set, or the string value is not a number,
         * it throws {@link SettingNotFoundException}.
         *
         * @param cr The ContentResolver to access.
         * @param name The name of the setting to retrieve.
         *
         * @throws SettingNotFoundException Thrown if a setting by the given
         * name can't be found or the setting value is not an integer.
         *
         * @return The setting's current value.
         */
        public static int getInt(ContentResolver cr, String name)
                throws SettingNotFoundException {
            return getIntForUser(cr, name, UserHandle.myUserId());
        }

        /** @hide */
        public static int getIntForUser(ContentResolver cr, String name, int userHandle)
                throws SettingNotFoundException {
            String v = getStringForUser(cr, name, userHandle);
            try {
                return Integer.parseInt(v);
            } catch (NumberFormatException e) {
                throw new SettingNotFoundException(name);
            }
        }

        /**
         * Convenience function for updating a single settings value as an
         * integer. This will either create a new entry in the table if the
         * given name does not exist, or modify the value of the existing row
         * with that name.  Note that internally setting values are always
         * stored as strings, so this function converts the given value to a
         * string before storing it.
         *
         * @param cr The ContentResolver to access.
         * @param name The name of the setting to modify.
         * @param value The new value for the setting.
         * @return true if the value was set, false on database errors
         */
        public static boolean putInt(ContentResolver cr, String name, int value) {
            return putIntForUser(cr, name, value, UserHandle.myUserId());
        }

        /** @hide */
        public static boolean putIntForUser(ContentResolver cr, String name, int value,
                int userHandle) {
            return putStringForUser(cr, name, Integer.toString(value), userHandle);
        }

        /**
         * Convenience function for retrieving a single system settings value
         * as a {@code long}.  Note that internally setting values are always
         * stored as strings; this function converts the string to a {@code long}
         * for you.  The default value will be returned if the setting is
         * not defined or not a {@code long}.
         *
         * @param cr The ContentResolver to access.
         * @param name The name of the setting to retrieve.
         * @param def Value to return if the setting is not defined.
         *
         * @return The setting's current value, or 'def' if it is not defined
         * or not a valid {@code long}.
         */
        public static long getLong(ContentResolver cr, String name, long def) {
            return getLongForUser(cr, name, def, UserHandle.myUserId());
        }

        /** @hide */
        public static long getLongForUser(ContentResolver cr, String name, long def,
                int userHandle) {
            String valString = getStringForUser(cr, name, userHandle);
            long value;
            try {
                value = valString != null ? Long.parseLong(valString) : def;
            } catch (NumberFormatException e) {
                value = def;
            }
            return value;
        }

        /**
         * Convenience function for retrieving a single system settings value
         * as a {@code long}.  Note that internally setting values are always
         * stored as strings; this function converts the string to a {@code long}
         * for you.
         * <p>
         * This version does not take a default value.  If the setting has not
         * been set, or the string value is not a number,
         * it throws {@link SettingNotFoundException}.
         *
         * @param cr The ContentResolver to access.
         * @param name The name of the setting to retrieve.
         *
         * @return The setting's current value.
         * @throws SettingNotFoundException Thrown if a setting by the given
         * name can't be found or the setting value is not an integer.
         */
        public static long getLong(ContentResolver cr, String name)
                throws SettingNotFoundException {
            return getLongForUser(cr, name, UserHandle.myUserId());
        }

        /** @hide */
        public static long getLongForUser(ContentResolver cr, String name, int userHandle)
                throws SettingNotFoundException {
            String valString = getStringForUser(cr, name, userHandle);
            try {
                return Long.parseLong(valString);
            } catch (NumberFormatException e) {
                throw new SettingNotFoundException(name);
            }
        }

        /**
         * Convenience function for updating a single settings value as a long
         * integer. This will either create a new entry in the table if the
         * given name does not exist, or modify the value of the existing row
         * with that name.  Note that internally setting values are always
         * stored as strings, so this function converts the given value to a
         * string before storing it.
         *
         * @param cr The ContentResolver to access.
         * @param name The name of the setting to modify.
         * @param value The new value for the setting.
         * @return true if the value was set, false on database errors
         */
        public static boolean putLong(ContentResolver cr, String name, long value) {
            return putLongForUser(cr, name, value, UserHandle.myUserId());
        }

        /** @hide */
        public static boolean putLongForUser(ContentResolver cr, String name, long value,
                int userHandle) {
            return putStringForUser(cr, name, Long.toString(value), userHandle);
        }

        /**
         * Convenience function for retrieving a single system settings value
         * as a floating point number.  Note that internally setting values are
         * always stored as strings; this function converts the string to an
         * float for you. The default value will be returned if the setting
         * is not defined or not a valid float.
         *
         * @param cr The ContentResolver to access.
         * @param name The name of the setting to retrieve.
         * @param def Value to return if the setting is not defined.
         *
         * @return The setting's current value, or 'def' if it is not defined
         * or not a valid float.
         */
        public static float getFloat(ContentResolver cr, String name, float def) {
            return getFloatForUser(cr, name, def, UserHandle.myUserId());
        }

        /** @hide */
        public static float getFloatForUser(ContentResolver cr, String name, float def,
                int userHandle) {
            String v = getStringForUser(cr, name, userHandle);
            try {
                return v != null ? Float.parseFloat(v) : def;
            } catch (NumberFormatException e) {
                return def;
            }
        }

        /**
         * Convenience function for retrieving a single system settings value
         * as a float.  Note that internally setting values are always
         * stored as strings; this function converts the string to a float
         * for you.
         * <p>
         * This version does not take a default value.  If the setting has not
         * been set, or the string value is not a number,
         * it throws {@link SettingNotFoundException}.
         *
         * @param cr The ContentResolver to access.
         * @param name The name of the setting to retrieve.
         *
         * @throws SettingNotFoundException Thrown if a setting by the given
         * name can't be found or the setting value is not a float.
         *
         * @return The setting's current value.
         */
        public static float getFloat(ContentResolver cr, String name)
                throws SettingNotFoundException {
            return getFloatForUser(cr, name, UserHandle.myUserId());
        }

        /** @hide */
        public static float getFloatForUser(ContentResolver cr, String name, int userHandle)
                throws SettingNotFoundException {
            String v = getStringForUser(cr, name, userHandle);
            if (v == null) {
                throw new SettingNotFoundException(name);
            }
            try {
                return Float.parseFloat(v);
            } catch (NumberFormatException e) {
                throw new SettingNotFoundException(name);
            }
        }

        /**
         * Convenience function for updating a single settings value as a
         * floating point number. This will either create a new entry in the
         * table if the given name does not exist, or modify the value of the
         * existing row with that name.  Note that internally setting values
         * are always stored as strings, so this function converts the given
         * value to a string before storing it.
         *
         * @param cr The ContentResolver to access.
         * @param name The name of the setting to modify.
         * @param value The new value for the setting.
         * @return true if the value was set, false on database errors
         */
        public static boolean putFloat(ContentResolver cr, String name, float value) {
            return putFloatForUser(cr, name, value, UserHandle.myUserId());
        }

        /** @hide */
        public static boolean putFloatForUser(ContentResolver cr, String name, float value,
                int userHandle) {
            return putStringForUser(cr, name, Float.toString(value), userHandle);
        }

        /**
         * Convenience function to read all of the current
         * configuration-related settings into a
         * {@link Configuration} object.
         *
         * @param cr The ContentResolver to access.
         * @param outConfig Where to place the configuration settings.
         */
        public static void getConfiguration(ContentResolver cr, Configuration outConfig) {
            getConfigurationForUser(cr, outConfig, UserHandle.myUserId());
        }

        /** @hide */
        public static void getConfigurationForUser(ContentResolver cr, Configuration outConfig,
                int userHandle) {
            outConfig.fontScale = Settings.System.getFloatForUser(
                cr, FONT_SCALE, outConfig.fontScale, userHandle);
            if (outConfig.fontScale < 0) {
                outConfig.fontScale = 1;
            }
        }

        /**
         * @hide Erase the fields in the Configuration that should be applied
         * by the settings.
         */
        public static void clearConfiguration(Configuration inoutConfig) {
            inoutConfig.fontScale = 0;
        }

        /**
         * Convenience function to write a batch of configuration-related
         * settings from a {@link Configuration} object.
         *
         * @param cr The ContentResolver to access.
         * @param config The settings to write.
         * @return true if the values were set, false on database errors
         */
        public static boolean putConfiguration(ContentResolver cr, Configuration config) {
            return putConfigurationForUser(cr, config, UserHandle.myUserId());
        }

        /** @hide */
        public static boolean putConfigurationForUser(ContentResolver cr, Configuration config,
                int userHandle) {
            return Settings.System.putFloatForUser(cr, FONT_SCALE, config.fontScale, userHandle);
        }

        /** @hide */
        public static boolean hasInterestingConfigurationChanges(int changes) {
            return (changes&ActivityInfo.CONFIG_FONT_SCALE) != 0;
        }

        /** @deprecated - Do not use */
        @Deprecated
        public static boolean getShowGTalkServiceStatus(ContentResolver cr) {
            return getShowGTalkServiceStatusForUser(cr, UserHandle.myUserId());
        }

        /**
         * @hide
         * @deprecated - Do not use
         */
        public static boolean getShowGTalkServiceStatusForUser(ContentResolver cr,
                int userHandle) {
            return getIntForUser(cr, SHOW_GTALK_SERVICE_STATUS, 0, userHandle) != 0;
        }

        /** @deprecated - Do not use */
        @Deprecated
        public static void setShowGTalkServiceStatus(ContentResolver cr, boolean flag) {
            setShowGTalkServiceStatusForUser(cr, flag, UserHandle.myUserId());
        }

        /**
         * @hide
         * @deprecated - Do not use
         */
        @Deprecated
        public static void setShowGTalkServiceStatusForUser(ContentResolver cr, boolean flag,
                int userHandle) {
            putIntForUser(cr, SHOW_GTALK_SERVICE_STATUS, flag ? 1 : 0, userHandle);
        }

        /**
         * @deprecated Use {@link android.provider.Settings.Global#STAY_ON_WHILE_PLUGGED_IN} instead
         */
        @Deprecated
        public static final String STAY_ON_WHILE_PLUGGED_IN = Global.STAY_ON_WHILE_PLUGGED_IN;

        /**
         * What happens when the user presses the end call button if they're not
         * on a call.<br/>
         * <b>Values:</b><br/>
         * 0 - The end button does nothing.<br/>
         * 1 - The end button goes to the home screen.<br/>
         * 2 - The end button puts the device to sleep and locks the keyguard.<br/>
         * 3 - The end button goes to the home screen.  If the user is already on the
         * home screen, it puts the device to sleep.
         */
        public static final String END_BUTTON_BEHAVIOR = "end_button_behavior";

        /**
         * END_BUTTON_BEHAVIOR value for "go home".
         * @hide
         */
        public static final int END_BUTTON_BEHAVIOR_HOME = 0x1;

        /**
         * END_BUTTON_BEHAVIOR value for "go to sleep".
         * @hide
         */
        public static final int END_BUTTON_BEHAVIOR_SLEEP = 0x2;

        /**
         * END_BUTTON_BEHAVIOR default value.
         * @hide
         */
        public static final int END_BUTTON_BEHAVIOR_DEFAULT = END_BUTTON_BEHAVIOR_SLEEP;

        /**
         * Is advanced settings mode turned on. 0 == no, 1 == yes
         * @hide
         */
        public static final String ADVANCED_SETTINGS = "advanced_settings";

        /**
         * ADVANCED_SETTINGS default value.
         * @hide
         */
        public static final int ADVANCED_SETTINGS_DEFAULT = 0;

        /**
         * @deprecated Use {@link android.provider.Settings.Global#AIRPLANE_MODE_ON} instead
         */
        @Deprecated
        public static final String AIRPLANE_MODE_ON = Global.AIRPLANE_MODE_ON;

        /**
         * @deprecated Use {@link android.provider.Settings.Global#RADIO_BLUETOOTH} instead
         */
        @Deprecated
        public static final String RADIO_BLUETOOTH = Global.RADIO_BLUETOOTH;

        /**
         * @deprecated Use {@link android.provider.Settings.Global#RADIO_WIFI} instead
         */
        @Deprecated
        public static final String RADIO_WIFI = Global.RADIO_WIFI;

        /**
         * @deprecated Use {@link android.provider.Settings.Global#RADIO_WIMAX} instead
         * {@hide}
         */
        @Deprecated
        public static final String RADIO_WIMAX = Global.RADIO_WIMAX;

        /**
         * @deprecated Use {@link android.provider.Settings.Global#RADIO_CELL} instead
         */
        @Deprecated
        public static final String RADIO_CELL = Global.RADIO_CELL;

        /**
         * @deprecated Use {@link android.provider.Settings.Global#RADIO_NFC} instead
         */
        @Deprecated
        public static final String RADIO_NFC = Global.RADIO_NFC;

        /**
         * @deprecated Use {@link android.provider.Settings.Global#AIRPLANE_MODE_RADIOS} instead
         */
        @Deprecated
        public static final String AIRPLANE_MODE_RADIOS = Global.AIRPLANE_MODE_RADIOS;

        /**
         * @deprecated Use {@link android.provider.Settings.Global#AIRPLANE_MODE_TOGGLEABLE_RADIOS} instead
         *
         * {@hide}
         */
        @Deprecated
        public static final String AIRPLANE_MODE_TOGGLEABLE_RADIOS =
                Global.AIRPLANE_MODE_TOGGLEABLE_RADIOS;

        /**
         * @deprecated Use {@link android.provider.Settings.Global#WIFI_SLEEP_POLICY} instead
         */
        @Deprecated
        public static final String WIFI_SLEEP_POLICY = Global.WIFI_SLEEP_POLICY;

        /**
         * @deprecated Use {@link android.provider.Settings.Global#WIFI_SLEEP_POLICY_DEFAULT} instead
         */
        @Deprecated
        public static final int WIFI_SLEEP_POLICY_DEFAULT = Global.WIFI_SLEEP_POLICY_DEFAULT;

        /**
         * @deprecated Use {@link android.provider.Settings.Global#WIFI_SLEEP_POLICY_NEVER_WHILE_PLUGGED} instead
         */
        @Deprecated
        public static final int WIFI_SLEEP_POLICY_NEVER_WHILE_PLUGGED =
                Global.WIFI_SLEEP_POLICY_NEVER_WHILE_PLUGGED;

        /**
         * @deprecated Use {@link android.provider.Settings.Global#WIFI_SLEEP_POLICY_NEVER} instead
         */
        @Deprecated
        public static final int WIFI_SLEEP_POLICY_NEVER = Global.WIFI_SLEEP_POLICY_NEVER;

        /**
         * @deprecated Use {@link android.provider.Settings.Global#MODE_RINGER} instead
         */
        @Deprecated
        public static final String MODE_RINGER = Global.MODE_RINGER;

        /**
         * Whether to use static IP and other static network attributes.
         * <p>
         * Set to 1 for true and 0 for false.
         *
         * @deprecated Use {@link WifiManager} instead
         */
        @Deprecated
        public static final String WIFI_USE_STATIC_IP = "wifi_use_static_ip";

        /**
         * The static IP address.
         * <p>
         * Example: "192.168.1.51"
         *
         * @deprecated Use {@link WifiManager} instead
         */
        @Deprecated
        public static final String WIFI_STATIC_IP = "wifi_static_ip";

        /**
         * If using static IP, the gateway's IP address.
         * <p>
         * Example: "192.168.1.1"
         *
         * @deprecated Use {@link WifiManager} instead
         */
        @Deprecated
        public static final String WIFI_STATIC_GATEWAY = "wifi_static_gateway";

        /**
         * If using static IP, the net mask.
         * <p>
         * Example: "255.255.255.0"
         *
         * @deprecated Use {@link WifiManager} instead
         */
        @Deprecated
        public static final String WIFI_STATIC_NETMASK = "wifi_static_netmask";

        /**
         * If using static IP, the primary DNS's IP address.
         * <p>
         * Example: "192.168.1.1"
         *
         * @deprecated Use {@link WifiManager} instead
         */
        @Deprecated
        public static final String WIFI_STATIC_DNS1 = "wifi_static_dns1";

        /**
         * If using static IP, the secondary DNS's IP address.
         * <p>
         * Example: "192.168.1.2"
         *
         * @deprecated Use {@link WifiManager} instead
         */
        @Deprecated
        public static final String WIFI_STATIC_DNS2 = "wifi_static_dns2";


        /**
         * Determines whether remote devices may discover and/or connect to
         * this device.
         * <P>Type: INT</P>
         * 2 -- discoverable and connectable
         * 1 -- connectable but not discoverable
         * 0 -- neither connectable nor discoverable
         */
        public static final String BLUETOOTH_DISCOVERABILITY =
            "bluetooth_discoverability";

        /**
         * Bluetooth discoverability timeout.  If this value is nonzero, then
         * Bluetooth becomes discoverable for a certain number of seconds,
         * after which is becomes simply connectable.  The value is in seconds.
         */
        public static final String BLUETOOTH_DISCOVERABILITY_TIMEOUT =
            "bluetooth_discoverability_timeout";

        /**
         * @deprecated Use {@link android.provider.Settings.Secure#LOCK_PATTERN_ENABLED}
         * instead
         */
        @Deprecated
        public static final String LOCK_PATTERN_ENABLED = Secure.LOCK_PATTERN_ENABLED;

        /**
         * @deprecated Use {@link android.provider.Settings.Secure#LOCK_PATTERN_VISIBLE}
         * instead
         */
        @Deprecated
        public static final String LOCK_PATTERN_VISIBLE = "lock_pattern_visible_pattern";

        /**
         * @deprecated Use
         * {@link android.provider.Settings.Secure#LOCK_PATTERN_TACTILE_FEEDBACK_ENABLED}
         * instead
         */
        @Deprecated
        public static final String LOCK_PATTERN_TACTILE_FEEDBACK_ENABLED =
            "lock_pattern_tactile_feedback_enabled";


        /**
         * A formatted string of the next alarm that is set, or the empty string
         * if there is no alarm set.
         */
        public static final String NEXT_ALARM_FORMATTED = "next_alarm_formatted";

        /**
         * Scaling factor for fonts, float.
         */
        public static final String FONT_SCALE = "font_scale";

        /**
         * Name of an application package to be debugged.
         *
         * @deprecated Use {@link Global#DEBUG_APP} instead
         */
        @Deprecated
        public static final String DEBUG_APP = Global.DEBUG_APP;

        /**
         * If 1, when launching DEBUG_APP it will wait for the debugger before
         * starting user code.  If 0, it will run normally.
         *
         * @deprecated Use {@link Global#WAIT_FOR_DEBUGGER} instead
         */
        @Deprecated
        public static final String WAIT_FOR_DEBUGGER = Global.WAIT_FOR_DEBUGGER;

        /**
         * Whether or not to dim the screen. 0=no  1=yes
         * @deprecated This setting is no longer used.
         */
        @Deprecated
        public static final String DIM_SCREEN = "dim_screen";

        /**
         * The timeout before the screen turns off.
         */
        public static final String SCREEN_OFF_TIMEOUT = "screen_off_timeout";

        /**
         * The screen backlight brightness between 0 and 255.
         */
        public static final String SCREEN_BRIGHTNESS = "screen_brightness";

        /**
         * Control whether to enable automatic brightness mode.
         */
        public static final String SCREEN_BRIGHTNESS_MODE = "screen_brightness_mode";

        /**
         * Adjustment to auto-brightness to make it generally more (>0.0 <1.0)
         * or less (<0.0 >-1.0) bright.
         * @hide
         */
        public static final String SCREEN_AUTO_BRIGHTNESS_ADJ = "screen_auto_brightness_adj";

        /**
         * SCREEN_BRIGHTNESS_MODE value for manual mode.
         */
        public static final int SCREEN_BRIGHTNESS_MODE_MANUAL = 0;

        /**
         * SCREEN_BRIGHTNESS_MODE value for automatic mode.
         */
        public static final int SCREEN_BRIGHTNESS_MODE_AUTOMATIC = 1;

        /**
         * Custom automatic brightness light sensor levels.
         * The value is a comma separated int array with length N.
         * Example: "100,300,3000".
         *
         * @hide
         */
        public static final String AUTO_BRIGHTNESS_LUX = "auto_brightness_lux";

        /**
         * Custom automatic brightness display backlight brightness values.
         * The value is a comma separated int array with length N+1.
         * Example: "10,50,100,255".
         *
         * @hide
         */
        public static final String AUTO_BRIGHTNESS_BACKLIGHT = "auto_brightness_backlight";

        /**
         * Correction factor for auto-brightness adjustment light sensor
         * debounce times.
         * Smaller factors will make the adjustment more responsive, but might
         * cause flicker and/or cause higher CPU usage.
         * Valid range is 0.2 ... 3
         *
         * @hide
         */
        public static final String AUTO_BRIGHTNESS_RESPONSIVENESS = "auto_brightness_responsiveness";

        /**
         * Whether to enable adjustment of automatic brightness adjustment
         * to sunrise and sunset.
         * @hide
         */
        public static final String AUTO_BRIGHTNESS_TWILIGHT_ADJUSTMENT = "auto_brightness_twilight_adjustment";

        /**
         * Control whether the process CPU usage meter should be shown.
         *
         * @deprecated Use {@link Global#SHOW_PROCESSES} instead
         */
        @Deprecated
        public static final String SHOW_PROCESSES = Global.SHOW_PROCESSES;

        /**
         * If 1, the activity manager will aggressively finish activities and
         * processes as soon as they are no longer needed.  If 0, the normal
         * extended lifetime is used.
         *
         * @deprecated Use {@link Global#ALWAYS_FINISH_ACTIVITIES} instead
         */
        @Deprecated
        public static final String ALWAYS_FINISH_ACTIVITIES = Global.ALWAYS_FINISH_ACTIVITIES;

        /**
         * Determines which streams are affected by ringer mode changes. The
         * stream type's bit should be set to 1 if it should be muted when going
         * into an inaudible ringer mode.
         */
        public static final String MODE_RINGER_STREAMS_AFFECTED = "mode_ringer_streams_affected";

         /**
          * Determines which streams are affected by mute. The
          * stream type's bit should be set to 1 if it should be muted when a mute request
          * is received.
          */
         public static final String MUTE_STREAMS_AFFECTED = "mute_streams_affected";

        /**
         * Whether vibrate is on for different events. This is used internally,
         * changing this value will not change the vibrate. See AudioManager.
         */
        public static final String VIBRATE_ON = "vibrate_on";

        /**
         * If 1, redirects the system vibrator to all currently attached input devices
         * that support vibration.  If there are no such input devices, then the system
         * vibrator is used instead.
         * If 0, does not register the system vibrator.
         *
         * This setting is mainly intended to provide a compatibility mechanism for
         * applications that only know about the system vibrator and do not use the
         * input device vibrator API.
         *
         * @hide
         */
        public static final String VIBRATE_INPUT_DEVICES = "vibrate_input_devices";

        /**
         * Ringer volume. This is used internally, changing this value will not
         * change the volume. See AudioManager.
         */
        public static final String VOLUME_RING = "volume_ring";

        /**
         * System/notifications volume. This is used internally, changing this
         * value will not change the volume. See AudioManager.
         */
        public static final String VOLUME_SYSTEM = "volume_system";

        /**
         * Voice call volume. This is used internally, changing this value will
         * not change the volume. See AudioManager.
         */
        public static final String VOLUME_VOICE = "volume_voice";

        /**
         * Music/media/gaming volume. This is used internally, changing this
         * value will not change the volume. See AudioManager.
         */
        public static final String VOLUME_MUSIC = "volume_music";

        /**
         * Alarm volume. This is used internally, changing this
         * value will not change the volume. See AudioManager.
         */
        public static final String VOLUME_ALARM = "volume_alarm";

        /**
         * Notification volume. This is used internally, changing this
         * value will not change the volume. See AudioManager.
         */
        public static final String VOLUME_NOTIFICATION = "volume_notification";

        /**
         * Bluetooth Headset volume. This is used internally, changing this value will
         * not change the volume. See AudioManager.
         */
        public static final String VOLUME_BLUETOOTH_SCO = "volume_bluetooth_sco";

        /**
         * Master volume (float in the range 0.0f to 1.0f).
         * @hide
         */
        public static final String VOLUME_MASTER = "volume_master";

        /**
         * Master volume mute (int 1 = mute, 0 = not muted).
         *
         * @hide
         */
        public static final String VOLUME_MASTER_MUTE = "volume_master_mute";

        /**
         * Whether the notifications should use the ring volume (value of 1) or
         * a separate notification volume (value of 0). In most cases, users
         * will have this enabled so the notification and ringer volumes will be
         * the same. However, power users can disable this and use the separate
         * notification volume control.
         * <p>
         * Note: This is a one-off setting that will be removed in the future
         * when there is profile support. For this reason, it is kept hidden
         * from the public APIs.
         *
         * @hide
         * @deprecated
         */
        @Deprecated
        public static final String NOTIFICATIONS_USE_RING_VOLUME =
            "notifications_use_ring_volume";

        /**
         * Volume Overlay Mode, This is behaviour of the volume overlay panel
         * Defaults to 1 - which is expandable
         * @hide
         */
        public static final String MODE_VOLUME_OVERLAY = "mode_volume_overlay";

        /** @hide */
        public static final int VOLUME_OVERLAY_SINGLE = 0;
        /** @hide */
        public static final int VOLUME_OVERLAY_EXPANDABLE = 1;
        /** @hide */
        public static final int VOLUME_OVERLAY_EXPANDED = 2;
        /** @hide */
        public static final int VOLUME_OVERLAY_NONE = 3;

        /**
         * Whether the blacklisting feature for phone calls is enabled
         * @hide
         */
        public static final String PHONE_BLACKLIST_ENABLED = "phone_blacklist_enabled";

        /**
         * Whether a notification should be shown when a call/message is blocked
         * @hide
         */
        public static final String PHONE_BLACKLIST_NOTIFY_ENABLED = "phone_blacklist_notify_enabled";

        /**
         * Whether the blacklisting feature for phone calls from private numbers is enabled
         * @hide
         */
        public static final String PHONE_BLACKLIST_PRIVATE_NUMBER_MODE = "phone_blacklist_private_number_enabled";

        /**
         * Whether the blacklisting feature for phone calls from unknown numbers is enabled
         * @hide
         */
        public static final String PHONE_BLACKLIST_UNKNOWN_NUMBER_MODE = "phone_blacklist_unknown_number_enabled";

        /**
         * Constants to be used for {@link PHONE_BLACKLIST_PRIVATE_NUMBER_MODE} and
         * {@link PHONE_BLACKLIST_UNKNOWN_NUMBER_MODE}.
         * @hide
         */
        public static final int BLACKLIST_DO_NOT_BLOCK = 0;
        /**
         * @hide
         */
        public static final int BLACKLIST_BLOCK = 1;
        /**
         * @hide
         */
        public static final int BLACKLIST_PHONE_SHIFT = 0;
        /**
         * @hide
         */
        public static final int BLACKLIST_MESSAGE_SHIFT = 4;

        /**
         * Whether the regex blacklisting feature for phone calls is enabled
         * @hide
         */
        public static final String PHONE_BLACKLIST_REGEX_ENABLED = "phone_blacklist_regex_enabled";

        /**
         * Whether the phone ringtone should be played in an increasing manner
         * @hide
         */
        public static final String INCREASING_RING = "increasing_ring";

        /**
         * Minimum volume index for increasing ring volume
         * @hide
         */
        public static final String INCREASING_RING_MIN_VOLUME = "increasing_ring_min_vol";

        /**
         * Time (in ms) between ringtone volume increases
         * @hide
         */
        public static final String INCREASING_RING_INTERVAL = "increasing_ring_interval";

        /**
         * Volume Adjust Sounds Enable, This is the noise made when using volume hard buttons
         * Defaults to 1 - sounds enabled
         * @hide
         */
        public static final String VOLUME_ADJUST_SOUNDS_ENABLED = "volume_adjust_sounds_enabled";

        /**
         * Boolean value whether to link ringtone and notification volumes
         *
         * @hide
         */
        public static final String VOLUME_LINK_NOTIFICATION = "volume_link_notification";

        /**
         * Whether silent mode should allow vibration feedback. This is used
         * internally in AudioService and the Sound settings activity to
         * coordinate decoupling of vibrate and silent modes. This setting
         * will likely be removed in a future release with support for
         * audio/vibe feedback profiles.
         *
         * Not used anymore. On devices with vibrator, the user explicitly selects
         * silent or vibrate mode.
         * Kept for use by legacy database upgrade code in DatabaseHelper.
         * @hide
         */
        public static final String VIBRATE_IN_SILENT = "vibrate_in_silent";

        /**
         * The mapping of stream type (integer) to its setting.
         */
        public static final String[] VOLUME_SETTINGS = {
            VOLUME_VOICE, VOLUME_SYSTEM, VOLUME_RING, VOLUME_MUSIC,
            VOLUME_ALARM, VOLUME_NOTIFICATION, VOLUME_BLUETOOTH_SCO
        };

        /**
         * Appended to various volume related settings to record the previous
         * values before they the settings were affected by a silent/vibrate
         * ringer mode change.
         */
        public static final String APPEND_FOR_LAST_AUDIBLE = "_last_audible";

        /**
         * Persistent store for the system-wide default ringtone URI.
         * <p>
         * If you need to play the default ringtone at any given time, it is recommended
         * you give {@link #DEFAULT_RINGTONE_URI} to the media player.  It will resolve
         * to the set default ringtone at the time of playing.
         *
         * @see #DEFAULT_RINGTONE_URI
         */
        public static final String RINGTONE = "ringtone";

        /**
         * A {@link Uri} that will point to the current default ringtone at any
         * given time.
         * <p>
         * If the current default ringtone is in the DRM provider and the caller
         * does not have permission, the exception will be a
         * FileNotFoundException.
         */
        public static final Uri DEFAULT_RINGTONE_URI = getUriFor(RINGTONE);

        /**
         * Persistent store for the system-wide default notification sound.
         *
         * @see #RINGTONE
         * @see #DEFAULT_NOTIFICATION_URI
         */
        public static final String NOTIFICATION_SOUND = "notification_sound";

        /**
         * A {@link Uri} that will point to the current default notification
         * sound at any given time.
         *
         * @see #DEFAULT_RINGTONE_URI
         */
        public static final Uri DEFAULT_NOTIFICATION_URI = getUriFor(NOTIFICATION_SOUND);

        /**
         * Persistent store for the system-wide default alarm alert.
         *
         * @see #RINGTONE
         * @see #DEFAULT_ALARM_ALERT_URI
         */
        public static final String ALARM_ALERT = "alarm_alert";

        /**
         * A {@link Uri} that will point to the current default alarm alert at
         * any given time.
         *
         * @see #DEFAULT_ALARM_ALERT_URI
         */
        public static final Uri DEFAULT_ALARM_ALERT_URI = getUriFor(ALARM_ALERT);

        /**
         * Persistent store for the system default media button event receiver.
         *
         * @hide
         */
        public static final String MEDIA_BUTTON_RECEIVER = "media_button_receiver";

        /**
         * Setting to enable Auto Replace (AutoText) in text editors. 1 = On, 0 = Off
         */
        public static final String TEXT_AUTO_REPLACE = "auto_replace";

        /**
         * Setting to enable Auto Caps in text editors. 1 = On, 0 = Off
         */
        public static final String TEXT_AUTO_CAPS = "auto_caps";

        /**
         * Setting to enable Auto Punctuate in text editors. 1 = On, 0 = Off. This
         * feature converts two spaces to a "." and space.
         */
        public static final String TEXT_AUTO_PUNCTUATE = "auto_punctuate";

        /**
         * Setting to showing password characters in text editors. 1 = On, 0 = Off
         */
        public static final String TEXT_SHOW_PASSWORD = "show_password";

        public static final String SHOW_GTALK_SERVICE_STATUS =
                "SHOW_GTALK_SERVICE_STATUS";

        /**
         * Name of activity to use for wallpaper on the home screen.
         *
         * @deprecated Use {@link WallpaperManager} instead.
         */
        @Deprecated
        public static final String WALLPAPER_ACTIVITY = "wallpaper_activity";

        /**
         * @deprecated Use {@link android.provider.Settings.Global#AUTO_TIME}
         * instead
         */
        @Deprecated
        public static final String AUTO_TIME = Global.AUTO_TIME;

        /**
         * @deprecated Use {@link android.provider.Settings.Global#AUTO_TIME_ZONE}
         * instead
         */
        @Deprecated
        public static final String AUTO_TIME_ZONE = Global.AUTO_TIME_ZONE;

        /**
         * Display times as 12 or 24 hours
         *   12
         *   24
         */
        public static final String TIME_12_24 = "time_12_24";

        /**
         * Date format string
         *   mm/dd/yyyy
         *   dd/mm/yyyy
         *   yyyy/mm/dd
         */
        public static final String DATE_FORMAT = "date_format";

        /**
         * Whether the setup wizard has been run before (on first boot), or if
         * it still needs to be run.
         *
         * nonzero = it has been run in the past
         * 0 = it has not been run in the past
         */
        public static final String SETUP_WIZARD_HAS_RUN = "setup_wizard_has_run";

        /**
         * Scaling factor for normal window animations. Setting to 0 will disable window
         * animations.
         *
         * @deprecated Use {@link Global#WINDOW_ANIMATION_SCALE} instead
         */
        @Deprecated
        public static final String WINDOW_ANIMATION_SCALE = Global.WINDOW_ANIMATION_SCALE;

        /**
         * Scaling factor for activity transition animations. Setting to 0 will disable window
         * animations.
         *
         * @deprecated Use {@link Global#TRANSITION_ANIMATION_SCALE} instead
         */
        @Deprecated
        public static final String TRANSITION_ANIMATION_SCALE = Global.TRANSITION_ANIMATION_SCALE;

        /**
         * Scaling factor for Animator-based animations. This affects both the start delay and
         * duration of all such animations. Setting to 0 will cause animations to end immediately.
         * The default value is 1.
         *
         * @deprecated Use {@link Global#ANIMATOR_DURATION_SCALE} instead
         */
        @Deprecated
        public static final String ANIMATOR_DURATION_SCALE = Global.ANIMATOR_DURATION_SCALE;

        /**
         * Control whether the accelerometer will be used to change screen
         * orientation.  If 0, it will not be used unless explicitly requested
         * by the application; if 1, it will be used by default unless explicitly
         * disabled by the application.
         */
        public static final String ACCELEROMETER_ROTATION = "accelerometer_rotation";

        /**
         * Control the type of rotation which can be performed using the accelerometer
         * if ACCELEROMETER_ROTATION is enabled.
         * Value is a bitwise combination of
         * 1 = 0 degrees (portrait)
         * 2 = 90 degrees (left)
         * 4 = 180 degrees (inverted portrait)
         * 8 = 270 degrees (right)
         * Setting to 0 is effectively orientation lock
         * @hide
         */
        public static final String ACCELEROMETER_ROTATION_ANGLES = "accelerometer_rotation_angles";

        /**
         * Default screen rotation when no other policy applies.
         * When {@link #ACCELEROMETER_ROTATION} is zero and no on-screen Activity expresses a
         * preference, this rotation value will be used. Must be one of the
         * {@link android.view.Surface#ROTATION_0 Surface rotation constants}.
         *
         * @see Display#getRotation
         */
        public static final String USER_ROTATION = "user_rotation";

        /**
         * Control whether the rotation lock toggle in the System UI should be hidden.
         * Typically this is done for accessibility purposes to make it harder for
         * the user to accidentally toggle the rotation lock while the display rotation
         * has been locked for accessibility.
         *
         * If 0, then rotation lock toggle is not hidden for accessibility (although it may be
         * unavailable for other reasons).  If 1, then the rotation lock toggle is hidden.
         *
         * @hide
         */
        public static final String HIDE_ROTATION_LOCK_TOGGLE_FOR_ACCESSIBILITY =
                "hide_rotation_lock_toggle_for_accessibility";

        /**
         * Whether the phone vibrates when it is ringing due to an incoming call. This will
         * be used by Phone and Setting apps; it shouldn't affect other apps.
         * The value is boolean (1 or 0).
         *
         * Note: this is not same as "vibrate on ring", which had been available until ICS.
         * It was about AudioManager's setting and thus affected all the applications which
         * relied on the setting, while this is purely about the vibration setting for incoming
         * calls.
         *
         * @hide
         */
        public static final String VIBRATE_WHEN_RINGING = "vibrate_when_ringing";

        /**
         * Whether the audible DTMF tones are played by the dialer when dialing. The value is
         * boolean (1 or 0).
         */
        public static final String DTMF_TONE_WHEN_DIALING = "dtmf_tone";

        /**
         * CDMA only settings
         * DTMF tone type played by the dialer when dialing.
         *                 0 = Normal
         *                 1 = Long
         * @hide
         */
        public static final String DTMF_TONE_TYPE_WHEN_DIALING = "dtmf_tone_type";

        /**
         * Whether the hearing aid is enabled. The value is
         * boolean (1 or 0).
         * @hide
         */
        public static final String HEARING_AID = "hearing_aid";

        /**
         * CDMA only settings
         * TTY Mode
         * 0 = OFF
         * 1 = FULL
         * 2 = VCO
         * 3 = HCO
         * @hide
         */
        public static final String TTY_MODE = "tty_mode";

        /**
         * Whether noise suppression is enabled. The value is
         * boolean (1 or 0).
         * @hide
         */
        public static final String NOISE_SUPPRESSION = "noise_suppression";

        /**
         * Whether the sounds effects (key clicks, lid open ...) are enabled. The value is
         * boolean (1 or 0).
         */
        public static final String SOUND_EFFECTS_ENABLED = "sound_effects_enabled";

        /**
         * Whether the haptic feedback (long presses, ...) are enabled. The value is
         * boolean (1 or 0).
         */
        public static final String HAPTIC_FEEDBACK_ENABLED = "haptic_feedback_enabled";

        /**
         * Minimum vibration duration in milliseconds (0-100ms)
         * @hide
         */
        public static final String MINIMUM_VIBRATION_DURATION = "minimum_vibration_duration";

        /**
         * @deprecated Each application that shows web suggestions should have its own
         * setting for this.
         */
        @Deprecated
        public static final String SHOW_WEB_SUGGESTIONS = "show_web_suggestions";

        /**
         * Whether the notification LED should repeatedly flash when a notification is
         * pending. The value is boolean (1 or 0).
         * @hide
         */
        public static final String NOTIFICATION_LIGHT_PULSE = "notification_light_pulse";

        /**
         * What color to use for the notification LED by default
         * @hide
         */
        public static final String NOTIFICATION_LIGHT_PULSE_DEFAULT_COLOR = "notification_light_pulse_default_color";

        /**
         * How long to flash the notification LED by default
         * @hide
         */
        public static final String NOTIFICATION_LIGHT_PULSE_DEFAULT_LED_ON = "notification_light_pulse_default_led_on";

        /**
         * How long to wait between flashes for the notification LED by default
         * @hide
         */
        public static final String NOTIFICATION_LIGHT_PULSE_DEFAULT_LED_OFF = "notification_light_pulse_default_led_off";

        /**
         * What color to use for the missed call notification LED
         * @hide
         */
        public static final String NOTIFICATION_LIGHT_PULSE_CALL_COLOR = "notification_light_pulse_call_color";

        /**
         * How long to flash the missed call notification LED
         * @hide
         */
        public static final String NOTIFICATION_LIGHT_PULSE_CALL_LED_ON = "notification_light_pulse_call_led_on";

        /**
         * How long to wait between flashes for the missed call notification LED
         * @hide
         */
        public static final String NOTIFICATION_LIGHT_PULSE_CALL_LED_OFF = "notification_light_pulse_call_led_off";

        /**
         * What color to use for the voicemail notification LED
         * @hide
         */
        public static final String NOTIFICATION_LIGHT_PULSE_VMAIL_COLOR = "notification_light_pulse_vmail_color";

        /**
         * How long to flash the voicemail notification LED
         * @hide
         */
        public static final String NOTIFICATION_LIGHT_PULSE_VMAIL_LED_ON = "notification_light_pulse_vmail_led_on";

        /**
         * How long to wait between flashes for the voicemail notification LED
         * @hide
         */
        public static final String NOTIFICATION_LIGHT_PULSE_VMAIL_LED_OFF = "notification_light_pulse_vmail_led_off";

        /**
         * Whether to use the custom LED values for the notification pulse LED.
         * @hide
         */
        public static final String NOTIFICATION_LIGHT_PULSE_CUSTOM_ENABLE = "notification_light_pulse_custom_enable";

        /**
         * Which custom LED values to use for the notification pulse LED.
         * @hide
         */
        public static final String NOTIFICATION_LIGHT_PULSE_CUSTOM_VALUES = "notification_light_pulse_custom_values";

        /**
         * Whether the battery light should be enabled (if hardware supports it)
         * The value is boolean (1 or 0).
         * @hide
         */
        public static final String BATTERY_LIGHT_ENABLED = "battery_light_enabled";

        /**
         * Whether the battery LED should repeatedly flash when the battery is low
         * on charge. The value is boolean (1 or 0).
         * @hide
         */
        public static final String BATTERY_LIGHT_PULSE = "battery_light_pulse";

        /**
         * What color to use for the battery LED while charging - low
         * @hide
         */
        public static final String BATTERY_LIGHT_LOW_COLOR = "battery_light_low_color";

        /**
         * What color to use for the battery LED while charging - medium
         * @hide
         */
        public static final String BATTERY_LIGHT_MEDIUM_COLOR = "battery_light_medium_color";

        /**
         * What color to use for the battery LED while charging - full
         * @hide
         */
        public static final String BATTERY_LIGHT_FULL_COLOR = "battery_light_full_color";

        /** Sprint MWI Quirk: Show message wait indicator notifications
         * @hide
         */
        public static final String ENABLE_MWI_NOTIFICATION = "enable_mwi_notification";

        /**
         * Show pointer location on screen?
         * 0 = no
         * 1 = yes
         * @hide
         */
        public static final String POINTER_LOCATION = "pointer_location";

        /**
         * Show touch positions on screen?
         * 0 = no
         * 1 = yes
         * @hide
         */
        public static final String SHOW_TOUCHES = "show_touches";

        /**
         * Log raw orientation data from {@link WindowOrientationListener} for use with the
         * orientationplot.py tool.
         * 0 = no
         * 1 = yes
         * @hide
         */
        public static final String WINDOW_ORIENTATION_LISTENER_LOG =
                "window_orientation_listener_log";

        /**
         * @deprecated Use {@link android.provider.Settings.Global#POWER_SOUNDS_ENABLED}
         * instead
         * @hide
         */
        @Deprecated
        public static final String POWER_SOUNDS_ENABLED = Global.POWER_SOUNDS_ENABLED;

        /**
         * @deprecated Use {@link android.provider.Settings.Global#DOCK_SOUNDS_ENABLED}
         * instead
         * @hide
         */
        @Deprecated
        public static final String DOCK_SOUNDS_ENABLED = Global.DOCK_SOUNDS_ENABLED;

        /**
         * Whether to play sounds when the keyguard is shown and dismissed.
         * @hide
         */
        public static final String LOCKSCREEN_SOUNDS_ENABLED = "lockscreen_sounds_enabled";

        /**
         * Whether the lockscreen should be completely disabled.
         * @hide
         */
        public static final String LOCKSCREEN_DISABLED = "lockscreen.disabled";

        /**
         * Stores values for custom lockscreen targets
         * @hide
         */
        public static final String LOCKSCREEN_TARGETS = "lockscreen_targets";

        /**
         * Whether phone lockscreen uses 5 or 8 targets
         * @hide
         */
        public static final String LOCKSCREEN_EIGHT_TARGETS = "lockscreen_eight_targets";

        /**
         * Defines the shortcuts to be shown on lockscreen
         * Usage is like this: target:icon|target:icon|target:icon
         * if :icon is not set, default application icon will be used
         * @hide
         */
        public static final String LOCKSCREEN_SHORTCUTS = "lockscreen_shortcuts";

        /**
         * Whether shorcuts open with normal or longpress
         * @hide
         */
        public static final String LOCKSCREEN_SHORTCUTS_LONGPRESS =
                "lockscreen_shortcuts_longpress";

        /**
         * Whether to show the camera widget on lockscreen
         * @hide
         */
        public static final String LOCKSCREEN_CAMERA_WIDGET = "lockscreen_camera_widget";

        /**
         * Whether to hide the lockscreen gadgets glowing hints
         * @hide
         */
        public static final String LOCKSCREEN_DISABLE_HINTS = "lockscreen_disable_hints";

        /**
         * Whether to minimize lockscreen challenge on screen turned on
         * @hide
         */
        public static final String LOCKSCREEN_MAXIMIZE_WIDGETS = "lockscreen_maximize_widgets";

        /**
         * Whether to use the carousel as widget container on portrait view
         * @hide
         */
        public static final String LOCKSCREEN_USE_WIDGET_CONTAINER_CAROUSEL =
                "lockscreen_use_widget_container_carousel";

        /**
         * Whether double-tap and hold on the lock glowpad starts the torch
         * @hide
         */
        public static final String LOCKSCREEN_GLOWPAD_TORCH = "lockscreen_glowpad_torch";

        /**
         * @deprecated Use {@link android.provider.Settings.Global#LOW_BATTERY_SOUND}
         * instead
         * @hide
         */
        @Deprecated
        public static final String LOW_BATTERY_SOUND = Global.LOW_BATTERY_SOUND;

        /**
         * @deprecated Use {@link android.provider.Settings.Global#DESK_DOCK_SOUND}
         * instead
         * @hide
         */
        @Deprecated
        public static final String DESK_DOCK_SOUND = Global.DESK_DOCK_SOUND;

        /**
         * @deprecated Use {@link android.provider.Settings.Global#DESK_UNDOCK_SOUND}
         * instead
         * @hide
         */
        @Deprecated
        public static final String DESK_UNDOCK_SOUND = Global.DESK_UNDOCK_SOUND;

        /**
         * @deprecated Use {@link android.provider.Settings.Global#CAR_DOCK_SOUND}
         * instead
         * @hide
         */
        @Deprecated
        public static final String CAR_DOCK_SOUND = Global.CAR_DOCK_SOUND;

        /**
         * @deprecated Use {@link android.provider.Settings.Global#CAR_UNDOCK_SOUND}
         * instead
         * @hide
         */
        @Deprecated
        public static final String CAR_UNDOCK_SOUND = Global.CAR_UNDOCK_SOUND;

        /**
         * @deprecated Use {@link android.provider.Settings.Global#LOCK_SOUND}
         * instead
         * @hide
         */
        @Deprecated
        public static final String LOCK_SOUND = Global.LOCK_SOUND;

        /**
         * @deprecated Use {@link android.provider.Settings.Global#UNLOCK_SOUND}
         * instead
         * @hide
         */
        @Deprecated
        public static final String UNLOCK_SOUND = Global.UNLOCK_SOUND;

        /**
         * Receive incoming SIP calls?
         * 0 = no
         * 1 = yes
         * @hide
         */
        public static final String SIP_RECEIVE_CALLS = "sip_receive_calls";

        /**
         * Call Preference String.
         * "SIP_ALWAYS" : Always use SIP with network access
         * "SIP_ADDRESS_ONLY" : Only if destination is a SIP address
         * "SIP_ASK_ME_EACH_TIME" : Always ask me each time
         * @hide
         */
        public static final String SIP_CALL_OPTIONS = "sip_call_options";

        /**
         * One of the sip call options: Always use SIP with network access.
         * @hide
         */
        public static final String SIP_ALWAYS = "SIP_ALWAYS";

        /**
         * One of the sip call options: Only if destination is a SIP address.
         * @hide
         */
        public static final String SIP_ADDRESS_ONLY = "SIP_ADDRESS_ONLY";

        /**
         * One of the sip call options: Always ask me each time.
         * @hide
         */
        public static final String SIP_ASK_ME_EACH_TIME = "SIP_ASK_ME_EACH_TIME";

        /**
         * Pointer speed setting.
         * This is an integer value in a range between -7 and +7, so there are 15 possible values.
         *   -7 = slowest
         *    0 = default speed
         *   +7 = fastest
         * @hide
         */
        public static final String POINTER_SPEED = "pointer_speed";

        /**
         * I am the lolrus.
         * <p>
         * Nonzero values indicate that the user has a bukkit.
         * Backward-compatible with <code>PrefGetPreference(prefAllowEasterEggs)</code>.
         * @hide
         */
        public static final String EGG_MODE = "egg_mode";

        /**
         * Show or hide clock
         * 0 - hide
         * 1 - show (default)
         * @hide
         */
        public static final String STATUS_BAR_CLOCK = "status_bar_clock";

        /**
         * AM/PM Style for clock options
         * 0 - Normal AM/PM
         * 1 - Small AM/PM
         * 2 - No AM/PM
         * @hide
         */
        public static final String STATUSBAR_CLOCK_AM_PM_STYLE = "statusbar_clock_am_pm_style";

        /**
         * Style of clock
         * 0 - Hide Clock
         * 1 - Right Clock
         * 2 - Center Clock
         * @hide
         */
        public static final String STATUSBAR_CLOCK_STYLE = "statusbar_clock_style";

        /**
         * Setting for clock color
         * @hide
         */
        public static final String STATUSBAR_CLOCK_COLOR = "statusbar_clock_color";

        /**
        * @hide
        * Shows custom date before clock time
        * 0 - No Date
        * 1 - Small Date
        * 2 - Normal Date
        */
        public static final String STATUSBAR_CLOCK_DATE_DISPLAY = "statusbar_clock_date_display";

        /**
        * @hide
        * Sets the date string style
        * 0 - Regular style
        * 1 - Lowercase
        * 2 - Uppercase
        */
        public static final String STATUSBAR_CLOCK_DATE_STYLE = "statusbar_clock_date_style";

        /**
        * @hide
        * Stores the java DateFormat string for the date
        */
        public static final String STATUSBAR_CLOCK_DATE_FORMAT = "statusbar_clock_date_format";

        /**
         * Config for advanced power menu
         *
         * @hide
         */
        public static final String POWER_MENU_CONFIG = "power_menu_config";

        /**
         * Text color for advanced power menu
         *
         * @hide
         */
        public static final String POWER_MENU_TEXT_COLOR = "power_menu_text_color";

        /**
         * Icon color for advanced power menu
         *
         * @hide
         */
        public static final String POWER_MENU_ICON_COLOR = "power_menu_icon_color";

        /**
         * Icon color mode for advanced power menu
         *
         * @hide
         */
        public static final String POWER_MENU_ICON_COLOR_MODE = "power_menu_icon_color_mode";

        /**
         * Expanded desktop on/off state
         * @hide
         */
        public static final String EXPANDED_DESKTOP_STATE = "expanded_desktop_state";

        /**
         * Whether national data roaming should be used.
         * @hide
         */
        public static final String MVNO_ROAMING = "mvno_roaming";

        /**
         * Volume rocker wake
         * @hide
         */
        public static final String VOLUME_WAKE_SCREEN = "volume_wake_screen";

        /**
         * Volume music controls
         * @hide
         */
        public static final String VOLUME_MUSIC_CONTROLS = "volume_music_controls";

        /**
         * Whether to prevent loud volume levels when headset is first plugged in.
         * @hide
         */
        public static final String SAFE_HEADSET_VOLUME = "safe_headset_volume";

        /**
         * Whether to mute annoying notifications
         * @hide
         */
        public static final String MUTE_ANNOYING_NOTIFICATIONS_THRESHOLD =
                "mute_annoying_notifications_threshold";

        /**
         * Electronic beam animation mode
         * 0 = off,
         * 1 = always horizontal,
         * 2 = always vertical,
         * 3 = dependent on orientation
         * @hide
         */
        public static final String SYSTEM_POWER_CRT_MODE = "system_power_crt_mode";

        /**
          * Volume keys control cursor in text fields (default is 0)
          * 0 - Disabled
          * 1 - Volume up/down moves cursor left/right
          * 2 - Volume up/down moves cursor right/left
          * @hide
          */
         public static final String VOLUME_KEY_CURSOR_CONTROL = "volume_key_cursor_control";

        /**
         * Override and forcefully disable the fullscreen keyboard
         * @hide
         */
        public static final String DISABLE_FULLSCREEN_KEYBOARD = "disable_fullscreen_keyboard";

        /**
         * Whether to show the IME switcher in the status bar
         * @hide
         */
        public static final String STATUS_BAR_IME_SWITCHER = "status_bar_ime_switcher";

        /**
         * Automatic keyboard rotation timeout.  0 to disable completely.
         * @hide
         */
        public static final String KEYBOARD_ROTATION_TIMEOUT = "keyboard_rotation_timeout";

        /**
         * Forces formal text input.  1 to replace emoticon key with enter key.
         * @hide
         */
        public static final String FORMAL_TEXT_INPUT = "formal_text_input";

        /**
         * Enable looking up of phone numbers of nearby places
         *
         * @hide
         */
        public static final String ENABLE_FORWARD_LOOKUP = "enable_forward_lookup";

        /**
         * Enable looking up of phone numbers of people
         *
         * @hide
         */
        public static final String ENABLE_PEOPLE_LOOKUP = "enable_people_lookup";

        /**
         * Enable looking up of information of phone numbers not in the contacts
         *
         * @hide
         */
        public static final String ENABLE_REVERSE_LOOKUP = "enable_reverse_lookup";

        /**
         * The forward lookup provider
         *
         * @hide
         */
        public static final String FORWARD_LOOKUP_PROVIDER = "forward_lookup_provider";

        /**
         * The people lookup provider
         *
         * @hide
         */
        public static final String PEOPLE_LOOKUP_PROVIDER = "people_lookup_provider";

        /**
         * The reverse lookup provider
         *
         * @hide
         */
        public static final String REVERSE_LOOKUP_PROVIDER = "reverse_lookup_provider";

        /**
         * Whether pie controls are enabled
         * @hide
         */
        public static final String PIE_CONTROLS = "pie_controls";

        /**
         * Whether pie triggers on the left and right edge should be reduced if IME shows up.
         * Default = 1 (enabled)
         * @hide
         */
        public static final String PIE_IME_CONTROL = "pie_ime_control";

        /**
         * Whether dynamic menu button is shown or not or dynamic (default)
         * @hide
         */
        public static final String PIE_MENU = "pie_menu";

        /**
         * Whether right edge PIE is mirrored or not
         * @hide
         */
        public static final String PIE_MIRROR_RIGHT = "pie_mirror_right";

        /**
         * Pie show text (0 or 1)
         * @hide
         */
        public static final String PIE_SHOW_TEXT = "pie_show_text";

        /**
         * Pie show snap (0 or 1)
         * @hide
         */
        public static final String PIE_SHOW_SNAP = "pie_show_snap";

        /**
         * Pie show background (0 or 1)
         * @hide
         */
        public static final String PIE_SHOW_BACKGROUND = "pie_show_background";

        /**
         * Locations of the pie in the screen.
         * (1<<0) = LEFT
         * (1<<1) = BOTTOM
         * (1<<2) = RIGHT
         * (1<<3) = TOP
         * Default: LEFT
         * @hide
         */
        public static final String PIE_GRAVITY = "pie_gravity";

        /**
         * Relative pie size (fraction)
         * Default: 1.0f
         * @hide
         */
        public static final String PIE_SIZE = "pie_size";

        /**
         * Pie button color
         * @hide
         */
        public static final String PIE_BUTTON_COLOR = "pie_button_color";

        /**
         * Pie button press color
         * @hide
         */
        public static final String PIE_BUTTON_PRESSED_COLOR = "pie_button_pressed_color";

        /**
         * Pie button long press color
         * @hide
         */
        public static final String PIE_BUTTON_LONG_PRESSED_COLOR = "pie_button_long_pressed_color";

        /**
         * Pie button outline color
         * @hide
         */
        public static final String PIE_BUTTON_OUTLINE_COLOR = "pie_button_outline_color";

        /**
         * Pie background color
         * @hide
         */
        public static final String PIE_BACKGROUND_COLOR = "pie_background_color";

        /**
         * Pie snap color
         * @hide
         */
        public static final String PIE_SNAP_COLOR = "pie_snap_color";

        /**
         * Pie text color
         * @hide
         */
        public static final String PIE_TEXT_COLOR = "pie_text_color";

        /**
         * Pie icon color
         * @hide
         */
        public static final String PIE_ICON_COLOR = "pie_icon_color";

        /**
         * Pie icon color mode
         * @hide
         */
        public static final String PIE_ICON_COLOR_MODE = "pie_icon_color_mode";

        /**
         * Pie button alpha
         * @hide
         */
        public static final String PIE_BUTTON_ALPHA = "pie_button_alpha";

        /**
         * Pie button pressed and long pressed alpha
         * @hide
         */
        public static final String PIE_BUTTON_PRESSED_ALPHA = "pie_button_pressed_alpha";

        /**
         * Pie background alpha
         * @hide
         */
        public static final String PIE_BACKGROUND_ALPHA = "pie_background_alpha";

        /**
         * Pie buttons configuration first layer
         * @hide
         */
        public static final String PIE_BUTTONS_CONFIG = "pie_buttons_config";

        /**
         * Pie buttons configuration second layer
         * @hide
         */
        public static final String PIE_BUTTONS_CONFIG_SECOND_LAYER =
                "pie_buttons_config_second_layer";

        /**
         * QuickSettings configuration
         * @hide
         */
        public static final String QUICK_SETTINGS_TILES = "quick_settings_tiles";

        /**
         * QuickSettings dynamic tiles configuration
         * @hide
         */
        public static final String QUICK_SETTINGS_DYNAMIC_TILES = "quick_settings_dynamic_tiles";

        /**
         * Number of QuickSettings tiles per row
         * @hide
         */
        public static final String QUICK_TILES_PER_ROW = "quick_tiles_per_row";

        /**
         * Whether on landscape tiles quantity per row are duplicated
         * @hide
         */
        public static final String QUICK_TILES_PER_ROW_DUPLICATE_LANDSCAPE =
                "quick_tiles_per_row_duplicate_landscape";

        /**
         * Color of QuickSettings tiles text
         * @hide
         */
        public static final String QUICK_TILES_TEXT_COLOR = "quick_tiles_text_color";


        /**
         * QuickSettings tiles background color
         *
         * @hide
         */
        public static final String QUICK_TILES_BG_COLOR = "quick_tiles_bg_color";

        /**
         * QuickSettings tiles background color on pressed
         *
         * @hide
         */
        public static final String QUICK_TILES_BG_PRESSED_COLOR = "quick_tiles_bg_pressed_color";

        /**
         * QuickSettings tiles background alpha
         *
         * @hide
         */
        public static final String QUICK_TILES_BG_ALPHA = "quick_tiles_bg_alpha";

        /**
         * QuickSettings music tile mode
         * @hide
         */
        public static final String MUSIC_TILE_MODE = "music_tile_mode";

        /**
         * Custom toggle click/long-click/icons for infinite toggles: actions 1-5
         * @hide
         */
        public static final String CUSTOM_TOGGLE_ACTIONS = "custom_toggle_actions";

        /**
         * Parsed booleans from string for infinite toggles (unlock/collapse-shade/match-icon)
         * @hide
         */
        public static final String CUSTOM_TOGGLE_EXTRAS = "custom_toggle_extras";

        /**
         * Contact strings for infinite toggles
         * @hide
         */
        public static final String TILE_CONTACT_ACTIONS = "tile_contact_actions";

        /**
         * Reminder alert on / off
         * @hide
         */
        public static final String REMINDER_ALERT_ENABLED = "reminder_alert_enabled";

        /**
         * Reminder alert extras
         *  0 = no alert
         *  1 = alert rings once
         *  2 = alert rings until dismissed
         * @hide
         */
        public static final String REMINDER_ALERT_NOTIFY = "reminder_alert_notify";

        /**
         * Reminder alert ringer
         * @hide
         */
        public static final String REMINDER_ALERT_RINGER = "reminder_alert_ringer";

        /**
         * Reminder alert flip interval
         * @hide
         */
        public static final String REMINDER_ALERT_INTERVAL = "reminder_alert_interval";

        /**
         * Show icon when stylus is used?
         * 0 = no
         * 1 = yes
         * @hide
         */
        public static final String STYLUS_ICON_ENABLED = "stylus_icon_enabled";

        /**
         * QuickSettings network modes to switch
         * @hide
         */
        public static final String EXPANDED_NETWORK_MODE = "expanded_network_mode";

        /**
         * QuickSettings screen timeout modes to switch
         * @hide
         */
        public static final String EXPANDED_SCREENTIMEOUT_MODE = "expanded_screentimeout_mode";

        /**
         * QuickSettings ring modes to switch
         * @hide
         */
        public static final String EXPANDED_RING_MODE = "expanded_ring_mode";

        /**
         * Quick Settings Quick Pulldown
         *
         * @hide
         */
        public static final String QS_QUICK_PULLDOWN = "qs_quick_pulldown";

        /**
         * Quick Settings Collapse Pane
         *
         * @hide
         */
        public static final String QS_COLLAPSE_PANEL = "qs_collapse_panel";

        /**
         * Quick Settings Smart Pulldown
         *
         * @hide
         */
        public static final String QS_SMART_PULLDOWN = "qs_smart_pulldown";

        /**
         * Display style of the status bar battery information
         * default: 0
         * @hide
         */
        public static final String STATUS_BAR_BATTERY = "status_bar_battery";

        /**
         * Circle battery icon color
         * in statusbar
         * @hide
         */
        public static final String STATUS_BAR_BATTERY_COLOR = "status_bar_battery_color";

        /**
         * Battery icon text color
         * in statusbar
         * @hide
         */
        public static final String STATUS_BAR_BATTERY_TEXT_COLOR = "status_bar_battery_text_color";

        /**
         * Battery icon text charging color
         * in statusbar
         * @hide
         */
        public static final String STATUS_BAR_BATTERY_TEXT_CHARGING_COLOR =
                "status_bar_battery_text_charging_color";

        /**
         * Circle battery animation speed during charge
         * in statusbar
         * @hide
         */
        public static final String STATUS_BAR_CIRCLE_BATTERY_ANIMATIONSPEED =
                "status_bar_circle_battery_animationspeed";

        /**
        * Whether to control brightness from status bar
        *
        * @hide
        */
       public static final String STATUS_BAR_BRIGHTNESS_CONTROL = "status_bar_brightness_control";

        /**
         * MediaScanner behavior on boot.
         * 0 = enabled
         * 1 = ask (notification)
         * 2 = disabled
         * @hide
         */
        public static final String MEDIA_SCANNER_ON_BOOT = "media_scanner_on_boot";

       /**
        * Sets the portrait background of notification drawer
        * @hide
        */
        public static final String NOTIFICATION_BACKGROUND = "notification_background";

       /**
        * Sets the landscape background of notification drawer
        * @hide
        */
        public static final String NOTIFICATION_BACKGROUND_LANDSCAPE =
                "notification_background_landscape";

       /**
        * Sets the alpha (transparency) of notification wallpaper
        * @hide
        */
        public static final String NOTIFICATION_BACKGROUND_ALPHA = "notification_background_alpha";

       /**
        * Sets the alpha (transparency) of the notification
        * @hide
        */
        public static final String NOTIFICATION_ALPHA = "notification_alpha";

        /**
         * Navigation bar button color
         * @hide
         */
        public static final String NAVIGATION_BAR_BUTTON_TINT = "navigation_bar_button_tint";

        /**
         * Option To Colorize Navigation bar buttons in different modes
         * 0 = all, 1 = system icons, 2 = system icons + custom user icons
         * @hide
         */
        public static final String NAVIGATION_BAR_BUTTON_TINT_MODE =
                "navigation_bar_button_tint_mode";

        /**
         * Navigation bar glow color
         * @hide
         */
        public static final String NAVIGATION_BAR_GLOW_TINT = "navigation_bar_glow_tint";

        /**
         * Wether navigation bar is enabled or not
         * @hide
         */
        public static final String NAVIGATION_BAR_SHOW = "navigation_bar_show";

        /**
         * Wether navigation bar is on landscape on the bottom or on the right
         * @hide
         */
        public static final String NAVIGATION_BAR_CAN_MOVE = "navigation_bar_can_move";

        /**
         * Navigation bar height when it is on protrait
         * @hide
         */
        public static final String NAVIGATION_BAR_HEIGHT = "navigation_bar_height";

        /**
         * Navigation bar height when it is on landscape at the bottom
         * @hide
         */
        public static final String NAVIGATION_BAR_HEIGHT_LANDSCAPE =
                "navigation_bar_height_landscape";

        /**
         * Navigation bar height when it is on landscape at the right
         * @hide
         */
        public static final String NAVIGATION_BAR_WIDTH = "navigation_bar_width";

        /**
         * Custom navigation bar intent and action configuration
         * @hide
         */
        public static final String NAVIGATION_BAR_CONFIG = "navigation_bar_config";

        /**
         * Custom navring intent and action configuration
         *
         * @hide
         */
        public static final String NAVRING_CONFIG = "navring_config";

        /**
         * Swap volume buttons when the screen is rotated by 90 or 180 degrees
         * @hide
         */
        public static final String SWAP_VOLUME_KEYS_BY_ROTATE = "swap_volume_keys_by_rotate";
         
        /**
         * Wether the navbar menu button is on the left/right/both
         * @hide
         */
        public static final String MENU_LOCATION = "menu_location";

        /**
         * Wether the navbar menu button should show or not
         * @hide
         */
        public static final String MENU_VISIBILITY = "menu_visibility";

        /**
         * Battery warning preferences
         *
         * 0 = show dialog + play sound (default)
         * 1 = fire notification + play sound
         * 2 = show dialog only
         * 3 = fire notification only
         * 4 = play sound only
         * 5 = none
         * @hide
         */
        public static final String POWER_UI_LOW_BATTERY_WARNING_POLICY =
                "power_ui_low_battery_warning_policy";

        /**
         * Volume key controls ringtone or media sound stream
         *
         * @hide
         */
        public static final String VOLUME_KEYS_CONTROL_MEDIA_STREAM = "volume_keys_control_media_stream";


        /**
         * Hide network labels in the notification drawer
         * @hide
         */
        public static final String NOTIFICATION_HIDE_LABELS = "notification_hide_labels";


        /**
          * Stores values for notification shortcut targets
          * @hide
          */
        public static final String NOTIFICATION_SHORTCUTS_CONFIG = "notification_shortcuts_config";

        /**
         * Stores the value for notification shortcuts icon color
         * @hide
         */
        public static final String NOTIFICATION_SHORTCUTS_COLOR = "notification_shortcuts_color";

        /**
         * Whether to colorize the default application icons
         * @hide
         */
        public static final String NOTIFICATION_SHORTCUTS_COLOR_MODE =
                "notification_shortcuts_color_mode";

        /**
         * Whether to enable quiet hours.
         * @hide
         */
        public static final String QUIET_HOURS_ENABLED = "quiet_hours_enabled";

        /**
         * Sets when quiet hours starts. This is stored in minutes from the start of the day.
         * @hide
         */
        public static final String QUIET_HOURS_START = "quiet_hours_start";

        /**
         * Sets when quiet hours end. This is stored in minutes from the start of the day.
         * @hide
         */
        public static final String QUIET_HOURS_END = "quiet_hours_end";

        /**
         * Whether to remove the sound from phone ringing during quiet hours.
         * @hide
         */
        public static final String QUIET_HOURS_RINGER = "quiet_hours_ringer";

        /**
         * Whether to remove the sound from outgoing notifications during quiet hours.
         * @hide
         */
        public static final String QUIET_HOURS_MUTE = "quiet_hours_mute";

        /**
         * Whether to disable haptic feedback during quiet hours.
         * @hide
         */
        public static final String QUIET_HOURS_HAPTIC = "quiet_hours_haptic";

        /**
         * Whether to remove the vibration from outgoing notifications during quiet hours.
         * @hide
         */
        public static final String QUIET_HOURS_STILL = "quiet_hours_still";

        /**
         * Whether to attempt to dim the LED color during quiet hours.
         * @hide
         */
        public static final String QUIET_HOURS_DIM = "quiet_hours_dim";

        /**
          * Always show the battery status on the lockscreen
          * @hide
          */
        public static final String LOCKSCREEN_ALWAYS_SHOW_BATTERY = "lockscreen_always_show_battery";

        /**
         * Whether to enable lockscreen rotation
         * @hide
         */
        public static final String LOCKSCREEN_AUTO_ROTATE = "lockscreen_auto_rotate";

        /**
         * Whether to use the custom quick unlock screen control
         * @hide
         */
        public static final String LOCKSCREEN_QUICK_UNLOCK_CONTROL =
                "lockscreen_quick_unlock_control";

        /**
         * Whether incomming call UI stays in background
         *
         * @hide
         */
        public static final String CALL_UI_IN_BACKGROUND = "call_ui_in_background";

        /**
         * Whether flip action during incomming call should mute or dismiss
         * the call (mute = 0, dismiss = 1, nothing = 2 (default))
         *
         * @hide
         */
        public static final String CALL_FLIP_ACTION_KEY = "call_flip_action_key";

        /**
         * Enable Stylus Gestures
         *
         * @hide
         */
        public static final String ENABLE_STYLUS_GESTURES = "enable_stylus_gestures";

        /**
         * Left Swipe Action
         *
         * @hide
         */
        public static final String GESTURES_LEFT_SWIPE = "gestures_left_swipe";

        /**
         * Right Swipe Action
         *
         * @hide
         */
        public static final String GESTURES_RIGHT_SWIPE = "gestures_right_swipe";

        /**
         * Up Swipe Action
         *
         * @hide
         */
        public static final String GESTURES_UP_SWIPE = "gestures_up_swipe";

        /**
         * down Swipe Action
         *
         * @hide
         */
        public static final String GESTURES_DOWN_SWIPE = "gestures_down_swipe";

        /**
         * Long press Action
         *
         * @hide
         */
        public static final String GESTURES_LONG_PRESS = "gestures_long_press";

        /**
         * double tap Action
         *
         * @hide
         */
        public static final String GESTURES_DOUBLE_TAP = "gestures_double_tap";

        /**
         * Whether to show the network status in the status bar
         * @hide
         */
        public static final String STATUS_BAR_NETWORK_STATS = "status_bar_network_stats";

        /**
         * Frequency at which stats are updated, in milliseconds
         * @hide
         */
        public static final String STATUS_BAR_NETWORK_STATS_UPDATE_INTERVAL = "status_bar_network_stats_update_frequency";

        /**
         * statusbar network stats text color
         *
         * @hide
         */
        public static final String STATUS_BAR_NETWORK_STATS_TEXT_COLOR = "status_bar_network_stats_text_color";

        /**
         * Whether custom hardware key rebinding is enabled
         * @hide
         */
        public static final String HARDWARE_KEY_REBINDING = "hardware_key_rebinding";

        /**
         * Control the display of the action overflow button within app UI.
         * 0 = use system default
         * 1 = force on
         * @hide
         */
        public static final String UI_FORCE_OVERFLOW_BUTTON = "ui_force_overflow_button";

        /**
         * Action to perform when the back key is pressed (default: ACTION_BACK)
         * (See ButtonsConstants.java for valid values)
         * @hide
         */
        public static final String KEY_BACK_ACTION = "key_back_action";

        /**
         * Action to perform when the back key is long-pressed. (default: ACTION_NULL)
         * (See ButtonsConstants.java for valid values)
         * @hide
         */
        public static final String KEY_BACK_LONG_PRESS_ACTION = "key_back_long_press_action";

        /**
         * Action to perform when the back key is double tapped. (default: ACTION_NULL)
         * (See ButtonsConstants.java for valid values)
         * @hide
         */
        public static final String KEY_BACK_DOUBLE_TAP_ACTION = "key_back_double_tap_action";

        /**
         * Action to perform when the home key is pressed. (default: ACTION_HOME)
         * (See ButtonsConstants.java for valid values)
         * @hide
         */
        public static final String KEY_HOME_ACTION = "key_home_action";

        /**
         * Action to perform when the home key is long-pressed. (default: ACTION_RECENTS)
         * (See ButtonsConstants.java for valid values)
         * @hide
         */
        public static final String KEY_HOME_LONG_PRESS_ACTION = "key_home_long_press_action";

        /**
         * Action to perform when the home key is double taped. (default: ACTION_NULL)
         * (See ButtonsConstants.java for valid values)
         * @hide
         */
        public static final String KEY_HOME_DOUBLE_TAP_ACTION = "key_home_double_tap_action";

        /**
         * Action to perform when the menu key is pressed. (default: ACTION_MENU)
         * (See ButtonsConstants.java for valid values)
         * @hide
         */
        public static final String KEY_MENU_ACTION = "key_menu_action";

        /**
         * Action to perform when the menu key is long-pressed.
         * (Default is ACTION_NULL on devices with a search key, ACTION_SEARCH on devices without)
         * (See ButtonsConstants.java for valid values)
         * @hide
         */
        public static final String KEY_MENU_LONG_PRESS_ACTION = "key_menu_long_press_action";

        /**
         * Action to perform when the menu key is double tapped. (default: ACTION_NULL)
         * (See ButtonsConstants.java for valid values)
         * @hide
         */
        public static final String KEY_MENU_DOUBLE_TAP_ACTION = "key_menu_double_tap_action";

        /**
         * Action to perform when the assistant (search) key is pressed. (default: ACTION_SEARCH)
         * (See ButtonsConstants.java for valid values)
         * @hide
         */
        public static final String KEY_ASSIST_ACTION = "key_assist_action";

        /**
         * Action to perform when the assistant (search) key is long-pressed.
         * (default: ACTION_VOICE_SEARCH)
         * (See ButtonsConstants.java for valid values)
         * @hide
         */
        public static final String KEY_ASSIST_LONG_PRESS_ACTION = "key_assist_long_press_action";

        /**
         * Action to perform when the assistant (search) key is double tapped.
         * (default: ACTION_NULL) (See ButtonsConstants.java for valid values)
         * @hide
         */
        public static final String KEY_ASSIST_DOUBLE_TAP_ACTION = "key_assist_double_tap_action";

        /**
         * Action to perform when the app switch key is pressed. (default: ACTION_RECENTS)
         * (See ButtonsConstants.java for valid values)
         * @hide
         */
        public static final String KEY_APP_SWITCH_ACTION = "key_app_switch_action";

        /**
         * Action to perform when the app switch key is long-pressed. (default: ACTION_NULL)
         * (See ButtonsConstants.java for valid values)
         * @hide
         */
        public static final String KEY_APP_SWITCH_LONG_PRESS_ACTION =
                "key_app_switch_long_press_action";

        /**
         * Action to perform when the app switch key is double tapped. (default: ACTION_NULL)
         * (See ButtonsConstants.java for valid values)
         * @hide
         */
        public static final String KEY_APP_SWITCH_DOUBLE_TAP_ACTION =
                "key_app_switch_double_tap_action";

        /**
         * ListView Animations
         * 0 == None
         * 1 == Wave (Left)
         * 2 == Wave (Right)
         * 3 == Scale
         * 4 == Alpha
         * 5 == Stack (Top)
         * 6 == Stack (Bottom)
         * 7 == Translate (Left)
         * 8 == Translate (Right)
         * @hide
         */
        public static final String LISTVIEW_ANIMATION = "listview_animation";

        /**
         * ListView Interpolators
         * 0 == None
         * 1 == accelerate_interpolator
         * 2 == decelerate_interpolator
         * 3 == accelerate_decelerate_interpolator
         * 4 == anticipate_interpolator
         * 5 == overshoot_interpolator
         * 6 == anticipate_overshoot_interpolator
         * 7 == bounce_interpolator
         * @hide
         */
        public static final String LISTVIEW_INTERPOLATOR = "listview_interpolator";

        /**
         * Custom System Animations
         *
         * @hide
         */
        public static final String[] ACTIVITY_ANIMATION_CONTROLS = new String[] {
                "activity_open",
                "activity_close",
                "task_open",
                "task_close",
                "task_to_front",
                "task_to_back",
                "wallpaper_open",
                "wallpaper_close",
                "wallpaper_intra_open",
                "wallpaper_intra_close",
        };
        public static final String ANIMATION_CONTROLS_DURATION = "animation_controls_duration";
        public static final String ANIMATION_CONTROLS_NO_OVERRIDE = "animation_controls_no_override";

        /**
         * Holds the text for the Carrier label. An empty string
         * will bring the default text back.
         * @hide
         */
        public static final String NOTIFICATION_CUSTOM_CARRIER_LABEL = "notification_custom_carrier_label";

        /**
         * Whether to unlock the screen with the home key. The value is boolean (1 or 0).
         * @hide
         */
        public static final String HOME_UNLOCK_SCREEN = "home_unlock_screen";

        /**
         * Whether to unlock the menu key.  The value is boolean (1 or 0).
         * @hide
         */
        public static final String MENU_UNLOCK_SCREEN = "menu_unlock_screen";

        /**
<<<<<<< HEAD
         * Whether or not to show circle battery around the lockscreen ring
         * @hide
         */
        public static final String BATTERY_AROUND_LOCKSCREEN_RING = "battery_around_lockscreen_ring";
=======
         * Whether recent panel gravity is left or right (default = Gravity.RIGHT).
         * @hide
         */
        public static final String RECENT_PANEL_GRAVITY = "recent_panel_gravity";

        /**
         * Size of recent panel view in percent (default = 100).
         * @hide
         */
        public static final String RECENT_PANEL_SCALE_FACTOR = "recent_panel_scale_factor";

        /**
         * User favorite tasks for recent panel.
         * @hide
         */
        public static final String RECENT_PANEL_FAVORITES = "recent_panel_favorites";
>>>>>>> d1758c3b

        /**
         * Settings to backup. This is here so that it's in the same place as the settings
         * keys and easy to update.
         *
         * NOTE: Settings are backed up and restored in the order they appear
         *       in this array. If you have one setting depending on another,
         *       make sure that they are ordered appropriately.
         *
         * @hide
         */
        public static final String[] SETTINGS_TO_BACKUP = {
            STAY_ON_WHILE_PLUGGED_IN,   // moved to global
            WIFI_USE_STATIC_IP,
            WIFI_STATIC_IP,
            WIFI_STATIC_GATEWAY,
            WIFI_STATIC_NETMASK,
            WIFI_STATIC_DNS1,
            WIFI_STATIC_DNS2,
            BLUETOOTH_DISCOVERABILITY,
            BLUETOOTH_DISCOVERABILITY_TIMEOUT,
            DIM_SCREEN,
            SCREEN_OFF_TIMEOUT,
            SCREEN_BRIGHTNESS,
            SCREEN_BRIGHTNESS_MODE,
            SCREEN_AUTO_BRIGHTNESS_ADJ,
            VIBRATE_INPUT_DEVICES,
            MODE_RINGER_STREAMS_AFFECTED,
            VOLUME_VOICE,
            VOLUME_SYSTEM,
            VOLUME_RING,
            VOLUME_MUSIC,
            VOLUME_ALARM,
            VOLUME_NOTIFICATION,
            VOLUME_BLUETOOTH_SCO,
            VOLUME_VOICE + APPEND_FOR_LAST_AUDIBLE,
            VOLUME_SYSTEM + APPEND_FOR_LAST_AUDIBLE,
            VOLUME_RING + APPEND_FOR_LAST_AUDIBLE,
            VOLUME_MUSIC + APPEND_FOR_LAST_AUDIBLE,
            VOLUME_ALARM + APPEND_FOR_LAST_AUDIBLE,
            VOLUME_NOTIFICATION + APPEND_FOR_LAST_AUDIBLE,
            VOLUME_BLUETOOTH_SCO + APPEND_FOR_LAST_AUDIBLE,
            TEXT_AUTO_REPLACE,
            TEXT_AUTO_CAPS,
            TEXT_AUTO_PUNCTUATE,
            TEXT_SHOW_PASSWORD,
            AUTO_TIME,                  // moved to global
            AUTO_TIME_ZONE,             // moved to global
            TIME_12_24,
            DATE_FORMAT,
            DTMF_TONE_WHEN_DIALING,
            DTMF_TONE_TYPE_WHEN_DIALING,
            HEARING_AID,
            TTY_MODE,
            NOISE_SUPPRESSION,
            SOUND_EFFECTS_ENABLED,
            HAPTIC_FEEDBACK_ENABLED,
            POWER_SOUNDS_ENABLED,       // moved to global
            DOCK_SOUNDS_ENABLED,        // moved to global
            LOCKSCREEN_SOUNDS_ENABLED,
            SHOW_WEB_SUGGESTIONS,
            NOTIFICATION_LIGHT_PULSE,
            SIP_CALL_OPTIONS,
            SIP_RECEIVE_CALLS,
            POINTER_SPEED,
            VIBRATE_WHEN_RINGING,
            RINGTONE,
            NOTIFICATION_SOUND,
            PHONE_BLACKLIST_ENABLED,
            PHONE_BLACKLIST_NOTIFY_ENABLED,
            PHONE_BLACKLIST_PRIVATE_NUMBER_MODE,
            PHONE_BLACKLIST_UNKNOWN_NUMBER_MODE,
            PHONE_BLACKLIST_REGEX_ENABLED,
            QUIET_HOURS_ENABLED,
            QUIET_HOURS_START,
            QUIET_HOURS_END,
            QUIET_HOURS_MUTE,
            QUIET_HOURS_STILL,
            QUIET_HOURS_DIM,
            LOCKSCREEN_ALWAYS_SHOW_BATTERY,
        };

        // Settings moved to Settings.Secure

        /**
         * @deprecated Use {@link android.provider.Settings.Global#ADB_ENABLED}
         * instead
         */
        @Deprecated
        public static final String ADB_ENABLED = Global.ADB_ENABLED;

        /**
         * @deprecated Use {@link android.provider.Settings.Secure#ANDROID_ID} instead
         */
        @Deprecated
        public static final String ANDROID_ID = Secure.ANDROID_ID;

        /**
         * @deprecated Use {@link android.provider.Settings.Global#BLUETOOTH_ON} instead
         */
        @Deprecated
        public static final String BLUETOOTH_ON = Global.BLUETOOTH_ON;

        /**
         * @deprecated Use {@link android.provider.Settings.Global#DATA_ROAMING} instead
         */
        @Deprecated
        public static final String DATA_ROAMING = Global.DATA_ROAMING;

        /**
         * @deprecated Use {@link android.provider.Settings.Global#DEVICE_PROVISIONED} instead
         */
        @Deprecated
        public static final String DEVICE_PROVISIONED = Global.DEVICE_PROVISIONED;

        /**
         * @deprecated Use {@link android.provider.Settings.Global#HTTP_PROXY} instead
         */
        @Deprecated
        public static final String HTTP_PROXY = Global.HTTP_PROXY;

        /**
         * @deprecated Use {@link android.provider.Settings.Global#INSTALL_NON_MARKET_APPS} instead
         */
        @Deprecated
        public static final String INSTALL_NON_MARKET_APPS = Global.INSTALL_NON_MARKET_APPS;

        /**
         * @deprecated Use {@link android.provider.Settings.Secure#LOCATION_PROVIDERS_ALLOWED}
         * instead
         */
        @Deprecated
        public static final String LOCATION_PROVIDERS_ALLOWED = Secure.LOCATION_PROVIDERS_ALLOWED;

        /**
         * @deprecated Use {@link android.provider.Settings.Secure#LOGGING_ID} instead
         */
        @Deprecated
        public static final String LOGGING_ID = Secure.LOGGING_ID;

        /**
         * @deprecated Use {@link android.provider.Settings.Global#NETWORK_PREFERENCE} instead
         */
        @Deprecated
        public static final String NETWORK_PREFERENCE = Global.NETWORK_PREFERENCE;

        /**
         * @deprecated Use {@link android.provider.Settings.Secure#PARENTAL_CONTROL_ENABLED}
         * instead
         */
        @Deprecated
        public static final String PARENTAL_CONTROL_ENABLED = Secure.PARENTAL_CONTROL_ENABLED;

        /**
         * @deprecated Use {@link android.provider.Settings.Secure#PARENTAL_CONTROL_LAST_UPDATE}
         * instead
         */
        @Deprecated
        public static final String PARENTAL_CONTROL_LAST_UPDATE = Secure.PARENTAL_CONTROL_LAST_UPDATE;

        /**
         * @deprecated Use {@link android.provider.Settings.Secure#PARENTAL_CONTROL_REDIRECT_URL}
         * instead
         */
        @Deprecated
        public static final String PARENTAL_CONTROL_REDIRECT_URL =
            Secure.PARENTAL_CONTROL_REDIRECT_URL;

        /**
         * @deprecated Use {@link android.provider.Settings.Secure#SETTINGS_CLASSNAME} instead
         */
        @Deprecated
        public static final String SETTINGS_CLASSNAME = Secure.SETTINGS_CLASSNAME;

        /**
         * @deprecated Use {@link android.provider.Settings.Global#USB_MASS_STORAGE_ENABLED} instead
         */
        @Deprecated
        public static final String USB_MASS_STORAGE_ENABLED = Global.USB_MASS_STORAGE_ENABLED;

        /**
         * @deprecated Use {@link android.provider.Settings.Global#USE_GOOGLE_MAIL} instead
         */
        @Deprecated
        public static final String USE_GOOGLE_MAIL = Global.USE_GOOGLE_MAIL;

       /**
         * @deprecated Use
         * {@link android.provider.Settings.Global#WIFI_MAX_DHCP_RETRY_COUNT} instead
         */
        @Deprecated
        public static final String WIFI_MAX_DHCP_RETRY_COUNT = Global.WIFI_MAX_DHCP_RETRY_COUNT;

        /**
         * @deprecated Use
         * {@link android.provider.Settings.Global#WIFI_MOBILE_DATA_TRANSITION_WAKELOCK_TIMEOUT_MS} instead
         */
        @Deprecated
        public static final String WIFI_MOBILE_DATA_TRANSITION_WAKELOCK_TIMEOUT_MS =
                Global.WIFI_MOBILE_DATA_TRANSITION_WAKELOCK_TIMEOUT_MS;

        /**
         * @deprecated Use
         * {@link android.provider.Settings.Global#WIFI_NETWORKS_AVAILABLE_NOTIFICATION_ON} instead
         */
        @Deprecated
        public static final String WIFI_NETWORKS_AVAILABLE_NOTIFICATION_ON =
                Global.WIFI_NETWORKS_AVAILABLE_NOTIFICATION_ON;

        /**
         * wake up when plugged or unplugged
         *
         * @hide
         */
        public static final String WAKEUP_WHEN_PLUGGED_UNPLUGGED = "wakeup_when_plugged_unplugged";

        /**
         * @deprecated Use
         * {@link android.provider.Settings.Global#WIFI_NETWORKS_AVAILABLE_REPEAT_DELAY} instead
         */
        @Deprecated
        public static final String WIFI_NETWORKS_AVAILABLE_REPEAT_DELAY =
                Global.WIFI_NETWORKS_AVAILABLE_REPEAT_DELAY;

        /**
         * @deprecated Use {@link android.provider.Settings.Global#WIFI_NUM_OPEN_NETWORKS_KEPT}
         * instead
         */
        @Deprecated
        public static final String WIFI_NUM_OPEN_NETWORKS_KEPT = Global.WIFI_NUM_OPEN_NETWORKS_KEPT;

        /**
         * @deprecated Use {@link android.provider.Settings.Global#WIFI_ON} instead
         */
        @Deprecated
        public static final String WIFI_ON = Global.WIFI_ON;

        /**
         * @deprecated Use
         * {@link android.provider.Settings.Secure#WIFI_WATCHDOG_ACCEPTABLE_PACKET_LOSS_PERCENTAGE}
         * instead
         */
        @Deprecated
        public static final String WIFI_WATCHDOG_ACCEPTABLE_PACKET_LOSS_PERCENTAGE =
                Secure.WIFI_WATCHDOG_ACCEPTABLE_PACKET_LOSS_PERCENTAGE;

        /**
         * @deprecated Use {@link android.provider.Settings.Secure#WIFI_WATCHDOG_AP_COUNT} instead
         */
        @Deprecated
        public static final String WIFI_WATCHDOG_AP_COUNT = Secure.WIFI_WATCHDOG_AP_COUNT;

        /**
         * @deprecated Use
         * {@link android.provider.Settings.Secure#WIFI_WATCHDOG_BACKGROUND_CHECK_DELAY_MS} instead
         */
        @Deprecated
        public static final String WIFI_WATCHDOG_BACKGROUND_CHECK_DELAY_MS =
                Secure.WIFI_WATCHDOG_BACKGROUND_CHECK_DELAY_MS;

        /**
         * @deprecated Use
         * {@link android.provider.Settings.Secure#WIFI_WATCHDOG_BACKGROUND_CHECK_ENABLED} instead
         */
        @Deprecated
        public static final String WIFI_WATCHDOG_BACKGROUND_CHECK_ENABLED =
                Secure.WIFI_WATCHDOG_BACKGROUND_CHECK_ENABLED;

        /**
         * @deprecated Use
         * {@link android.provider.Settings.Secure#WIFI_WATCHDOG_BACKGROUND_CHECK_TIMEOUT_MS}
         * instead
         */
        @Deprecated
        public static final String WIFI_WATCHDOG_BACKGROUND_CHECK_TIMEOUT_MS =
                Secure.WIFI_WATCHDOG_BACKGROUND_CHECK_TIMEOUT_MS;

        /**
         * @deprecated Use
         * {@link android.provider.Settings.Secure#WIFI_WATCHDOG_INITIAL_IGNORED_PING_COUNT} instead
         */
        @Deprecated
        public static final String WIFI_WATCHDOG_INITIAL_IGNORED_PING_COUNT =
            Secure.WIFI_WATCHDOG_INITIAL_IGNORED_PING_COUNT;

        /**
         * @deprecated Use {@link android.provider.Settings.Secure#WIFI_WATCHDOG_MAX_AP_CHECKS}
         * instead
         */
        @Deprecated
        public static final String WIFI_WATCHDOG_MAX_AP_CHECKS = Secure.WIFI_WATCHDOG_MAX_AP_CHECKS;

        /**
         * @deprecated Use {@link android.provider.Settings.Global#WIFI_WATCHDOG_ON} instead
         */
        @Deprecated
        public static final String WIFI_WATCHDOG_ON = Global.WIFI_WATCHDOG_ON;

        /**
         * @deprecated Use {@link android.provider.Settings.Secure#WIFI_WATCHDOG_PING_COUNT} instead
         */
        @Deprecated
        public static final String WIFI_WATCHDOG_PING_COUNT = Secure.WIFI_WATCHDOG_PING_COUNT;

        /**
         * @deprecated Use {@link android.provider.Settings.Secure#WIFI_WATCHDOG_PING_DELAY_MS}
         * instead
         */
        @Deprecated
        public static final String WIFI_WATCHDOG_PING_DELAY_MS = Secure.WIFI_WATCHDOG_PING_DELAY_MS;

        /**
         * @deprecated Use {@link android.provider.Settings.Secure#WIFI_WATCHDOG_PING_TIMEOUT_MS}
         * instead
         */
        @Deprecated
        public static final String WIFI_WATCHDOG_PING_TIMEOUT_MS =
            Secure.WIFI_WATCHDOG_PING_TIMEOUT_MS;
    }

    /**
     * Secure system settings, containing system preferences that applications
     * can read but are not allowed to write.  These are for preferences that
     * the user must explicitly modify through the system UI or specialized
     * APIs for those values, not modified directly by applications.
     */
    public static final class Secure extends NameValueTable {
        public static final String SYS_PROP_SETTING_VERSION = "sys.settings_secure_version";

        /**
         * The content:// style URL for this table
         */
        public static final Uri CONTENT_URI =
            Uri.parse("content://" + AUTHORITY + "/secure");

        // Populated lazily, guarded by class object:
        private static final NameValueCache sNameValueCache = new NameValueCache(
                SYS_PROP_SETTING_VERSION,
                CONTENT_URI,
                CALL_METHOD_GET_SECURE,
                CALL_METHOD_PUT_SECURE);

        private static ILockSettings sLockSettings = null;

        private static boolean sIsSystemProcess;
        private static final HashSet<String> MOVED_TO_LOCK_SETTINGS;
        private static final HashSet<String> MOVED_TO_GLOBAL;
        static {
            MOVED_TO_LOCK_SETTINGS = new HashSet<String>(3);
            MOVED_TO_LOCK_SETTINGS.add(Secure.LOCK_PATTERN_ENABLED);
            MOVED_TO_LOCK_SETTINGS.add(Secure.LOCK_PATTERN_VISIBLE);
            MOVED_TO_LOCK_SETTINGS.add(Secure.LOCK_PATTERN_TACTILE_FEEDBACK_ENABLED);

            MOVED_TO_GLOBAL = new HashSet<String>();
            MOVED_TO_GLOBAL.add(Settings.Global.ADB_ENABLED);
            MOVED_TO_GLOBAL.add(Settings.Global.ASSISTED_GPS_ENABLED);
            MOVED_TO_GLOBAL.add(Settings.Global.BLUETOOTH_ON);
            MOVED_TO_GLOBAL.add(Settings.Global.BUGREPORT_IN_POWER_MENU);
            MOVED_TO_GLOBAL.add(Settings.Global.CDMA_CELL_BROADCAST_SMS);
            MOVED_TO_GLOBAL.add(Settings.Global.CDMA_ROAMING_MODE);
            MOVED_TO_GLOBAL.add(Settings.Global.CDMA_SUBSCRIPTION_MODE);
            MOVED_TO_GLOBAL.add(Settings.Global.DATA_ACTIVITY_TIMEOUT_MOBILE);
            MOVED_TO_GLOBAL.add(Settings.Global.DATA_ACTIVITY_TIMEOUT_WIFI);
            MOVED_TO_GLOBAL.add(Settings.Global.DATA_ROAMING);
            MOVED_TO_GLOBAL.add(Settings.Global.DEVELOPMENT_SETTINGS_ENABLED);
            MOVED_TO_GLOBAL.add(Settings.Global.DEVICE_PROVISIONED);
            MOVED_TO_GLOBAL.add(Settings.Global.DISPLAY_DENSITY_FORCED);
            MOVED_TO_GLOBAL.add(Settings.Global.DISPLAY_SIZE_FORCED);
            MOVED_TO_GLOBAL.add(Settings.Global.DOWNLOAD_MAX_BYTES_OVER_MOBILE);
            MOVED_TO_GLOBAL.add(Settings.Global.DOWNLOAD_RECOMMENDED_MAX_BYTES_OVER_MOBILE);
            MOVED_TO_GLOBAL.add(Settings.Global.INSTALL_NON_MARKET_APPS);
            MOVED_TO_GLOBAL.add(Settings.Global.MOBILE_DATA);
            MOVED_TO_GLOBAL.add(Settings.Global.NETSTATS_DEV_BUCKET_DURATION);
            MOVED_TO_GLOBAL.add(Settings.Global.NETSTATS_DEV_DELETE_AGE);
            MOVED_TO_GLOBAL.add(Settings.Global.NETSTATS_DEV_PERSIST_BYTES);
            MOVED_TO_GLOBAL.add(Settings.Global.NETSTATS_DEV_ROTATE_AGE);
            MOVED_TO_GLOBAL.add(Settings.Global.NETSTATS_ENABLED);
            MOVED_TO_GLOBAL.add(Settings.Global.NETSTATS_GLOBAL_ALERT_BYTES);
            MOVED_TO_GLOBAL.add(Settings.Global.NETSTATS_POLL_INTERVAL);
            MOVED_TO_GLOBAL.add(Settings.Global.NETSTATS_REPORT_XT_OVER_DEV);
            MOVED_TO_GLOBAL.add(Settings.Global.NETSTATS_SAMPLE_ENABLED);
            MOVED_TO_GLOBAL.add(Settings.Global.NETSTATS_TIME_CACHE_MAX_AGE);
            MOVED_TO_GLOBAL.add(Settings.Global.NETSTATS_UID_BUCKET_DURATION);
            MOVED_TO_GLOBAL.add(Settings.Global.NETSTATS_UID_DELETE_AGE);
            MOVED_TO_GLOBAL.add(Settings.Global.NETSTATS_UID_PERSIST_BYTES);
            MOVED_TO_GLOBAL.add(Settings.Global.NETSTATS_UID_ROTATE_AGE);
            MOVED_TO_GLOBAL.add(Settings.Global.NETSTATS_UID_TAG_BUCKET_DURATION);
            MOVED_TO_GLOBAL.add(Settings.Global.NETSTATS_UID_TAG_DELETE_AGE);
            MOVED_TO_GLOBAL.add(Settings.Global.NETSTATS_UID_TAG_PERSIST_BYTES);
            MOVED_TO_GLOBAL.add(Settings.Global.NETSTATS_UID_TAG_ROTATE_AGE);
            MOVED_TO_GLOBAL.add(Settings.Global.NETWORK_PREFERENCE);
            MOVED_TO_GLOBAL.add(Settings.Global.NITZ_UPDATE_DIFF);
            MOVED_TO_GLOBAL.add(Settings.Global.NITZ_UPDATE_SPACING);
            MOVED_TO_GLOBAL.add(Settings.Global.NTP_SERVER);
            MOVED_TO_GLOBAL.add(Settings.Global.NTP_TIMEOUT);
            MOVED_TO_GLOBAL.add(Settings.Global.PDP_WATCHDOG_ERROR_POLL_COUNT);
            MOVED_TO_GLOBAL.add(Settings.Global.PDP_WATCHDOG_LONG_POLL_INTERVAL_MS);
            MOVED_TO_GLOBAL.add(Settings.Global.PDP_WATCHDOG_MAX_PDP_RESET_FAIL_COUNT);
            MOVED_TO_GLOBAL.add(Settings.Global.PDP_WATCHDOG_POLL_INTERVAL_MS);
            MOVED_TO_GLOBAL.add(Settings.Global.PDP_WATCHDOG_TRIGGER_PACKET_COUNT);
            MOVED_TO_GLOBAL.add(Settings.Global.SAMPLING_PROFILER_MS);
            MOVED_TO_GLOBAL.add(Settings.Global.SETUP_PREPAID_DATA_SERVICE_URL);
            MOVED_TO_GLOBAL.add(Settings.Global.SETUP_PREPAID_DETECTION_REDIR_HOST);
            MOVED_TO_GLOBAL.add(Settings.Global.SETUP_PREPAID_DETECTION_TARGET_URL);
            MOVED_TO_GLOBAL.add(Settings.Global.TETHER_DUN_APN);
            MOVED_TO_GLOBAL.add(Settings.Global.TETHER_DUN_REQUIRED);
            MOVED_TO_GLOBAL.add(Settings.Global.TETHER_SUPPORTED);
            MOVED_TO_GLOBAL.add(Settings.Global.USB_MASS_STORAGE_ENABLED);
            MOVED_TO_GLOBAL.add(Settings.Global.USE_GOOGLE_MAIL);
            MOVED_TO_GLOBAL.add(Settings.Global.WEB_AUTOFILL_QUERY_URL);
            MOVED_TO_GLOBAL.add(Settings.Global.WIFI_COUNTRY_CODE);
            MOVED_TO_GLOBAL.add(Settings.Global.WIFI_COUNTRY_CODE_USER);
            MOVED_TO_GLOBAL.add(Settings.Global.WIFI_FRAMEWORK_SCAN_INTERVAL_MS);
            MOVED_TO_GLOBAL.add(Settings.Global.WIFI_FREQUENCY_BAND);
            MOVED_TO_GLOBAL.add(Settings.Global.WIFI_IDLE_MS);
            MOVED_TO_GLOBAL.add(Settings.Global.WIFI_MAX_DHCP_RETRY_COUNT);
            MOVED_TO_GLOBAL.add(Settings.Global.WIFI_MOBILE_DATA_TRANSITION_WAKELOCK_TIMEOUT_MS);
            MOVED_TO_GLOBAL.add(Settings.Global.WIFI_NETWORKS_AVAILABLE_NOTIFICATION_ON);
            MOVED_TO_GLOBAL.add(Settings.Global.WIFI_NETWORKS_AVAILABLE_REPEAT_DELAY);
            MOVED_TO_GLOBAL.add(Settings.Global.WIFI_NUM_OPEN_NETWORKS_KEPT);
            MOVED_TO_GLOBAL.add(Settings.Global.WIFI_ON);
            MOVED_TO_GLOBAL.add(Settings.Global.WIFI_P2P_DEVICE_NAME);
            MOVED_TO_GLOBAL.add(Settings.Global.WIFI_SAVED_STATE);
            MOVED_TO_GLOBAL.add(Settings.Global.WIFI_SUPPLICANT_SCAN_INTERVAL_MS);
            MOVED_TO_GLOBAL.add(Settings.Global.WIFI_SUSPEND_OPTIMIZATIONS_ENABLED);
            MOVED_TO_GLOBAL.add(Settings.Global.WIFI_WATCHDOG_ON);
            MOVED_TO_GLOBAL.add(Settings.Global.WIFI_WATCHDOG_POOR_NETWORK_TEST_ENABLED);
            MOVED_TO_GLOBAL.add(Settings.Global.WIMAX_NETWORKS_AVAILABLE_NOTIFICATION_ON);
            MOVED_TO_GLOBAL.add(Settings.Global.PACKAGE_VERIFIER_ENABLE);
            MOVED_TO_GLOBAL.add(Settings.Global.PACKAGE_VERIFIER_TIMEOUT);
            MOVED_TO_GLOBAL.add(Settings.Global.PACKAGE_VERIFIER_DEFAULT_RESPONSE);
            MOVED_TO_GLOBAL.add(Settings.Global.DATA_STALL_ALARM_NON_AGGRESSIVE_DELAY_IN_MS);
            MOVED_TO_GLOBAL.add(Settings.Global.DATA_STALL_ALARM_AGGRESSIVE_DELAY_IN_MS);
            MOVED_TO_GLOBAL.add(Settings.Global.GPRS_REGISTER_CHECK_PERIOD_MS);
            MOVED_TO_GLOBAL.add(Settings.Global.WTF_IS_FATAL);
            MOVED_TO_GLOBAL.add(Settings.Global.BATTERY_DISCHARGE_DURATION_THRESHOLD);
            MOVED_TO_GLOBAL.add(Settings.Global.BATTERY_DISCHARGE_THRESHOLD);
            MOVED_TO_GLOBAL.add(Settings.Global.SEND_ACTION_APP_ERROR);
            MOVED_TO_GLOBAL.add(Settings.Global.DROPBOX_AGE_SECONDS);
            MOVED_TO_GLOBAL.add(Settings.Global.DROPBOX_MAX_FILES);
            MOVED_TO_GLOBAL.add(Settings.Global.DROPBOX_QUOTA_KB);
            MOVED_TO_GLOBAL.add(Settings.Global.DROPBOX_QUOTA_PERCENT);
            MOVED_TO_GLOBAL.add(Settings.Global.DROPBOX_RESERVE_PERCENT);
            MOVED_TO_GLOBAL.add(Settings.Global.DROPBOX_TAG_PREFIX);
            MOVED_TO_GLOBAL.add(Settings.Global.ERROR_LOGCAT_PREFIX);
            MOVED_TO_GLOBAL.add(Settings.Global.SYS_FREE_STORAGE_LOG_INTERVAL);
            MOVED_TO_GLOBAL.add(Settings.Global.DISK_FREE_CHANGE_REPORTING_THRESHOLD);
            MOVED_TO_GLOBAL.add(Settings.Global.SYS_STORAGE_THRESHOLD_PERCENTAGE);
            MOVED_TO_GLOBAL.add(Settings.Global.SYS_STORAGE_THRESHOLD_MAX_BYTES);
            MOVED_TO_GLOBAL.add(Settings.Global.SYS_STORAGE_FULL_THRESHOLD_BYTES);
            MOVED_TO_GLOBAL.add(Settings.Global.SYNC_MAX_RETRY_DELAY_IN_SECONDS);
            MOVED_TO_GLOBAL.add(Settings.Global.CONNECTIVITY_CHANGE_DELAY);
            MOVED_TO_GLOBAL.add(Settings.Global.CAPTIVE_PORTAL_DETECTION_ENABLED);
            MOVED_TO_GLOBAL.add(Settings.Global.CAPTIVE_PORTAL_SERVER);
            MOVED_TO_GLOBAL.add(Settings.Global.NSD_ON);
            MOVED_TO_GLOBAL.add(Settings.Global.SET_INSTALL_LOCATION);
            MOVED_TO_GLOBAL.add(Settings.Global.DEFAULT_INSTALL_LOCATION);
            MOVED_TO_GLOBAL.add(Settings.Global.INET_CONDITION_DEBOUNCE_UP_DELAY);
            MOVED_TO_GLOBAL.add(Settings.Global.INET_CONDITION_DEBOUNCE_DOWN_DELAY);
            MOVED_TO_GLOBAL.add(Settings.Global.READ_EXTERNAL_STORAGE_ENFORCED_DEFAULT);
            MOVED_TO_GLOBAL.add(Settings.Global.HTTP_PROXY);
            MOVED_TO_GLOBAL.add(Settings.Global.GLOBAL_HTTP_PROXY_HOST);
            MOVED_TO_GLOBAL.add(Settings.Global.GLOBAL_HTTP_PROXY_PORT);
            MOVED_TO_GLOBAL.add(Settings.Global.GLOBAL_HTTP_PROXY_EXCLUSION_LIST);
            MOVED_TO_GLOBAL.add(Settings.Global.SET_GLOBAL_HTTP_PROXY);
            MOVED_TO_GLOBAL.add(Settings.Global.DEFAULT_DNS_SERVER);
            MOVED_TO_GLOBAL.add(Settings.Global.PREFERRED_NETWORK_MODE);
        }

        /** @hide */
        public static void getMovedKeys(HashSet<String> outKeySet) {
            outKeySet.addAll(MOVED_TO_GLOBAL);
        }

        /**
         * Look up a name in the database.
         * @param resolver to access the database with
         * @param name to look up in the table
         * @return the corresponding value, or null if not present
         */
        public static String getString(ContentResolver resolver, String name) {
            return getStringForUser(resolver, name, UserHandle.myUserId());
        }

        /** @hide */
        public static String getStringForUser(ContentResolver resolver, String name,
                int userHandle) {
            if (MOVED_TO_GLOBAL.contains(name)) {
                Log.w(TAG, "Setting " + name + " has moved from android.provider.Settings.Secure"
                        + " to android.provider.Settings.Global.");
                return Global.getStringForUser(resolver, name, userHandle);
            }

            if (MOVED_TO_LOCK_SETTINGS.contains(name)) {
                synchronized (Secure.class) {
                    if (sLockSettings == null) {
                        sLockSettings = ILockSettings.Stub.asInterface(
                                (IBinder) ServiceManager.getService("lock_settings"));
                        sIsSystemProcess = Process.myUid() == Process.SYSTEM_UID;
                    }
                }
                if (sLockSettings != null && !sIsSystemProcess) {
                    try {
                        return sLockSettings.getString(name, "0", userHandle);
                    } catch (RemoteException re) {
                        // Fall through
                    }
                }
            }

            return sNameValueCache.getStringForUser(resolver, name, userHandle);
        }

        /**
         * Store a name/value pair into the database.
         * @param resolver to access the database with
         * @param name to store
         * @param value to associate with the name
         * @return true if the value was set, false on database errors
         */
        public static boolean putString(ContentResolver resolver, String name, String value) {
            return putStringForUser(resolver, name, value, UserHandle.myUserId());
        }

        /** @hide */
        public static boolean putStringForUser(ContentResolver resolver, String name, String value,
                int userHandle) {
            if (MOVED_TO_GLOBAL.contains(name)) {
                Log.w(TAG, "Setting " + name + " has moved from android.provider.Settings.System"
                        + " to android.provider.Settings.Global");
                return Global.putStringForUser(resolver, name, value, userHandle);
            }
            return sNameValueCache.putStringForUser(resolver, name, value, userHandle);
        }

        /**
         * Construct the content URI for a particular name/value pair,
         * useful for monitoring changes with a ContentObserver.
         * @param name to look up in the table
         * @return the corresponding content URI, or null if not present
         */
        public static Uri getUriFor(String name) {
            if (MOVED_TO_GLOBAL.contains(name)) {
                Log.w(TAG, "Setting " + name + " has moved from android.provider.Settings.Secure"
                        + " to android.provider.Settings.Global, returning global URI.");
                return Global.getUriFor(Global.CONTENT_URI, name);
            }
            return getUriFor(CONTENT_URI, name);
        }

        /**
         * Convenience function for retrieving a single secure settings value
         * as an integer.  Note that internally setting values are always
         * stored as strings; this function converts the string to an integer
         * for you.  The default value will be returned if the setting is
         * not defined or not an integer.
         *
         * @param cr The ContentResolver to access.
         * @param name The name of the setting to retrieve.
         * @param def Value to return if the setting is not defined.
         *
         * @return The setting's current value, or 'def' if it is not defined
         * or not a valid integer.
         */
        public static int getInt(ContentResolver cr, String name, int def) {
            return getIntForUser(cr, name, def, UserHandle.myUserId());
        }

        /** @hide */
        public static int getIntForUser(ContentResolver cr, String name, int def, int userHandle) {
            if (LOCATION_MODE.equals(name)) {
                // HACK ALERT: temporary hack to work around b/10491283.
                // TODO: once b/10491283 fixed, remove this hack
                return getLocationModeForUser(cr, userHandle);
            }
            String v = getStringForUser(cr, name, userHandle);
            try {
                return v != null ? Integer.parseInt(v) : def;
            } catch (NumberFormatException e) {
                return def;
            }
        }

        /**
         * Convenience function for retrieving a single secure settings value
         * as an integer.  Note that internally setting values are always
         * stored as strings; this function converts the string to an integer
         * for you.
         * <p>
         * This version does not take a default value.  If the setting has not
         * been set, or the string value is not a number,
         * it throws {@link SettingNotFoundException}.
         *
         * @param cr The ContentResolver to access.
         * @param name The name of the setting to retrieve.
         *
         * @throws SettingNotFoundException Thrown if a setting by the given
         * name can't be found or the setting value is not an integer.
         *
         * @return The setting's current value.
         */
        public static int getInt(ContentResolver cr, String name)
                throws SettingNotFoundException {
            return getIntForUser(cr, name, UserHandle.myUserId());
        }

        /** @hide */
        public static int getIntForUser(ContentResolver cr, String name, int userHandle)
                throws SettingNotFoundException {
            if (LOCATION_MODE.equals(name)) {
                // HACK ALERT: temporary hack to work around b/10491283.
                // TODO: once b/10491283 fixed, remove this hack
                return getLocationModeForUser(cr, userHandle);
            }
            String v = getStringForUser(cr, name, userHandle);
            try {
                return Integer.parseInt(v);
            } catch (NumberFormatException e) {
                throw new SettingNotFoundException(name);
            }
        }

        /**
         * Convenience function for updating a single settings value as an
         * integer. This will either create a new entry in the table if the
         * given name does not exist, or modify the value of the existing row
         * with that name.  Note that internally setting values are always
         * stored as strings, so this function converts the given value to a
         * string before storing it.
         *
         * @param cr The ContentResolver to access.
         * @param name The name of the setting to modify.
         * @param value The new value for the setting.
         * @return true if the value was set, false on database errors
         */
        public static boolean putInt(ContentResolver cr, String name, int value) {
            return putIntForUser(cr, name, value, UserHandle.myUserId());
        }

        /** @hide */
        public static boolean putIntForUser(ContentResolver cr, String name, int value,
                int userHandle) {
            if (LOCATION_MODE.equals(name)) {
                // HACK ALERT: temporary hack to work around b/10491283.
                // TODO: once b/10491283 fixed, remove this hack
                return setLocationModeForUser(cr, value, userHandle);
            }
            return putStringForUser(cr, name, Integer.toString(value), userHandle);
        }

        /**
         * Convenience function for retrieving a single secure settings value
         * as a {@code long}.  Note that internally setting values are always
         * stored as strings; this function converts the string to a {@code long}
         * for you.  The default value will be returned if the setting is
         * not defined or not a {@code long}.
         *
         * @param cr The ContentResolver to access.
         * @param name The name of the setting to retrieve.
         * @param def Value to return if the setting is not defined.
         *
         * @return The setting's current value, or 'def' if it is not defined
         * or not a valid {@code long}.
         */
        public static long getLong(ContentResolver cr, String name, long def) {
            return getLongForUser(cr, name, def, UserHandle.myUserId());
        }

        /** @hide */
        public static long getLongForUser(ContentResolver cr, String name, long def,
                int userHandle) {
            String valString = getStringForUser(cr, name, userHandle);
            long value;
            try {
                value = valString != null ? Long.parseLong(valString) : def;
            } catch (NumberFormatException e) {
                value = def;
            }
            return value;
        }

        /**
         * Convenience function for retrieving a single secure settings value
         * as a {@code long}.  Note that internally setting values are always
         * stored as strings; this function converts the string to a {@code long}
         * for you.
         * <p>
         * This version does not take a default value.  If the setting has not
         * been set, or the string value is not a number,
         * it throws {@link SettingNotFoundException}.
         *
         * @param cr The ContentResolver to access.
         * @param name The name of the setting to retrieve.
         *
         * @return The setting's current value.
         * @throws SettingNotFoundException Thrown if a setting by the given
         * name can't be found or the setting value is not an integer.
         */
        public static long getLong(ContentResolver cr, String name)
                throws SettingNotFoundException {
            return getLongForUser(cr, name, UserHandle.myUserId());
        }

        /** @hide */
        public static long getLongForUser(ContentResolver cr, String name, int userHandle)
                throws SettingNotFoundException {
            String valString = getStringForUser(cr, name, userHandle);
            try {
                return Long.parseLong(valString);
            } catch (NumberFormatException e) {
                throw new SettingNotFoundException(name);
            }
        }

        /**
         * Convenience function for updating a secure settings value as a long
         * integer. This will either create a new entry in the table if the
         * given name does not exist, or modify the value of the existing row
         * with that name.  Note that internally setting values are always
         * stored as strings, so this function converts the given value to a
         * string before storing it.
         *
         * @param cr The ContentResolver to access.
         * @param name The name of the setting to modify.
         * @param value The new value for the setting.
         * @return true if the value was set, false on database errors
         */
        public static boolean putLong(ContentResolver cr, String name, long value) {
            return putLongForUser(cr, name, value, UserHandle.myUserId());
        }

        /** @hide */
        public static boolean putLongForUser(ContentResolver cr, String name, long value,
                int userHandle) {
            return putStringForUser(cr, name, Long.toString(value), userHandle);
        }

        /**
         * Convenience function for retrieving a single secure settings value
         * as a floating point number.  Note that internally setting values are
         * always stored as strings; this function converts the string to an
         * float for you. The default value will be returned if the setting
         * is not defined or not a valid float.
         *
         * @param cr The ContentResolver to access.
         * @param name The name of the setting to retrieve.
         * @param def Value to return if the setting is not defined.
         *
         * @return The setting's current value, or 'def' if it is not defined
         * or not a valid float.
         */
        public static float getFloat(ContentResolver cr, String name, float def) {
            return getFloatForUser(cr, name, def, UserHandle.myUserId());
        }

        /** @hide */
        public static float getFloatForUser(ContentResolver cr, String name, float def,
                int userHandle) {
            String v = getStringForUser(cr, name, userHandle);
            try {
                return v != null ? Float.parseFloat(v) : def;
            } catch (NumberFormatException e) {
                return def;
            }
        }

        /**
         * Convenience function for retrieving a single secure settings value
         * as a float.  Note that internally setting values are always
         * stored as strings; this function converts the string to a float
         * for you.
         * <p>
         * This version does not take a default value.  If the setting has not
         * been set, or the string value is not a number,
         * it throws {@link SettingNotFoundException}.
         *
         * @param cr The ContentResolver to access.
         * @param name The name of the setting to retrieve.
         *
         * @throws SettingNotFoundException Thrown if a setting by the given
         * name can't be found or the setting value is not a float.
         *
         * @return The setting's current value.
         */
        public static float getFloat(ContentResolver cr, String name)
                throws SettingNotFoundException {
            return getFloatForUser(cr, name, UserHandle.myUserId());
        }

        /** @hide */
        public static float getFloatForUser(ContentResolver cr, String name, int userHandle)
                throws SettingNotFoundException {
            String v = getStringForUser(cr, name, userHandle);
            if (v == null) {
                throw new SettingNotFoundException(name);
            }
            try {
                return Float.parseFloat(v);
            } catch (NumberFormatException e) {
                throw new SettingNotFoundException(name);
            }
        }

        /**
         * Convenience function for updating a single settings value as a
         * floating point number. This will either create a new entry in the
         * table if the given name does not exist, or modify the value of the
         * existing row with that name.  Note that internally setting values
         * are always stored as strings, so this function converts the given
         * value to a string before storing it.
         *
         * @param cr The ContentResolver to access.
         * @param name The name of the setting to modify.
         * @param value The new value for the setting.
         * @return true if the value was set, false on database errors
         */
        public static boolean putFloat(ContentResolver cr, String name, float value) {
            return putFloatForUser(cr, name, value, UserHandle.myUserId());
        }

        /** @hide */
        public static boolean putFloatForUser(ContentResolver cr, String name, float value,
                int userHandle) {
            return putStringForUser(cr, name, Float.toString(value), userHandle);
        }

        /**
         * @deprecated Use {@link android.provider.Settings.Global#DEVELOPMENT_SETTINGS_ENABLED}
         * instead
         */
        @Deprecated
        public static final String DEVELOPMENT_SETTINGS_ENABLED =
                Global.DEVELOPMENT_SETTINGS_ENABLED;

        /**
         * When the user has enable the option to have a "bug report" command
         * in the power menu.
         * @deprecated Use {@link android.provider.Settings.Global#BUGREPORT_IN_POWER_MENU} instead
         * @hide
         */
        @Deprecated
        public static final String BUGREPORT_IN_POWER_MENU = "bugreport_in_power_menu";

        /**
         * @deprecated Use {@link android.provider.Settings.Global#ADB_ENABLED} instead
         */
        @Deprecated
        public static final String ADB_ENABLED = Global.ADB_ENABLED;

        /**
        * Whether to display the ADB notification.
        * @hide
        */
        public static final String ADB_NOTIFY = "adb_notify";

        /**
         * The hostname for this device
         * @hide
         */
        public static final String DEVICE_HOSTNAME = "device_hostname";

        /**
         * The TCP/IP port to run ADB on, or -1 for USB
         * @hide
         */
        public static final String ADB_PORT = "adb_port";

        /**
         * Setting to allow mock locations and location provider status to be injected into the
         * LocationManager service for testing purposes during application development.  These
         * locations and status values  override actual location and status information generated
         * by network, gps, or other location providers.
         */
        public static final String ALLOW_MOCK_LOCATION = "mock_location";

        /**
         * A 64-bit number (as a hex string) that is randomly
         * generated on the device's first boot and should remain
         * constant for the lifetime of the device.  (The value may
         * change if a factory reset is performed on the device.)
         */
        public static final String ANDROID_ID = "android_id";

        /**
         * @deprecated Use {@link android.provider.Settings.Global#BLUETOOTH_ON} instead
         */
        @Deprecated
        public static final String BLUETOOTH_ON = Global.BLUETOOTH_ON;

        /**
         * @deprecated Use {@link android.provider.Settings.Global#DATA_ROAMING} instead
         */
        @Deprecated
        public static final String DATA_ROAMING = Global.DATA_ROAMING;

        /**
         * Setting to record the input method used by default, holding the ID
         * of the desired method.
         */
        public static final String DEFAULT_INPUT_METHOD = "default_input_method";

        /**
         * Setting to record the input method subtype used by default, holding the ID
         * of the desired method.
         */
        public static final String SELECTED_INPUT_METHOD_SUBTYPE =
                "selected_input_method_subtype";

        /**
         * Setting to record the history of input method subtype, holding the pair of ID of IME
         * and its last used subtype.
         * @hide
         */
        public static final String INPUT_METHODS_SUBTYPE_HISTORY =
                "input_methods_subtype_history";

        /**
         * Setting to record the visibility of input method selector
         */
        public static final String INPUT_METHOD_SELECTOR_VISIBILITY =
                "input_method_selector_visibility";

        /**
         * bluetooth HCI snoop log configuration
         * @hide
         */
        public static final String BLUETOOTH_HCI_LOG =
                "bluetooth_hci_log";

        /**
         * @deprecated Use {@link android.provider.Settings.Global#DEVICE_PROVISIONED} instead
         */
        @Deprecated
        public static final String DEVICE_PROVISIONED = Global.DEVICE_PROVISIONED;

        /**
         * Whether the current user has been set up via setup wizard (0 = false, 1 = true)
         * @hide
         */
        public static final String USER_SETUP_COMPLETE = "user_setup_complete";

        /**
         * List of input methods that are currently enabled.  This is a string
         * containing the IDs of all enabled input methods, each ID separated
         * by ':'.
         */
        public static final String ENABLED_INPUT_METHODS = "enabled_input_methods";

        /**
         * List of system input methods that are currently disabled.  This is a string
         * containing the IDs of all disabled input methods, each ID separated
         * by ':'.
         * @hide
         */
        public static final String DISABLED_SYSTEM_INPUT_METHODS = "disabled_system_input_methods";

        /**
         * Host name and port for global http proxy. Uses ':' seperator for
         * between host and port.
         *
         * @deprecated Use {@link Global#HTTP_PROXY}
         */
        @Deprecated
        public static final String HTTP_PROXY = Global.HTTP_PROXY;

        /**
         * @deprecated Use {@link android.provider.Settings.Global#INSTALL_NON_MARKET_APPS} instead
         */
        @Deprecated
        public static final String INSTALL_NON_MARKET_APPS = Global.INSTALL_NON_MARKET_APPS;

        /**
         * Comma-separated list of location providers that activities may access.
         *
         * @deprecated use {@link #LOCATION_MODE}
         */
        @Deprecated
        public static final String LOCATION_PROVIDERS_ALLOWED = "location_providers_allowed";

        /**
         * The degree of location access enabled by the user.
         * <p/>
         * When used with {@link #putInt(ContentResolver, String, int)}, must be one of {@link
         * #LOCATION_MODE_HIGH_ACCURACY}, {@link #LOCATION_MODE_SENSORS_ONLY}, {@link
         * #LOCATION_MODE_BATTERY_SAVING}, or {@link #LOCATION_MODE_OFF}. When used with {@link
         * #getInt(ContentResolver, String)}, the caller must gracefully handle additional location
         * modes that might be added in the future.
         */
        public static final String LOCATION_MODE = "location_mode";

        /**
         * The last degree of location access enabled by the user.
         * <p/>
         * Must be one of {@link
         * #LOCATION_MODE_HIGH_ACCURACY}, {@link #LOCATION_MODE_SENSORS_ONLY}, {@link
         * #LOCATION_MODE_BATTERY_SAVING}.
         *
         * @hide
         */
        public static final String LOCATION_LAST_MODE = "location_last_mode";

        /**
         * Location access disabled.
         */
        public static final int LOCATION_MODE_OFF = 0;
        /**
         * Network Location Provider disabled, but GPS and other sensors enabled.
         */
        public static final int LOCATION_MODE_SENSORS_ONLY = 1;
        /**
         * Reduced power usage, such as limiting the number of GPS updates per hour. Requests
         * with {@link android.location.Criteria#POWER_HIGH} may be downgraded to
         * {@link android.location.Criteria#POWER_MEDIUM}.
         */
        public static final int LOCATION_MODE_BATTERY_SAVING = 2;
        /**
         * Best-effort location computation allowed.
         */
        public static final int LOCATION_MODE_HIGH_ACCURACY = 3;

        /**
         * A flag containing settings used for biometric weak
         * @hide
         */
        public static final String LOCK_BIOMETRIC_WEAK_FLAGS =
                "lock_biometric_weak_flags";

        /**
         * Whether autolock is enabled (0 = false, 1 = true)
         */
        public static final String LOCK_PATTERN_ENABLED = "lock_pattern_autolock";

        /**
         * Whether lock pattern is visible as user enters (0 = false, 1 = true)
         */
        public static final String LOCK_PATTERN_VISIBLE = "lock_pattern_visible_pattern";

        /**
         * Whether the NumKeyPad will change the orders of numbers
         * in a PIN locked lockscreen
         * 0 = off | 1 = always | 2 = only on request
         * @hide
          */

        public static final String LOCK_NUMPAD_RANDOM = "lock_numpad_random";

        /**
         * Colorize custom lock icon true/false
         * @hide
         */
        public static final String LOCKSCREEN_COLORIZE_LOCK = "lockscreen_colorize_lock";

        /**
         * Lockscreen custom lock icon
         * @hide
         */
        public static final String LOCKSCREEN_LOCK_ICON = "lockscreen_lock_icon";

        /**
         * Lockscreen lock color (handle and expanded locks)
         * @hide
         */
        public static final String LOCKSCREEN_LOCK_COLOR = "lockscreen_lock_color";

        /**
         * Lockscreen dots color (glowpad dots)
         * @hide
         */
        public static final String LOCKSCREEN_DOTS_COLOR = "lockscreen_dots_color";

        /**
         * Lockscreen frame color (widgets/security frame color)
         * @hide
         */
        public static final String LOCKSCREEN_FRAME_COLOR = "lockscreen_frame_color";

        /**
         * Lockscreen widget add, glowpad ring, text, failed pattern ring colors
         * @hide
         */
        public static final String LOCKSCREEN_MISC_COLOR = "lockscreen_misc_color";

        /**
         * Lockscreen targets and pattern ring colors
         * @hide
         */
        public static final String LOCKSCREEN_TARGETS_COLOR = "lockscreen_targets_color";

        /**
         *Whether lock before unlock is enabled or disabled
         * @hide
         */
        public static final String LOCK_BEFORE_UNLOCK = "lock_before_unlock";

        /**
         * Determines the width and height of the LockPatternView widget
         * @hide
         */
        public static final String LOCK_PATTERN_SIZE = "lock_pattern_size";

        /**
         * Whether lock pattern will vibrate as user enters (0 = false, 1 =
         * true)
         *
         * @deprecated Starting in {@link VERSION_CODES#JELLY_BEAN_MR1} the
         *             lockscreen uses
         *             {@link Settings.System#HAPTIC_FEEDBACK_ENABLED}.
         */
        @Deprecated
        public static final String
                LOCK_PATTERN_TACTILE_FEEDBACK_ENABLED = "lock_pattern_tactile_feedback_enabled";

        /**
         * This preference allows the device to be locked given time after screen goes off,
         * subject to current DeviceAdmin policy limits.
         * @hide
         */
        public static final String LOCK_SCREEN_LOCK_AFTER_TIMEOUT = "lock_screen_lock_after_timeout";


        /**
         * This preference contains the string that shows for owner info on LockScreen.
         * @hide
         * @deprecated
         */
        public static final String LOCK_SCREEN_OWNER_INFO = "lock_screen_owner_info";

        /**
         * Ids of the user-selected appwidgets on the lockscreen (comma-delimited).
         * @hide
         */
        public static final String LOCK_SCREEN_APPWIDGET_IDS =
            "lock_screen_appwidget_ids";

        /**
         * Id of the appwidget shown on the lock screen when appwidgets are disabled.
         * @hide
         */
        public static final String LOCK_SCREEN_FALLBACK_APPWIDGET_ID =
            "lock_screen_fallback_appwidget_id";

        /**
         * Index of the lockscreen appwidget to restore, -1 if none.
         * @hide
         */
        public static final String LOCK_SCREEN_STICKY_APPWIDGET =
            "lock_screen_sticky_appwidget";

        /**
         * This preference enables showing the owner info on LockScreen.
         * @hide
         * @deprecated
         */
        public static final String LOCK_SCREEN_OWNER_INFO_ENABLED =
            "lock_screen_owner_info_enabled";

        /**
         * Chamber on / off (custom setting shortcuts)
         * @hide
         */
        public static final String CHAMBER_OF_SECRETS = "chamber_of_secrets";

        /**
         * The Logging ID (a unique 64-bit value) as a hex string.
         * Used as a pseudonymous identifier for logging.
         * @deprecated This identifier is poorly initialized and has
         * many collisions.  It should not be used.
         */
        @Deprecated
        public static final String LOGGING_ID = "logging_id";

        /**
         * @deprecated Use {@link android.provider.Settings.Global#NETWORK_PREFERENCE} instead
         */
        @Deprecated
        public static final String NETWORK_PREFERENCE = Global.NETWORK_PREFERENCE;

        /**
         * No longer supported.
         */
        public static final String PARENTAL_CONTROL_ENABLED = "parental_control_enabled";

        /**
         * No longer supported.
         */
        public static final String PARENTAL_CONTROL_LAST_UPDATE = "parental_control_last_update";

        /**
         * No longer supported.
         */
        public static final String PARENTAL_CONTROL_REDIRECT_URL = "parental_control_redirect_url";

        /**
         * Settings classname to launch when Settings is clicked from All
         * Applications.  Needed because of user testing between the old
         * and new Settings apps.
         */
        // TODO: 881807
        public static final String SETTINGS_CLASSNAME = "settings_classname";

        /**
         * @deprecated Use {@link android.provider.Settings.Global#USB_MASS_STORAGE_ENABLED} instead
         */
        @Deprecated
        public static final String USB_MASS_STORAGE_ENABLED = Global.USB_MASS_STORAGE_ENABLED;

        /**
         * @deprecated Use {@link android.provider.Settings.Global#USE_GOOGLE_MAIL} instead
         */
        @Deprecated
        public static final String USE_GOOGLE_MAIL = Global.USE_GOOGLE_MAIL;

        /**
         * If accessibility is enabled.
         */
        public static final String ACCESSIBILITY_ENABLED = "accessibility_enabled";

        /**
         * If touch exploration is enabled.
         */
        public static final String TOUCH_EXPLORATION_ENABLED = "touch_exploration_enabled";

        /**
         * List of the enabled accessibility providers.
         */
        public static final String ENABLED_ACCESSIBILITY_SERVICES =
            "enabled_accessibility_services";

        /**
         * List of the accessibility services to which the user has granted
         * permission to put the device into touch exploration mode.
         *
         * @hide
         */
        public static final String TOUCH_EXPLORATION_GRANTED_ACCESSIBILITY_SERVICES =
            "touch_exploration_granted_accessibility_services";

        /**
         * Whether to speak passwords while in accessibility mode.
         */
        public static final String ACCESSIBILITY_SPEAK_PASSWORD = "speak_password";

        /**
         * If injection of accessibility enhancing JavaScript screen-reader
         * is enabled.
         * <p>
         *   Note: The JavaScript based screen-reader is served by the
         *   Google infrastructure and enable users with disabilities to
         *   efficiently navigate in and explore web content.
         * </p>
         * <p>
         *   This property represents a boolean value.
         * </p>
         * @hide
         */
        public static final String ACCESSIBILITY_SCRIPT_INJECTION =
            "accessibility_script_injection";

        /**
         * The URL for the injected JavaScript based screen-reader used
         * for providing accessibility of content in WebView.
         * <p>
         *   Note: The JavaScript based screen-reader is served by the
         *   Google infrastructure and enable users with disabilities to
         *   efficiently navigate in and explore web content.
         * </p>
         * <p>
         *   This property represents a string value.
         * </p>
         * @hide
         */
        public static final String ACCESSIBILITY_SCREEN_READER_URL =
            "accessibility_script_injection_url";

        /**
         * Key bindings for navigation in built-in accessibility support for web content.
         * <p>
         *   Note: These key bindings are for the built-in accessibility navigation for
         *   web content which is used as a fall back solution if JavaScript in a WebView
         *   is not enabled or the user has not opted-in script injection from Google.
         * </p>
         * <p>
         *   The bindings are separated by semi-colon. A binding is a mapping from
         *   a key to a sequence of actions (for more details look at
         *   android.webkit.AccessibilityInjector). A key is represented as the hexademical
         *   string representation of an integer obtained from a meta state (optional) shifted
         *   sixteen times left and bitwise ored with a key code. An action is represented
         *   as a hexademical string representation of an integer where the first two digits
         *   are navigation action index, the second, the third, and the fourth digit pairs
         *   represent the action arguments. The separate actions in a binding are colon
         *   separated. The key and the action sequence it maps to are separated by equals.
         * </p>
         * <p>
         *   For example, the binding below maps the DPAD right button to traverse the
         *   current navigation axis once without firing an accessibility event and to
         *   perform the same traversal again but to fire an event:
         *   <code>
         *     0x16=0x01000100:0x01000101;
         *   </code>
         * </p>
         * <p>
         *   The goal of this binding is to enable dynamic rebinding of keys to
         *   navigation actions for web content without requiring a framework change.
         * </p>
         * <p>
         *   This property represents a string value.
         * </p>
         * @hide
         */
        public static final String ACCESSIBILITY_WEB_CONTENT_KEY_BINDINGS =
            "accessibility_web_content_key_bindings";

        /**
         * Setting that specifies whether the display magnification is enabled.
         * Display magnifications allows the user to zoom in the display content
         * and is targeted to low vision users. The current magnification scale
         * is controlled by {@link #ACCESSIBILITY_DISPLAY_MAGNIFICATION_SCALE}.
         *
         * @hide
         */
        public static final String ACCESSIBILITY_DISPLAY_MAGNIFICATION_ENABLED =
                "accessibility_display_magnification_enabled";

        /**
         * Setting that specifies what the display magnification scale is.
         * Display magnifications allows the user to zoom in the display
         * content and is targeted to low vision users. Whether a display
         * magnification is performed is controlled by
         * {@link #ACCESSIBILITY_DISPLAY_MAGNIFICATION_ENABLED}
         *
         * @hide
         */
        public static final String ACCESSIBILITY_DISPLAY_MAGNIFICATION_SCALE =
                "accessibility_display_magnification_scale";

        /**
         * Setting that specifies whether the display magnification should be
         * automatically updated. If this fearture is enabled the system will
         * exit magnification mode or pan the viewport when a context change
         * occurs. For example, on staring a new activity or rotating the screen,
         * the system may zoom out so the user can see the new context he is in.
         * Another example is on showing a window that is not visible in the
         * magnified viewport the system may pan the viewport to make the window
         * the has popped up so the user knows that the context has changed.
         * Whether a screen magnification is performed is controlled by
         * {@link #ACCESSIBILITY_DISPLAY_MAGNIFICATION_ENABLED}
         *
         * @hide
         */
        public static final String ACCESSIBILITY_DISPLAY_MAGNIFICATION_AUTO_UPDATE =
                "accessibility_display_magnification_auto_update";

        /**
         * Setting that specifies whether timed text (captions) should be
         * displayed in video content. Text display properties are controlled by
         * the following settings:
         * <ul>
         * <li>{@link #ACCESSIBILITY_CAPTIONING_LOCALE}
         * <li>{@link #ACCESSIBILITY_CAPTIONING_BACKGROUND_COLOR}
         * <li>{@link #ACCESSIBILITY_CAPTIONING_FOREGROUND_COLOR}
         * <li>{@link #ACCESSIBILITY_CAPTIONING_EDGE_COLOR}
         * <li>{@link #ACCESSIBILITY_CAPTIONING_EDGE_TYPE}
         * <li>{@link #ACCESSIBILITY_CAPTIONING_TYPEFACE}
         * <li>{@link #ACCESSIBILITY_CAPTIONING_FONT_SCALE}
         * </ul>
         *
         * @hide
         */
        public static final String ACCESSIBILITY_CAPTIONING_ENABLED =
                "accessibility_captioning_enabled";

        /**
         * Setting that specifies the language for captions as a locale string,
         * e.g. en_US.
         *
         * @see java.util.Locale#toString
         * @hide
         */
        public static final String ACCESSIBILITY_CAPTIONING_LOCALE =
                "accessibility_captioning_locale";

        /**
         * Integer property that specifies the preset style for captions, one
         * of:
         * <ul>
         * <li>{@link android.view.accessibility.CaptioningManager.CaptionStyle#PRESET_CUSTOM}
         * <li>a valid index of {@link android.view.accessibility.CaptioningManager.CaptionStyle#PRESETS}
         * </ul>
         *
         * @see java.util.Locale#toString
         * @hide
         */
        public static final String ACCESSIBILITY_CAPTIONING_PRESET =
                "accessibility_captioning_preset";

        /**
         * Integer property that specifes the background color for captions as a
         * packed 32-bit color.
         *
         * @see android.graphics.Color#argb
         * @hide
         */
        public static final String ACCESSIBILITY_CAPTIONING_BACKGROUND_COLOR =
                "accessibility_captioning_background_color";

        /**
         * Integer property that specifes the foreground color for captions as a
         * packed 32-bit color.
         *
         * @see android.graphics.Color#argb
         * @hide
         */
        public static final String ACCESSIBILITY_CAPTIONING_FOREGROUND_COLOR =
                "accessibility_captioning_foreground_color";

        /**
         * Integer property that specifes the edge type for captions, one of:
         * <ul>
         * <li>{@link android.view.accessibility.CaptioningManager.CaptionStyle#EDGE_TYPE_NONE}
         * <li>{@link android.view.accessibility.CaptioningManager.CaptionStyle#EDGE_TYPE_OUTLINE}
         * <li>{@link android.view.accessibility.CaptioningManager.CaptionStyle#EDGE_TYPE_DROP_SHADOW}
         * </ul>
         *
         * @see #ACCESSIBILITY_CAPTIONING_EDGE_COLOR
         * @hide
         */
        public static final String ACCESSIBILITY_CAPTIONING_EDGE_TYPE =
                "accessibility_captioning_edge_type";

        /**
         * Integer property that specifes the edge color for captions as a
         * packed 32-bit color.
         *
         * @see #ACCESSIBILITY_CAPTIONING_EDGE_TYPE
         * @see android.graphics.Color#argb
         * @hide
         */
        public static final String ACCESSIBILITY_CAPTIONING_EDGE_COLOR =
                "accessibility_captioning_edge_color";

        /**
         * String property that specifies the typeface for captions, one of:
         * <ul>
         * <li>DEFAULT
         * <li>MONOSPACE
         * <li>SANS_SERIF
         * <li>SERIF
         * </ul>
         *
         * @see android.graphics.Typeface
         * @hide
         */
        public static final String ACCESSIBILITY_CAPTIONING_TYPEFACE =
                "accessibility_captioning_typeface";

        /**
         * Floating point property that specifies font scaling for captions.
         *
         * @hide
         */
        public static final String ACCESSIBILITY_CAPTIONING_FONT_SCALE =
                "accessibility_captioning_font_scale";

        /**
         * The timout for considering a press to be a long press in milliseconds.
         * @hide
         */
        public static final String LONG_PRESS_TIMEOUT = "long_press_timeout";

        /**
         * List of the enabled print services.
         * @hide
         */
        public static final String ENABLED_PRINT_SERVICES =
            "enabled_print_services";

        /**
         * List of the system print services we enabled on first boot. On
         * first boot we enable all system, i.e. bundled print services,
         * once, so they work out-of-the-box.
         * @hide
         */
        public static final String ENABLED_ON_FIRST_BOOT_SYSTEM_PRINT_SERVICES =
            "enabled_on_first_boot_system_print_services";

        /**
         * Setting to always use the default text-to-speech settings regardless
         * of the application settings.
         * 1 = override application settings,
         * 0 = use application settings (if specified).
         *
         * @deprecated  The value of this setting is no longer respected by
         * the framework text to speech APIs as of the Ice Cream Sandwich release.
         */
        @Deprecated
        public static final String TTS_USE_DEFAULTS = "tts_use_defaults";

        /**
         * Default text-to-speech engine speech rate. 100 = 1x
         */
        public static final String TTS_DEFAULT_RATE = "tts_default_rate";

        /**
         * Default text-to-speech engine pitch. 100 = 1x
         */
        public static final String TTS_DEFAULT_PITCH = "tts_default_pitch";

        /**
         * Default text-to-speech engine.
         */
        public static final String TTS_DEFAULT_SYNTH = "tts_default_synth";

        /**
         * Default text-to-speech language.
         *
         * @deprecated this setting is no longer in use, as of the Ice Cream
         * Sandwich release. Apps should never need to read this setting directly,
         * instead can query the TextToSpeech framework classes for the default
         * locale. {@link TextToSpeech#getLanguage()}.
         */
        @Deprecated
        public static final String TTS_DEFAULT_LANG = "tts_default_lang";

        /**
         * Default text-to-speech country.
         *
         * @deprecated this setting is no longer in use, as of the Ice Cream
         * Sandwich release. Apps should never need to read this setting directly,
         * instead can query the TextToSpeech framework classes for the default
         * locale. {@link TextToSpeech#getLanguage()}.
         */
        @Deprecated
        public static final String TTS_DEFAULT_COUNTRY = "tts_default_country";

        /**
         * Default text-to-speech locale variant.
         *
         * @deprecated this setting is no longer in use, as of the Ice Cream
         * Sandwich release. Apps should never need to read this setting directly,
         * instead can query the TextToSpeech framework classes for the
         * locale that is in use {@link TextToSpeech#getLanguage()}.
         */
        @Deprecated
        public static final String TTS_DEFAULT_VARIANT = "tts_default_variant";

        /**
         * Stores the default tts locales on a per engine basis. Stored as
         * a comma seperated list of values, each value being of the form
         * {@code engine_name:locale} for example,
         * {@code com.foo.ttsengine:eng-USA,com.bar.ttsengine:esp-ESP}. This
         * supersedes {@link #TTS_DEFAULT_LANG}, {@link #TTS_DEFAULT_COUNTRY} and
         * {@link #TTS_DEFAULT_VARIANT}. Apps should never need to read this
         * setting directly, and can query the TextToSpeech framework classes
         * for the locale that is in use.
         *
         * @hide
         */
        public static final String TTS_DEFAULT_LOCALE = "tts_default_locale";

        /**
         * Space delimited list of plugin packages that are enabled.
         */
        public static final String TTS_ENABLED_PLUGINS = "tts_enabled_plugins";

        /**
         * @deprecated Use {@link android.provider.Settings.Global#WIFI_NETWORKS_AVAILABLE_NOTIFICATION_ON}
         * instead.
         */
        @Deprecated
        public static final String WIFI_NETWORKS_AVAILABLE_NOTIFICATION_ON =
                Global.WIFI_NETWORKS_AVAILABLE_NOTIFICATION_ON;

        /**
         * @deprecated Use {@link android.provider.Settings.Global#WIFI_NETWORKS_AVAILABLE_REPEAT_DELAY}
         * instead.
         */
        @Deprecated
        public static final String WIFI_NETWORKS_AVAILABLE_REPEAT_DELAY =
                Global.WIFI_NETWORKS_AVAILABLE_REPEAT_DELAY;

        /**
         * @deprecated Use {@link android.provider.Settings.Global#WIFI_NUM_OPEN_NETWORKS_KEPT}
         * instead.
         */
        @Deprecated
        public static final String WIFI_NUM_OPEN_NETWORKS_KEPT =
                Global.WIFI_NUM_OPEN_NETWORKS_KEPT;

        /**
         * @deprecated Use {@link android.provider.Settings.Global#WIFI_ON}
         * instead.
         */
        @Deprecated
        public static final String WIFI_ON = Global.WIFI_ON;

        /**
         * The acceptable packet loss percentage (range 0 - 100) before trying
         * another AP on the same network.
         * @deprecated This setting is not used.
         */
        @Deprecated
        public static final String WIFI_WATCHDOG_ACCEPTABLE_PACKET_LOSS_PERCENTAGE =
                "wifi_watchdog_acceptable_packet_loss_percentage";

        /**
         * The number of access points required for a network in order for the
         * watchdog to monitor it.
         * @deprecated This setting is not used.
         */
        @Deprecated
        public static final String WIFI_WATCHDOG_AP_COUNT = "wifi_watchdog_ap_count";

        /**
         * The delay between background checks.
         * @deprecated This setting is not used.
         */
        @Deprecated
        public static final String WIFI_WATCHDOG_BACKGROUND_CHECK_DELAY_MS =
                "wifi_watchdog_background_check_delay_ms";

        /**
         * Whether the Wi-Fi watchdog is enabled for background checking even
         * after it thinks the user has connected to a good access point.
         * @deprecated This setting is not used.
         */
        @Deprecated
        public static final String WIFI_WATCHDOG_BACKGROUND_CHECK_ENABLED =
                "wifi_watchdog_background_check_enabled";

        /**
         * The timeout for a background ping
         * @deprecated This setting is not used.
         */
        @Deprecated
        public static final String WIFI_WATCHDOG_BACKGROUND_CHECK_TIMEOUT_MS =
                "wifi_watchdog_background_check_timeout_ms";

        /**
         * The number of initial pings to perform that *may* be ignored if they
         * fail. Again, if these fail, they will *not* be used in packet loss
         * calculation. For example, one network always seemed to time out for
         * the first couple pings, so this is set to 3 by default.
         * @deprecated This setting is not used.
         */
        @Deprecated
        public static final String WIFI_WATCHDOG_INITIAL_IGNORED_PING_COUNT =
            "wifi_watchdog_initial_ignored_ping_count";

        /**
         * The maximum number of access points (per network) to attempt to test.
         * If this number is reached, the watchdog will no longer monitor the
         * initial connection state for the network. This is a safeguard for
         * networks containing multiple APs whose DNS does not respond to pings.
         * @deprecated This setting is not used.
         */
        @Deprecated
        public static final String WIFI_WATCHDOG_MAX_AP_CHECKS = "wifi_watchdog_max_ap_checks";

        /**
         * @deprecated Use {@link android.provider.Settings.Global#WIFI_WATCHDOG_ON} instead
         */
        @Deprecated
        public static final String WIFI_WATCHDOG_ON = "wifi_watchdog_on";

        /**
         * A comma-separated list of SSIDs for which the Wi-Fi watchdog should be enabled.
         * @deprecated This setting is not used.
         */
        @Deprecated
        public static final String WIFI_WATCHDOG_WATCH_LIST = "wifi_watchdog_watch_list";

        /**
         * The number of pings to test if an access point is a good connection.
         * @deprecated This setting is not used.
         */
        @Deprecated
        public static final String WIFI_WATCHDOG_PING_COUNT = "wifi_watchdog_ping_count";

        /**
         * The delay between pings.
         * @deprecated This setting is not used.
         */
        @Deprecated
        public static final String WIFI_WATCHDOG_PING_DELAY_MS = "wifi_watchdog_ping_delay_ms";

        /**
         * The timeout per ping.
         * @deprecated This setting is not used.
         */
        @Deprecated
        public static final String WIFI_WATCHDOG_PING_TIMEOUT_MS = "wifi_watchdog_ping_timeout_ms";

        /**
         * @deprecated Use
         * {@link android.provider.Settings.Global#WIFI_MAX_DHCP_RETRY_COUNT} instead
         */
        @Deprecated
        public static final String WIFI_MAX_DHCP_RETRY_COUNT = Global.WIFI_MAX_DHCP_RETRY_COUNT;

        /**
         * @deprecated Use
         * {@link android.provider.Settings.Global#WIFI_MOBILE_DATA_TRANSITION_WAKELOCK_TIMEOUT_MS} instead
         */
        @Deprecated
        public static final String WIFI_MOBILE_DATA_TRANSITION_WAKELOCK_TIMEOUT_MS =
                Global.WIFI_MOBILE_DATA_TRANSITION_WAKELOCK_TIMEOUT_MS;

        /**
         * Whether background data usage is allowed.
         *
         * @deprecated As of {@link VERSION_CODES#ICE_CREAM_SANDWICH},
         *             availability of background data depends on several
         *             combined factors. When background data is unavailable,
         *             {@link ConnectivityManager#getActiveNetworkInfo()} will
         *             now appear disconnected.
         */
        @Deprecated
        public static final String BACKGROUND_DATA = "background_data";

        /**
         * Origins for which browsers should allow geolocation by default.
         * The value is a space-separated list of origins.
         */
        public static final String ALLOWED_GEOLOCATION_ORIGINS
                = "allowed_geolocation_origins";

        /**
         * The preferred TTY mode     0 = TTy Off, CDMA default
         *                            1 = TTY Full
         *                            2 = TTY HCO
         *                            3 = TTY VCO
         * @hide
         */
        public static final String PREFERRED_TTY_MODE =
                "preferred_tty_mode";

        /**
         * Whether the enhanced voice privacy mode is enabled.
         * 0 = normal voice privacy
         * 1 = enhanced voice privacy
         * @hide
         */
        public static final String ENHANCED_VOICE_PRIVACY_ENABLED = "enhanced_voice_privacy_enabled";

        /**
         * Whether the TTY mode mode is enabled.
         * 0 = disabled
         * 1 = enabled
         * @hide
         */
        public static final String TTY_MODE_ENABLED = "tty_mode_enabled";

        /**
         * Controls whether settings backup is enabled.
         * Type: int ( 0 = disabled, 1 = enabled )
         * @hide
         */
        public static final String BACKUP_ENABLED = "backup_enabled";

        /**
         * Controls whether application data is automatically restored from backup
         * at install time.
         * Type: int ( 0 = disabled, 1 = enabled )
         * @hide
         */
        public static final String BACKUP_AUTO_RESTORE = "backup_auto_restore";

        /**
         * Indicates whether settings backup has been fully provisioned.
         * Type: int ( 0 = unprovisioned, 1 = fully provisioned )
         * @hide
         */
        public static final String BACKUP_PROVISIONED = "backup_provisioned";

        /**
         * Component of the transport to use for backup/restore.
         * @hide
         */
        public static final String BACKUP_TRANSPORT = "backup_transport";

        /**
         * Version for which the setup wizard was last shown.  Bumped for
         * each release when there is new setup information to show.
         * @hide
         */
        public static final String LAST_SETUP_SHOWN = "last_setup_shown";

        /**
         * The interval in milliseconds after which Wi-Fi is considered idle.
         * When idle, it is possible for the device to be switched from Wi-Fi to
         * the mobile data network.
         * @hide
         * @deprecated Use {@link android.provider.Settings.Global#WIFI_IDLE_MS}
         * instead.
         */
        @Deprecated
        public static final String WIFI_IDLE_MS = Global.WIFI_IDLE_MS;

        /**
         * The global search provider chosen by the user (if multiple global
         * search providers are installed). This will be the provider returned
         * by {@link SearchManager#getGlobalSearchActivity()} if it's still
         * installed. This setting is stored as a flattened component name as
         * per {@link ComponentName#flattenToString()}.
         *
         * @hide
         */
        public static final String SEARCH_GLOBAL_SEARCH_ACTIVITY =
                "search_global_search_activity";

        /**
         * The number of promoted sources in GlobalSearch.
         * @hide
         */
        public static final String SEARCH_NUM_PROMOTED_SOURCES = "search_num_promoted_sources";
        /**
         * The maximum number of suggestions returned by GlobalSearch.
         * @hide
         */
        public static final String SEARCH_MAX_RESULTS_TO_DISPLAY = "search_max_results_to_display";
        /**
         * The number of suggestions GlobalSearch will ask each non-web search source for.
         * @hide
         */
        public static final String SEARCH_MAX_RESULTS_PER_SOURCE = "search_max_results_per_source";
        /**
         * The number of suggestions the GlobalSearch will ask the web search source for.
         * @hide
         */
        public static final String SEARCH_WEB_RESULTS_OVERRIDE_LIMIT =
                "search_web_results_override_limit";
        /**
         * The number of milliseconds that GlobalSearch will wait for suggestions from
         * promoted sources before continuing with all other sources.
         * @hide
         */
        public static final String SEARCH_PROMOTED_SOURCE_DEADLINE_MILLIS =
                "search_promoted_source_deadline_millis";
        /**
         * The number of milliseconds before GlobalSearch aborts search suggesiton queries.
         * @hide
         */
        public static final String SEARCH_SOURCE_TIMEOUT_MILLIS = "search_source_timeout_millis";
        /**
         * The maximum number of milliseconds that GlobalSearch shows the previous results
         * after receiving a new query.
         * @hide
         */
        public static final String SEARCH_PREFILL_MILLIS = "search_prefill_millis";
        /**
         * The maximum age of log data used for shortcuts in GlobalSearch.
         * @hide
         */
        public static final String SEARCH_MAX_STAT_AGE_MILLIS = "search_max_stat_age_millis";
        /**
         * The maximum age of log data used for source ranking in GlobalSearch.
         * @hide
         */
        public static final String SEARCH_MAX_SOURCE_EVENT_AGE_MILLIS =
                "search_max_source_event_age_millis";
        /**
         * The minimum number of impressions needed to rank a source in GlobalSearch.
         * @hide
         */
        public static final String SEARCH_MIN_IMPRESSIONS_FOR_SOURCE_RANKING =
                "search_min_impressions_for_source_ranking";
        /**
         * The minimum number of clicks needed to rank a source in GlobalSearch.
         * @hide
         */
        public static final String SEARCH_MIN_CLICKS_FOR_SOURCE_RANKING =
                "search_min_clicks_for_source_ranking";
        /**
         * The maximum number of shortcuts shown by GlobalSearch.
         * @hide
         */
        public static final String SEARCH_MAX_SHORTCUTS_RETURNED = "search_max_shortcuts_returned";
        /**
         * The size of the core thread pool for suggestion queries in GlobalSearch.
         * @hide
         */
        public static final String SEARCH_QUERY_THREAD_CORE_POOL_SIZE =
                "search_query_thread_core_pool_size";
        /**
         * The maximum size of the thread pool for suggestion queries in GlobalSearch.
         * @hide
         */
        public static final String SEARCH_QUERY_THREAD_MAX_POOL_SIZE =
                "search_query_thread_max_pool_size";
        /**
         * The size of the core thread pool for shortcut refreshing in GlobalSearch.
         * @hide
         */
        public static final String SEARCH_SHORTCUT_REFRESH_CORE_POOL_SIZE =
                "search_shortcut_refresh_core_pool_size";
        /**
         * The maximum size of the thread pool for shortcut refreshing in GlobalSearch.
         * @hide
         */
        public static final String SEARCH_SHORTCUT_REFRESH_MAX_POOL_SIZE =
                "search_shortcut_refresh_max_pool_size";
        /**
         * The maximun time that excess threads in the GlobalSeach thread pools will
         * wait before terminating.
         * @hide
         */
        public static final String SEARCH_THREAD_KEEPALIVE_SECONDS =
                "search_thread_keepalive_seconds";
        /**
         * The maximum number of concurrent suggestion queries to each source.
         * @hide
         */
        public static final String SEARCH_PER_SOURCE_CONCURRENT_QUERY_LIMIT =
                "search_per_source_concurrent_query_limit";

        /**
         * Whether or not alert sounds are played on MountService events. (0 = false, 1 = true)
         * @hide
         */
        public static final String MOUNT_PLAY_NOTIFICATION_SND = "mount_play_not_snd";

        /**
         * Whether or not UMS auto-starts on UMS host detection. (0 = false, 1 = true)
         * @hide
         */
        public static final String MOUNT_UMS_AUTOSTART = "mount_ums_autostart";

        /**
         * Whether or not a notification is displayed on UMS host detection. (0 = false, 1 = true)
         * @hide
         */
        public static final String MOUNT_UMS_PROMPT = "mount_ums_prompt";

        /**
         * Whether or not a notification is displayed while UMS is enabled. (0 = false, 1 = true)
         * @hide
         */
        public static final String MOUNT_UMS_NOTIFY_ENABLED = "mount_ums_notify_enabled";

        /**
         * If nonzero, ANRs in invisible background processes bring up a dialog.
         * Otherwise, the process will be silently killed.
         * @hide
         */
        public static final String ANR_SHOW_BACKGROUND = "anr_show_background";

        /**
         * The {@link ComponentName} string of the service to be used as the voice recognition
         * service.
         *
         * @hide
         */
        public static final String VOICE_RECOGNITION_SERVICE = "voice_recognition_service";

        /**
         * Stores whether an user has consented to have apps verified through PAM.
         * The value is boolean (1 or 0).
         *
         * @hide
         */
        public static final String PACKAGE_VERIFIER_USER_CONSENT =
            "package_verifier_user_consent";

        /**
         * The {@link ComponentName} string of the selected spell checker service which is
         * one of the services managed by the text service manager.
         *
         * @hide
         */
        public static final String SELECTED_SPELL_CHECKER = "selected_spell_checker";

        /**
         * The {@link ComponentName} string of the selected subtype of the selected spell checker
         * service which is one of the services managed by the text service manager.
         *
         * @hide
         */
        public static final String SELECTED_SPELL_CHECKER_SUBTYPE =
                "selected_spell_checker_subtype";

        /**
         * The {@link ComponentName} string whether spell checker is enabled or not.
         *
         * @hide
         */
        public static final String SPELL_CHECKER_ENABLED = "spell_checker_enabled";

        /**
         * What happens when the user presses the Power button while in-call
         * and the screen is on.<br/>
         * <b>Values:</b><br/>
         * 1 - The Power button turns off the screen and locks the device. (Default behavior)<br/>
         * 2 - The Power button hangs up the current call.<br/>
         *
         * @hide
         */
        public static final String INCALL_POWER_BUTTON_BEHAVIOR = "incall_power_button_behavior";

        /**
         * INCALL_POWER_BUTTON_BEHAVIOR value for "turn off screen".
         * @hide
         */
        public static final int INCALL_POWER_BUTTON_BEHAVIOR_SCREEN_OFF = 0x1;

        /**
         * INCALL_POWER_BUTTON_BEHAVIOR value for "hang up".
         * @hide
         */
        public static final int INCALL_POWER_BUTTON_BEHAVIOR_HANGUP = 0x2;

        /**
         * INCALL_POWER_BUTTON_BEHAVIOR default value.
         * @hide
         */
        public static final int INCALL_POWER_BUTTON_BEHAVIOR_DEFAULT =
                INCALL_POWER_BUTTON_BEHAVIOR_SCREEN_OFF;

        /**
         * What happens when the user presses the Home button when the
         * phone is ringing.<br/>
         * <b>Values:</b><br/>
         * 1 - Nothing happens. (Default behavior)<br/>
         * 2 - The Home button answer the current call.<br/>
         *
         * @hide
         */
        public static final String RING_HOME_BUTTON_BEHAVIOR = "ring_home_button_behavior";

        /**
         * RING_HOME_BUTTON_BEHAVIOR value for "do nothing".
         * @hide
         */
        public static final int RING_HOME_BUTTON_BEHAVIOR_DO_NOTHING = 0x1;

        /**
         * RING_HOME_BUTTON_BEHAVIOR value for "answer".
         * @hide
         */
        public static final int RING_HOME_BUTTON_BEHAVIOR_ANSWER = 0x2;

        /**
         * RING_HOME_BUTTON_BEHAVIOR default value.
         * @hide
         */
        public static final int RING_HOME_BUTTON_BEHAVIOR_DEFAULT =
                RING_HOME_BUTTON_BEHAVIOR_DO_NOTHING;

        /**
         * The current night mode that has been selected by the user.  Owned
         * and controlled by UiModeManagerService.  Constants are as per
         * UiModeManager.
         * @hide
         */
        public static final String UI_NIGHT_MODE = "ui_night_mode";

        /**
         * The current theme mode that has been selected by the user.  Owned
         * and controlled by UiModeManagerService.
         * @hide
         */
        public static final String UI_THEME_MODE = "ui_theme_mode";

        /**
         * Auto theme mode which switches either based on daytime or lightsensor
         * values: 0 = manual (default), 1 = auto twilight (based on daytime)
         * 2 = auto lightsensor (based on light conditions)
         * @hide
         */
        public static final String UI_THEME_AUTO_MODE = "ui_theme_auto_mode";

        /**
         * Whether screensavers are enabled.
         * @hide
         */
        public static final String SCREENSAVER_ENABLED = "screensaver_enabled";

        /**
         * The user's chosen screensaver components.
         *
         * These will be launched by the PhoneWindowManager after a timeout when not on
         * battery, or upon dock insertion (if SCREENSAVER_ACTIVATE_ON_DOCK is set to 1).
         * @hide
         */
        public static final String SCREENSAVER_COMPONENTS = "screensaver_components";

        /**
         * If screensavers are enabled, whether the screensaver should be automatically launched
         * when the device is inserted into a (desk) dock.
         * @hide
         */
        public static final String SCREENSAVER_ACTIVATE_ON_DOCK = "screensaver_activate_on_dock";

        /**
         * If screensavers are enabled, whether the screensaver should be automatically launched
         * when the screen times out when not on battery.
         * @hide
         */
        public static final String SCREENSAVER_ACTIVATE_ON_SLEEP = "screensaver_activate_on_sleep";

        /**
         * If screensavers are enabled, the default screensaver component.
         * @hide
         */
        public static final String SCREENSAVER_DEFAULT_COMPONENT = "screensaver_default_component";

        /**
         * The default NFC payment component
         * @hide
         */
        public static final String NFC_PAYMENT_DEFAULT_COMPONENT = "nfc_payment_default_component";

        /**
         * Specifies the package name currently configured to be the primary sms application
         * @hide
         */
        public static final String SMS_DEFAULT_APPLICATION = "sms_default_application";

        /**
         * Whether newly installed apps should run with privacy guard by default
         * @hide
         */
        public static final String PRIVACY_GUARD_DEFAULT = "privacy_guard_default";

        /**
         * Whether privacy guard notification should show.
         * @hide
         */
        public static final String PRIVACY_GUARD_NOTIFICATION = "privacy_guard_notification";

        /**
         * Name of a package that the current user has explicitly allowed to see all of that
         * user's notifications.
         *
         * @hide
         */
        public static final String ENABLED_NOTIFICATION_LISTENERS = "enabled_notification_listeners";

        /** @hide */
        public static final String BAR_SERVICE_COMPONENT = "bar_service_component";

        /** @hide */
        public static final String IMMERSIVE_MODE_CONFIRMATIONS = "immersive_mode_confirmations";

        /**
         * This is the query URI for finding a print service to install.
         *
         * @hide
         */
        public static final String PRINT_SERVICE_SEARCH_URI = "print_service_search_uri";

        /**
         * This is the query URI for finding a NFC payment service to install.
         *
         * @hide
         */
        public static final String PAYMENT_SERVICE_SEARCH_URI = "payment_service_search_uri";

        /**
         * Whether to include options in power menu for rebooting into recovery and bootloader
         * @hide
         */
        public static final String ADVANCED_REBOOT = "advanced_reboot";

        /**
         * This are the settings to be backed up.
         *
         * NOTE: Settings are backed up and restored in the order they appear
         *       in this array. If you have one setting depending on another,
         *       make sure that they are ordered appropriately.
         *
         * @hide
         */
        public static final String[] SETTINGS_TO_BACKUP = {
            BUGREPORT_IN_POWER_MENU,                            // moved to global
            ALLOW_MOCK_LOCATION,
            PARENTAL_CONTROL_ENABLED,
            PARENTAL_CONTROL_REDIRECT_URL,
            USB_MASS_STORAGE_ENABLED,                           // moved to global
            ACCESSIBILITY_DISPLAY_MAGNIFICATION_ENABLED,
            ACCESSIBILITY_DISPLAY_MAGNIFICATION_SCALE,
            ACCESSIBILITY_DISPLAY_MAGNIFICATION_AUTO_UPDATE,
            ACCESSIBILITY_SCRIPT_INJECTION,
            BACKUP_AUTO_RESTORE,
            ENABLED_ACCESSIBILITY_SERVICES,
            TOUCH_EXPLORATION_GRANTED_ACCESSIBILITY_SERVICES,
            TOUCH_EXPLORATION_ENABLED,
            ACCESSIBILITY_ENABLED,
            ACCESSIBILITY_SPEAK_PASSWORD,
            ACCESSIBILITY_CAPTIONING_ENABLED,
            ACCESSIBILITY_CAPTIONING_LOCALE,
            ACCESSIBILITY_CAPTIONING_BACKGROUND_COLOR,
            ACCESSIBILITY_CAPTIONING_FOREGROUND_COLOR,
            ACCESSIBILITY_CAPTIONING_EDGE_TYPE,
            ACCESSIBILITY_CAPTIONING_EDGE_COLOR,
            ACCESSIBILITY_CAPTIONING_TYPEFACE,
            ACCESSIBILITY_CAPTIONING_FONT_SCALE,
            TTS_USE_DEFAULTS,
            TTS_DEFAULT_RATE,
            TTS_DEFAULT_PITCH,
            TTS_DEFAULT_SYNTH,
            TTS_DEFAULT_LANG,
            TTS_DEFAULT_COUNTRY,
            TTS_ENABLED_PLUGINS,
            TTS_DEFAULT_LOCALE,
            WIFI_NETWORKS_AVAILABLE_NOTIFICATION_ON,            // moved to global
            WIFI_NETWORKS_AVAILABLE_REPEAT_DELAY,               // moved to global
            WIFI_NUM_OPEN_NETWORKS_KEPT,                        // moved to global
            MOUNT_PLAY_NOTIFICATION_SND,
            MOUNT_UMS_AUTOSTART,
            MOUNT_UMS_PROMPT,
            MOUNT_UMS_NOTIFY_ENABLED,
            UI_NIGHT_MODE,
            UI_THEME_MODE,
            UI_THEME_AUTO_MODE,
            PRIVACY_GUARD_DEFAULT,
            PRIVACY_GUARD_NOTIFICATION,
            ADVANCED_REBOOT
        };

        /**
         * Helper method for determining if a location provider is enabled.
         *
         * @param cr the content resolver to use
         * @param provider the location provider to query
         * @return true if the provider is enabled
         *
         * @deprecated use {@link #LOCATION_MODE} or
         *             {@link LocationManager#isProviderEnabled(String)}
         */
        @Deprecated
        public static final boolean isLocationProviderEnabled(ContentResolver cr, String provider) {
            return isLocationProviderEnabledForUser(cr, provider, UserHandle.myUserId());
        }

        /**
         * Helper method for determining if a location provider is enabled.
         * @param cr the content resolver to use
         * @param provider the location provider to query
         * @param userId the userId to query
         * @return true if the provider is enabled
         * @deprecated use {@link #LOCATION_MODE} or
         *             {@link LocationManager#isProviderEnabled(String)}
         * @hide
         */
        @Deprecated
        public static final boolean isLocationProviderEnabledForUser(ContentResolver cr, String provider, int userId) {
            String allowedProviders = Settings.Secure.getStringForUser(cr,
                    LOCATION_PROVIDERS_ALLOWED, userId);
            return TextUtils.delimitedStringContains(allowedProviders, ',', provider);
        }

        /**
         * Thread-safe method for enabling or disabling a single location provider.
         * @param cr the content resolver to use
         * @param provider the location provider to enable or disable
         * @param enabled true if the provider should be enabled
         * @deprecated use {@link #putInt(ContentResolver, String, int)} and {@link #LOCATION_MODE}
         */
        @Deprecated
        public static final void setLocationProviderEnabled(ContentResolver cr,
                String provider, boolean enabled) {
            setLocationProviderEnabledForUser(cr, provider, enabled, UserHandle.myUserId());
        }

        /**
         * Thread-safe method for enabling or disabling a single location provider.
         *
         * @param cr the content resolver to use
         * @param provider the location provider to enable or disable
         * @param enabled true if the provider should be enabled
         * @param userId the userId for which to enable/disable providers
         * @return true if the value was set, false on database errors
         * @deprecated use {@link #putIntForUser(ContentResolver, String, int, int)} and
         *             {@link #LOCATION_MODE}
         * @hide
         */
        @Deprecated
        public static final boolean setLocationProviderEnabledForUser(ContentResolver cr,
                String provider, boolean enabled, int userId) {
            synchronized (mLocationSettingsLock) {
                // to ensure thread safety, we write the provider name with a '+' or '-'
                // and let the SettingsProvider handle it rather than reading and modifying
                // the list of enabled providers.
                if (enabled) {
                    provider = "+" + provider;
                } else {
                    provider = "-" + provider;
                }
                return putStringForUser(cr, Settings.Secure.LOCATION_PROVIDERS_ALLOWED, provider,
                        userId);
            }
        }

        /**
         * Thread-safe method for setting the location mode to one of
         * {@link #LOCATION_MODE_HIGH_ACCURACY}, {@link #LOCATION_MODE_SENSORS_ONLY},
         * {@link #LOCATION_MODE_BATTERY_SAVING}, or {@link #LOCATION_MODE_OFF}.
         *
         * @param cr the content resolver to use
         * @param mode such as {@link #LOCATION_MODE_HIGH_ACCURACY}
         * @param userId the userId for which to change mode
         * @return true if the value was set, false on database errors
         *
         * @throws IllegalArgumentException if mode is not one of the supported values
         */
        private static final boolean setLocationModeForUser(ContentResolver cr, int mode,
                int userId) {
            synchronized (mLocationSettingsLock) {
                boolean gps = false;
                boolean network = false;
                switch (mode) {
                    case LOCATION_MODE_OFF:
                        break;
                    case LOCATION_MODE_SENSORS_ONLY:
                        gps = true;
                        break;
                    case LOCATION_MODE_BATTERY_SAVING:
                        network = true;
                        break;
                    case LOCATION_MODE_HIGH_ACCURACY:
                        gps = true;
                        network = true;
                        break;
                    default:
                        throw new IllegalArgumentException("Invalid location mode: " + mode);
                }
                boolean gpsSuccess = Settings.Secure.setLocationProviderEnabledForUser(
                        cr, LocationManager.GPS_PROVIDER, gps, userId);
                boolean nlpSuccess = Settings.Secure.setLocationProviderEnabledForUser(
                        cr, LocationManager.NETWORK_PROVIDER, network, userId);
                return gpsSuccess && nlpSuccess;
            }
        }

        /**
         * Thread-safe method for reading the location mode, returns one of
         * {@link #LOCATION_MODE_HIGH_ACCURACY}, {@link #LOCATION_MODE_SENSORS_ONLY},
         * {@link #LOCATION_MODE_BATTERY_SAVING}, or {@link #LOCATION_MODE_OFF}.
         *
         * @param cr the content resolver to use
         * @param userId the userId for which to read the mode
         * @return the location mode
         */
        private static final int getLocationModeForUser(ContentResolver cr, int userId) {
            synchronized (mLocationSettingsLock) {
                boolean gpsEnabled = Settings.Secure.isLocationProviderEnabledForUser(
                        cr, LocationManager.GPS_PROVIDER, userId);
                boolean networkEnabled = Settings.Secure.isLocationProviderEnabledForUser(
                        cr, LocationManager.NETWORK_PROVIDER, userId);
                if (gpsEnabled && networkEnabled) {
                    return LOCATION_MODE_HIGH_ACCURACY;
                } else if (gpsEnabled) {
                    return LOCATION_MODE_SENSORS_ONLY;
                } else if (networkEnabled) {
                    return LOCATION_MODE_BATTERY_SAVING;
                } else {
                    return LOCATION_MODE_OFF;
                }
            }
        }
    }

    /**
     * Global system settings, containing preferences that always apply identically
     * to all defined users.  Applications can read these but are not allowed to write;
     * like the "Secure" settings, these are for preferences that the user must
     * explicitly modify through the system UI or specialized APIs for those values.
     */
    public static final class Global extends NameValueTable {
        public static final String SYS_PROP_SETTING_VERSION = "sys.settings_global_version";

        /**
         * The content:// style URL for global secure settings items.  Not public.
         */
        public static final Uri CONTENT_URI = Uri.parse("content://" + AUTHORITY + "/global");

        /**
         * Setting whether the global gesture for enabling accessibility is enabled.
         * If this gesture is enabled the user will be able to perfrom it to enable
         * the accessibility state without visiting the settings app.
         * @hide
         */
        public static final String ENABLE_ACCESSIBILITY_GLOBAL_GESTURE_ENABLED =
                "enable_accessibility_global_gesture_enabled";

        /**
         * Whether Airplane Mode is on.
         */
        public static final String AIRPLANE_MODE_ON = "airplane_mode_on";

        /**
         * Constant for use in AIRPLANE_MODE_RADIOS to specify Bluetooth radio.
         */
        public static final String RADIO_BLUETOOTH = "bluetooth";

        /**
         * Constant for use in AIRPLANE_MODE_RADIOS to specify Wi-Fi radio.
         */
        public static final String RADIO_WIFI = "wifi";

        /**
         * {@hide}
         */
        public static final String RADIO_WIMAX = "wimax";
        /**
         * Constant for use in AIRPLANE_MODE_RADIOS to specify Cellular radio.
         */
        public static final String RADIO_CELL = "cell";

        /**
         * Constant for use in AIRPLANE_MODE_RADIOS to specify NFC radio.
         */
        public static final String RADIO_NFC = "nfc";

        /**
         * A comma separated list of radios that need to be disabled when airplane mode
         * is on. This overrides WIFI_ON and BLUETOOTH_ON, if Wi-Fi and bluetooth are
         * included in the comma separated list.
         */
        public static final String AIRPLANE_MODE_RADIOS = "airplane_mode_radios";

        /**
         * A comma separated list of radios that should to be disabled when airplane mode
         * is on, but can be manually reenabled by the user.  For example, if RADIO_WIFI is
         * added to both AIRPLANE_MODE_RADIOS and AIRPLANE_MODE_TOGGLEABLE_RADIOS, then Wifi
         * will be turned off when entering airplane mode, but the user will be able to reenable
         * Wifi in the Settings app.
         *
         * {@hide}
         */
        public static final String AIRPLANE_MODE_TOGGLEABLE_RADIOS = "airplane_mode_toggleable_radios";

        /**
         * The policy for deciding when Wi-Fi should go to sleep (which will in
         * turn switch to using the mobile data as an Internet connection).
         * <p>
         * Set to one of {@link #WIFI_SLEEP_POLICY_DEFAULT},
         * {@link #WIFI_SLEEP_POLICY_NEVER_WHILE_PLUGGED}, or
         * {@link #WIFI_SLEEP_POLICY_NEVER}.
         */
        public static final String WIFI_SLEEP_POLICY = "wifi_sleep_policy";

        /**
         * Value for {@link #WIFI_SLEEP_POLICY} to use the default Wi-Fi sleep
         * policy, which is to sleep shortly after the turning off
         * according to the {@link #STAY_ON_WHILE_PLUGGED_IN} setting.
         */
        public static final int WIFI_SLEEP_POLICY_DEFAULT = 0;

        /**
         * Value for {@link #WIFI_SLEEP_POLICY} to use the default policy when
         * the device is on battery, and never go to sleep when the device is
         * plugged in.
         */
        public static final int WIFI_SLEEP_POLICY_NEVER_WHILE_PLUGGED = 1;

        /**
         * Value for {@link #WIFI_SLEEP_POLICY} to never go to sleep.
         */
        public static final int WIFI_SLEEP_POLICY_NEVER = 2;

        /**
         * Value to specify if the user prefers the date, time and time zone
         * to be automatically fetched from the network (NITZ). 1=yes, 0=no
         */
        public static final String AUTO_TIME = "auto_time";

        /**
         * Value to specify if the user prefers the time zone
         * to be automatically fetched from the network (NITZ). 1=yes, 0=no
         */
        public static final String AUTO_TIME_ZONE = "auto_time_zone";

        /**
         * URI for the car dock "in" event sound.
         * @hide
         */
        public static final String CAR_DOCK_SOUND = "car_dock_sound";

        /**
         * URI for the car dock "out" event sound.
         * @hide
         */
        public static final String CAR_UNDOCK_SOUND = "car_undock_sound";

        /**
         * URI for the desk dock "in" event sound.
         * @hide
         */
        public static final String DESK_DOCK_SOUND = "desk_dock_sound";

        /**
         * URI for the desk dock "out" event sound.
         * @hide
         */
        public static final String DESK_UNDOCK_SOUND = "desk_undock_sound";

        /**
         * Whether to play a sound for dock events.
         * @hide
         */
        public static final String DOCK_SOUNDS_ENABLED = "dock_sounds_enabled";

        /**
         * URI for the "device locked" (keyguard shown) sound.
         * @hide
         */
        public static final String LOCK_SOUND = "lock_sound";

        /**
         * URI for the "device unlocked" sound.
         * @hide
         */
        public static final String UNLOCK_SOUND = "unlock_sound";

        /**
         * URI for the low battery sound file.
         * @hide
         */
        public static final String LOW_BATTERY_SOUND = "low_battery_sound";

        /**
         * Whether to play a sound for low-battery alerts.
         * @hide
         */
        public static final String POWER_SOUNDS_ENABLED = "power_sounds_enabled";

        /**
         * Whether to sound when charger power is connected/disconnected
         * @hide
         */
        public static final String POWER_NOTIFICATIONS_ENABLED = "power_notifications_enabled";

        /**
         * Whether to vibrate when charger power is connected/disconnected
         * @hide
         */
        public static final String POWER_NOTIFICATIONS_VIBRATE = "power_notifications_vibrate";

        /**
         * URI for power notification sounds
         * @hide
         */
        public static final String POWER_NOTIFICATIONS_RINGTONE = "power_notifications_ringtone";

        /**
         * URI for the "wireless charging started" sound.
         * @hide
         */
        public static final String WIRELESS_CHARGING_STARTED_SOUND =
                "wireless_charging_started_sound";

        /**
         * Whether we keep the device on while the device is plugged in.
         * Supported values are:
         * <ul>
         * <li>{@code 0} to never stay on while plugged in</li>
         * <li>{@link BatteryManager#BATTERY_PLUGGED_AC} to stay on for AC charger</li>
         * <li>{@link BatteryManager#BATTERY_PLUGGED_USB} to stay on for USB charger</li>
         * <li>{@link BatteryManager#BATTERY_PLUGGED_WIRELESS} to stay on for wireless charger</li>
         * </ul>
         * These values can be OR-ed together.
         */
        public static final String STAY_ON_WHILE_PLUGGED_IN = "stay_on_while_plugged_in";

        /**
         * When the user has enable the option to have a "bug report" command
         * in the power menu.
         * @hide
         */
        public static final String BUGREPORT_IN_POWER_MENU = "bugreport_in_power_menu";

        /**
         * Whether ADB is enabled.
         */
        public static final String ADB_ENABLED = "adb_enabled";

        /**
         * Whether assisted GPS should be enabled or not.
         * @hide
         */
        public static final String ASSISTED_GPS_ENABLED = "assisted_gps_enabled";

        /**
         * Whether bluetooth is enabled/disabled
         * 0=disabled. 1=enabled.
         */
        public static final String BLUETOOTH_ON = "bluetooth_on";

        /**
         * CDMA Cell Broadcast SMS
         *                            0 = CDMA Cell Broadcast SMS disabled
         *                            1 = CDMA Cell Broadcast SMS enabled
         * @hide
         */
        public static final String CDMA_CELL_BROADCAST_SMS =
                "cdma_cell_broadcast_sms";

        /**
         * The CDMA roaming mode 0 = Home Networks, CDMA default
         *                       1 = Roaming on Affiliated networks
         *                       2 = Roaming on any networks
         * @hide
         */
        public static final String CDMA_ROAMING_MODE = "roaming_settings";

        /**
         * The CDMA subscription mode 0 = RUIM/SIM (default)
         *                                1 = NV
         * @hide
         */
        public static final String CDMA_SUBSCRIPTION_MODE = "subscription_mode";

        /** Inactivity timeout to track mobile data activity.
        *
        * If set to a positive integer, it indicates the inactivity timeout value in seconds to
        * infer the data activity of mobile network. After a period of no activity on mobile
        * networks with length specified by the timeout, an {@code ACTION_DATA_ACTIVITY_CHANGE}
        * intent is fired to indicate a transition of network status from "active" to "idle". Any
        * subsequent activity on mobile networks triggers the firing of {@code
        * ACTION_DATA_ACTIVITY_CHANGE} intent indicating transition from "idle" to "active".
        *
        * Network activity refers to transmitting or receiving data on the network interfaces.
        *
        * Tracking is disabled if set to zero or negative value.
        *
        * @hide
        */
       public static final String DATA_ACTIVITY_TIMEOUT_MOBILE = "data_activity_timeout_mobile";

       /** Timeout to tracking Wifi data activity. Same as {@code DATA_ACTIVITY_TIMEOUT_MOBILE}
        * but for Wifi network.
        * @hide
        */
       public static final String DATA_ACTIVITY_TIMEOUT_WIFI = "data_activity_timeout_wifi";

       /**
        * Whether or not data roaming is enabled. (0 = false, 1 = true)
        */
       public static final String DATA_ROAMING = "data_roaming";

       /**
        * The value passed to a Mobile DataConnection via bringUp which defines the
        * number of retries to preform when setting up the initial connection. The default
        * value defined in DataConnectionTrackerBase#DEFAULT_MDC_INITIAL_RETRY is currently 1.
        * @hide
        */
       public static final String MDC_INITIAL_MAX_RETRY = "mdc_initial_max_retry";

       /**
        * Whether user has enabled development settings.
        */
       public static final String DEVELOPMENT_SETTINGS_ENABLED = "development_settings_enabled";

       /**
        * Whether the device has been provisioned (0 = false, 1 = true)
        */
       public static final String DEVICE_PROVISIONED = "device_provisioned";

       /**
        * The saved value for WindowManagerService.setForcedDisplayDensity().
        * One integer in dpi.  If unset, then use the real display density.
        * @hide
        */
       public static final String DISPLAY_DENSITY_FORCED = "display_density_forced";

       /**
        * The saved value for WindowManagerService.setForcedDisplaySize().
        * Two integers separated by a comma.  If unset, then use the real display size.
        * @hide
        */
       public static final String DISPLAY_SIZE_FORCED = "display_size_forced";

       /**
        * The maximum size, in bytes, of a download that the download manager will transfer over
        * a non-wifi connection.
        * @hide
        */
       public static final String DOWNLOAD_MAX_BYTES_OVER_MOBILE =
               "download_manager_max_bytes_over_mobile";

       /**
        * The recommended maximum size, in bytes, of a download that the download manager should
        * transfer over a non-wifi connection. Over this size, the use will be warned, but will
        * have the option to start the download over the mobile connection anyway.
        * @hide
        */
       public static final String DOWNLOAD_RECOMMENDED_MAX_BYTES_OVER_MOBILE =
               "download_manager_recommended_max_bytes_over_mobile";

       /**
        * Whether the package installer should allow installation of apps downloaded from
        * sources other than Google Play.
        *
        * 1 = allow installing from other sources
        * 0 = only allow installing from Google Play
        */
       public static final String INSTALL_NON_MARKET_APPS = "install_non_market_apps";

       /**
        * Whether mobile data connections are allowed by the user.  See
        * ConnectivityManager for more info.
        * @hide
        */
       public static final String MOBILE_DATA = "mobile_data";

       /** {@hide} */
       public static final String NETSTATS_ENABLED = "netstats_enabled";
       /** {@hide} */
       public static final String NETSTATS_POLL_INTERVAL = "netstats_poll_interval";
       /** {@hide} */
       public static final String NETSTATS_TIME_CACHE_MAX_AGE = "netstats_time_cache_max_age";
       /** {@hide} */
       public static final String NETSTATS_GLOBAL_ALERT_BYTES = "netstats_global_alert_bytes";
       /** {@hide} */
       public static final String NETSTATS_SAMPLE_ENABLED = "netstats_sample_enabled";
       /** {@hide} */
       public static final String NETSTATS_REPORT_XT_OVER_DEV = "netstats_report_xt_over_dev";

       /** {@hide} */
       public static final String NETSTATS_DEV_BUCKET_DURATION = "netstats_dev_bucket_duration";
       /** {@hide} */
       public static final String NETSTATS_DEV_PERSIST_BYTES = "netstats_dev_persist_bytes";
       /** {@hide} */
       public static final String NETSTATS_DEV_ROTATE_AGE = "netstats_dev_rotate_age";
       /** {@hide} */
       public static final String NETSTATS_DEV_DELETE_AGE = "netstats_dev_delete_age";

       /** {@hide} */
       public static final String NETSTATS_UID_BUCKET_DURATION = "netstats_uid_bucket_duration";
       /** {@hide} */
       public static final String NETSTATS_UID_PERSIST_BYTES = "netstats_uid_persist_bytes";
       /** {@hide} */
       public static final String NETSTATS_UID_ROTATE_AGE = "netstats_uid_rotate_age";
       /** {@hide} */
       public static final String NETSTATS_UID_DELETE_AGE = "netstats_uid_delete_age";

       /** {@hide} */
       public static final String NETSTATS_UID_TAG_BUCKET_DURATION = "netstats_uid_tag_bucket_duration";
       /** {@hide} */
       public static final String NETSTATS_UID_TAG_PERSIST_BYTES = "netstats_uid_tag_persist_bytes";
       /** {@hide} */
       public static final String NETSTATS_UID_TAG_ROTATE_AGE = "netstats_uid_tag_rotate_age";
       /** {@hide} */
       public static final String NETSTATS_UID_TAG_DELETE_AGE = "netstats_uid_tag_delete_age";

       /**
        * User preference for which network(s) should be used. Only the
        * connectivity service should touch this.
        */
       public static final String NETWORK_PREFERENCE = "network_preference";

       /**
        * If the NITZ_UPDATE_DIFF time is exceeded then an automatic adjustment
        * to SystemClock will be allowed even if NITZ_UPDATE_SPACING has not been
        * exceeded.
        * @hide
        */
       public static final String NITZ_UPDATE_DIFF = "nitz_update_diff";

       /**
        * The length of time in milli-seconds that automatic small adjustments to
        * SystemClock are ignored if NITZ_UPDATE_DIFF is not exceeded.
        * @hide
        */
       public static final String NITZ_UPDATE_SPACING = "nitz_update_spacing";

       /** Preferred NTP server. {@hide} */
       public static final String NTP_SERVER = "ntp_server";
       /** Timeout in milliseconds to wait for NTP server. {@hide} */
       public static final String NTP_TIMEOUT = "ntp_timeout";

       /**
        * Whether the package manager should send package verification broadcasts for verifiers to
        * review apps prior to installation.
        * 1 = request apps to be verified prior to installation, if a verifier exists.
        * 0 = do not verify apps before installation
        * @hide
        */
       public static final String PACKAGE_VERIFIER_ENABLE = "package_verifier_enable";

       /** Timeout for package verification.
        * @hide */
       public static final String PACKAGE_VERIFIER_TIMEOUT = "verifier_timeout";

       /** Default response code for package verification.
        * @hide */
       public static final String PACKAGE_VERIFIER_DEFAULT_RESPONSE = "verifier_default_response";

       /**
        * Show package verification setting in the Settings app.
        * 1 = show (default)
        * 0 = hide
        * @hide
        */
       public static final String PACKAGE_VERIFIER_SETTING_VISIBLE = "verifier_setting_visible";

       /**
        * Run package verificaiton on apps installed through ADB/ADT/USB
        * 1 = perform package verification on ADB installs (default)
        * 0 = bypass package verification on ADB installs
        * @hide
        */
       public static final String PACKAGE_VERIFIER_INCLUDE_ADB = "verifier_verify_adb_installs";

       /**
        * The interval in milliseconds at which to check packet counts on the
        * mobile data interface when screen is on, to detect possible data
        * connection problems.
        * @hide
        */
       public static final String PDP_WATCHDOG_POLL_INTERVAL_MS =
               "pdp_watchdog_poll_interval_ms";

       /**
        * The interval in milliseconds at which to check packet counts on the
        * mobile data interface when screen is off, to detect possible data
        * connection problems.
        * @hide
        */
       public static final String PDP_WATCHDOG_LONG_POLL_INTERVAL_MS =
               "pdp_watchdog_long_poll_interval_ms";

       /**
        * The interval in milliseconds at which to check packet counts on the
        * mobile data interface after {@link #PDP_WATCHDOG_TRIGGER_PACKET_COUNT}
        * outgoing packets has been reached without incoming packets.
        * @hide
        */
       public static final String PDP_WATCHDOG_ERROR_POLL_INTERVAL_MS =
               "pdp_watchdog_error_poll_interval_ms";

       /**
        * The number of outgoing packets sent without seeing an incoming packet
        * that triggers a countdown (of {@link #PDP_WATCHDOG_ERROR_POLL_COUNT}
        * device is logged to the event log
        * @hide
        */
       public static final String PDP_WATCHDOG_TRIGGER_PACKET_COUNT =
               "pdp_watchdog_trigger_packet_count";

       /**
        * The number of polls to perform (at {@link #PDP_WATCHDOG_ERROR_POLL_INTERVAL_MS})
        * after hitting {@link #PDP_WATCHDOG_TRIGGER_PACKET_COUNT} before
        * attempting data connection recovery.
        * @hide
        */
       public static final String PDP_WATCHDOG_ERROR_POLL_COUNT =
               "pdp_watchdog_error_poll_count";

       /**
        * The number of failed PDP reset attempts before moving to something more
        * drastic: re-registering to the network.
        * @hide
        */
       public static final String PDP_WATCHDOG_MAX_PDP_RESET_FAIL_COUNT =
               "pdp_watchdog_max_pdp_reset_fail_count";

       /**
        * A positive value indicates how often the SamplingProfiler
        * should take snapshots. Zero value means SamplingProfiler
        * is disabled.
        *
        * @hide
        */
       public static final String SAMPLING_PROFILER_MS = "sampling_profiler_ms";

       /**
        * URL to open browser on to allow user to manage a prepay account
        * @hide
        */
       public static final String SETUP_PREPAID_DATA_SERVICE_URL =
               "setup_prepaid_data_service_url";

       /**
        * URL to attempt a GET on to see if this is a prepay device
        * @hide
        */
       public static final String SETUP_PREPAID_DETECTION_TARGET_URL =
               "setup_prepaid_detection_target_url";

       /**
        * Host to check for a redirect to after an attempt to GET
        * SETUP_PREPAID_DETECTION_TARGET_URL. (If we redirected there,
        * this is a prepaid device with zero balance.)
        * @hide
        */
       public static final String SETUP_PREPAID_DETECTION_REDIR_HOST =
               "setup_prepaid_detection_redir_host";

       /**
        * The interval in milliseconds at which to check the number of SMS sent out without asking
        * for use permit, to limit the un-authorized SMS usage.
        *
        * @hide
        */
       public static final String SMS_OUTGOING_CHECK_INTERVAL_MS =
               "sms_outgoing_check_interval_ms";

       /**
        * The number of outgoing SMS sent without asking for user permit (of {@link
        * #SMS_OUTGOING_CHECK_INTERVAL_MS}
        *
        * @hide
        */
       public static final String SMS_OUTGOING_CHECK_MAX_COUNT =
               "sms_outgoing_check_max_count";

       /**
        * Used to disable SMS short code confirmation - defaults to true.
        * True indcates we will do the check, etc.  Set to false to disable.
        * @see com.android.internal.telephony.SmsUsageMonitor
        * @hide
        */
       public static final String SMS_SHORT_CODE_CONFIRMATION = "sms_short_code_confirmation";

        /**
         * Used to select which country we use to determine premium sms codes.
         * One of com.android.internal.telephony.SMSDispatcher.PREMIUM_RULE_USE_SIM,
         * com.android.internal.telephony.SMSDispatcher.PREMIUM_RULE_USE_NETWORK,
         * or com.android.internal.telephony.SMSDispatcher.PREMIUM_RULE_USE_BOTH.
         * @hide
         */
        public static final String SMS_SHORT_CODE_RULE = "sms_short_code_rule";

       /**
        * Used to disable Tethering on a device - defaults to true
        * @hide
        */
       public static final String TETHER_SUPPORTED = "tether_supported";

       /**
        * Used to require DUN APN on the device or not - defaults to a build config value
        * which defaults to false
        * @hide
        */
       public static final String TETHER_DUN_REQUIRED = "tether_dun_required";

       /**
        * Used to hold a gservices-provisioned apn value for DUN.  If set, or the
        * corresponding build config values are set it will override the APN DB
        * values.
        * Consists of a comma seperated list of strings:
        * "name,apn,proxy,port,username,password,server,mmsc,mmsproxy,mmsport,mcc,mnc,auth,type"
        * note that empty fields can be ommitted: "name,apn,,,,,,,,,310,260,,DUN"
        * @hide
        */
       public static final String TETHER_DUN_APN = "tether_dun_apn";

       /**
        * USB Mass Storage Enabled
        */
       public static final String USB_MASS_STORAGE_ENABLED = "usb_mass_storage_enabled";

       /**
        * If this setting is set (to anything), then all references
        * to Gmail on the device must change to Google Mail.
        */
       public static final String USE_GOOGLE_MAIL = "use_google_mail";

       /** Autofill server address (Used in WebView/browser).
        * {@hide} */
       public static final String WEB_AUTOFILL_QUERY_URL =
           "web_autofill_query_url";

       /**
        * Whether Wifi display is enabled/disabled
        * 0=disabled. 1=enabled.
        * @hide
        */
       public static final String WIFI_DISPLAY_ON = "wifi_display_on";

       /**
        * Whether Wifi display certification mode is enabled/disabled
        * 0=disabled. 1=enabled.
        * @hide
        */
       public static final String WIFI_DISPLAY_CERTIFICATION_ON =
               "wifi_display_certification_on";

       /**
        * WPS Configuration method used by Wifi display, this setting only
        * takes effect when WIFI_DISPLAY_CERTIFICATION_ON is 1 (enabled).
        *
        * Possible values are:
        *
        * WpsInfo.INVALID: use default WPS method chosen by framework
        * WpsInfo.PBC    : use Push button
        * WpsInfo.KEYPAD : use Keypad
        * WpsInfo.DISPLAY: use Display
        * @hide
        */
       public static final String WIFI_DISPLAY_WPS_CONFIG =
           "wifi_display_wps_config";

       /**
        * Whether to notify the user of open networks.
        * <p>
        * If not connected and the scan results have an open network, we will
        * put this notification up. If we attempt to connect to a network or
        * the open network(s) disappear, we remove the notification. When we
        * show the notification, we will not show it again for
        * {@link android.provider.Settings.Secure#WIFI_NETWORKS_AVAILABLE_REPEAT_DELAY} time.
        */
       public static final String WIFI_NETWORKS_AVAILABLE_NOTIFICATION_ON =
               "wifi_networks_available_notification_on";
       /**
        * {@hide}
        */
       public static final String WIMAX_NETWORKS_AVAILABLE_NOTIFICATION_ON =
               "wimax_networks_available_notification_on";

       /**
        * Delay (in seconds) before repeating the Wi-Fi networks available notification.
        * Connecting to a network will reset the timer.
        */
       public static final String WIFI_NETWORKS_AVAILABLE_REPEAT_DELAY =
               "wifi_networks_available_repeat_delay";

       /**
        * 802.11 country code in ISO 3166 format
        * @hide
        */
       public static final String WIFI_COUNTRY_CODE = "wifi_country_code";

        /**
         * 802.11 country code in ISO 3166 format custom user value
         * @hide
         */
        public static final String WIFI_COUNTRY_CODE_USER = "wifi_country_code_user";

       /**
        * The interval in milliseconds to issue wake up scans when wifi needs
        * to connect. This is necessary to connect to an access point when
        * device is on the move and the screen is off.
        * @hide
        */
       public static final String WIFI_FRAMEWORK_SCAN_INTERVAL_MS =
               "wifi_framework_scan_interval_ms";

       /**
        * The interval in milliseconds after which Wi-Fi is considered idle.
        * When idle, it is possible for the device to be switched from Wi-Fi to
        * the mobile data network.
        * @hide
        */
       public static final String WIFI_IDLE_MS = "wifi_idle_ms";

       /**
        * When the number of open networks exceeds this number, the
        * least-recently-used excess networks will be removed.
        */
       public static final String WIFI_NUM_OPEN_NETWORKS_KEPT = "wifi_num_open_networks_kept";

       /**
        * Whether the Wi-Fi should be on.  Only the Wi-Fi service should touch this.
        */
       public static final String WIFI_ON = "wifi_on";

       /**
        * Setting to allow scans to be enabled even wifi is turned off for connectivity.
        * @hide
        */
       public static final String WIFI_SCAN_ALWAYS_AVAILABLE =
                "wifi_scan_always_enabled";

       /**
        * Used to save the Wifi_ON state prior to tethering.
        * This state will be checked to restore Wifi after
        * the user turns off tethering.
        *
        * @hide
        */
       public static final String WIFI_SAVED_STATE = "wifi_saved_state";

       /**
        * The interval in milliseconds to scan as used by the wifi supplicant
        * @hide
        */
       public static final String WIFI_SUPPLICANT_SCAN_INTERVAL_MS =
               "wifi_supplicant_scan_interval_ms";

       /**
        * The interval in milliseconds to scan at supplicant when p2p is connected
        * @hide
        */
       public static final String WIFI_SCAN_INTERVAL_WHEN_P2P_CONNECTED_MS =
               "wifi_scan_interval_p2p_connected_ms";

       /**
        * Whether the Wi-Fi watchdog is enabled.
        */
       public static final String WIFI_WATCHDOG_ON = "wifi_watchdog_on";

       /**
        * Setting to turn off poor network avoidance on Wi-Fi. Feature is enabled by default and
        * the setting needs to be set to 0 to disable it.
        * @hide
        */
       public static final String WIFI_WATCHDOG_POOR_NETWORK_TEST_ENABLED =
               "wifi_watchdog_poor_network_test_enabled";

       /**
        * Setting to turn on suspend optimizations at screen off on Wi-Fi. Enabled by default and
        * needs to be set to 0 to disable it.
        * @hide
        */
       public static final String WIFI_SUSPEND_OPTIMIZATIONS_ENABLED =
               "wifi_suspend_optimizations_enabled";

       /**
        * The maximum number of times we will retry a connection to an access
        * point for which we have failed in acquiring an IP address from DHCP.
        * A value of N means that we will make N+1 connection attempts in all.
        */
       public static final String WIFI_MAX_DHCP_RETRY_COUNT = "wifi_max_dhcp_retry_count";

       /**
        * Maximum amount of time in milliseconds to hold a wakelock while waiting for mobile
        * data connectivity to be established after a disconnect from Wi-Fi.
        */
       public static final String WIFI_MOBILE_DATA_TRANSITION_WAKELOCK_TIMEOUT_MS =
           "wifi_mobile_data_transition_wakelock_timeout_ms";

       /**
        * The operational wifi frequency band
        * Set to one of {@link WifiManager#WIFI_FREQUENCY_BAND_AUTO},
        * {@link WifiManager#WIFI_FREQUENCY_BAND_5GHZ} or
        * {@link WifiManager#WIFI_FREQUENCY_BAND_2GHZ}
        *
        * @hide
        */
       public static final String WIFI_FREQUENCY_BAND = "wifi_frequency_band";

       /**
        * The Wi-Fi peer-to-peer device name
        * @hide
        */
       public static final String WIFI_P2P_DEVICE_NAME = "wifi_p2p_device_name";

       /**
        * The min time between wifi disable and wifi enable
        * @hide
        */
       public static final String WIFI_REENABLE_DELAY_MS = "wifi_reenable_delay";

       /**
        * The number of milliseconds to delay when checking for data stalls during
        * non-aggressive detection. (screen is turned off.)
        * @hide
        */
       public static final String DATA_STALL_ALARM_NON_AGGRESSIVE_DELAY_IN_MS =
               "data_stall_alarm_non_aggressive_delay_in_ms";

       /**
        * The number of milliseconds to delay when checking for data stalls during
        * aggressive detection. (screen on or suspected data stall)
        * @hide
        */
       public static final String DATA_STALL_ALARM_AGGRESSIVE_DELAY_IN_MS =
               "data_stall_alarm_aggressive_delay_in_ms";

       /**
        * The number of milliseconds to allow the provisioning apn to remain active
        * @hide
        */
       public static final String PROVISIONING_APN_ALARM_DELAY_IN_MS =
               "provisioning_apn_alarm_delay_in_ms";

       /**
        * The interval in milliseconds at which to check gprs registration
        * after the first registration mismatch of gprs and voice service,
        * to detect possible data network registration problems.
        *
        * @hide
        */
       public static final String GPRS_REGISTER_CHECK_PERIOD_MS =
               "gprs_register_check_period_ms";

       /**
        * Nonzero causes Log.wtf() to crash.
        * @hide
        */
       public static final String WTF_IS_FATAL = "wtf_is_fatal";

       /**
        * Ringer mode. This is used internally, changing this value will not
        * change the ringer mode. See AudioManager.
        */
       public static final String MODE_RINGER = "mode_ringer";

       /**
        * Overlay display devices setting.
        * The associated value is a specially formatted string that describes the
        * size and density of simulated secondary display devices.
        * <p>
        * Format: {width}x{height}/{dpi};...
        * </p><p>
        * Example:
        * <ul>
        * <li><code>1280x720/213</code>: make one overlay that is 1280x720 at 213dpi.</li>
        * <li><code>1920x1080/320;1280x720/213</code>: make two overlays, the first
        * at 1080p and the second at 720p.</li>
        * <li>If the value is empty, then no overlay display devices are created.</li>
        * </ul></p>
        *
        * @hide
        */
       public static final String OVERLAY_DISPLAY_DEVICES = "overlay_display_devices";

        /**
         * Threshold values for the duration and level of a discharge cycle,
         * under which we log discharge cycle info.
         *
         * @hide
         */
        public static final String
                BATTERY_DISCHARGE_DURATION_THRESHOLD = "battery_discharge_duration_threshold";

        /** @hide */
        public static final String BATTERY_DISCHARGE_THRESHOLD = "battery_discharge_threshold";

        /**
         * Flag for allowing ActivityManagerService to send ACTION_APP_ERROR
         * intents on application crashes and ANRs. If this is disabled, the
         * crash/ANR dialog will never display the "Report" button.
         * <p>
         * Type: int (0 = disallow, 1 = allow)
         *
         * @hide
         */
        public static final String SEND_ACTION_APP_ERROR = "send_action_app_error";

        /**
         * Maximum age of entries kept by {@link DropBoxManager}.
         *
         * @hide
         */
        public static final String DROPBOX_AGE_SECONDS = "dropbox_age_seconds";

        /**
         * Maximum number of entry files which {@link DropBoxManager} will keep
         * around.
         *
         * @hide
         */
        public static final String DROPBOX_MAX_FILES = "dropbox_max_files";

        /**
         * Maximum amount of disk space used by {@link DropBoxManager} no matter
         * what.
         *
         * @hide
         */
        public static final String DROPBOX_QUOTA_KB = "dropbox_quota_kb";

        /**
         * Percent of free disk (excluding reserve) which {@link DropBoxManager}
         * will use.
         *
         * @hide
         */
        public static final String DROPBOX_QUOTA_PERCENT = "dropbox_quota_percent";

        /**
         * Percent of total disk which {@link DropBoxManager} will never dip
         * into.
         *
         * @hide
         */
        public static final String DROPBOX_RESERVE_PERCENT = "dropbox_reserve_percent";

        /**
         * Prefix for per-tag dropbox disable/enable settings.
         *
         * @hide
         */
        public static final String DROPBOX_TAG_PREFIX = "dropbox:";

        /**
         * Lines of logcat to include with system crash/ANR/etc. reports, as a
         * prefix of the dropbox tag of the report type. For example,
         * "logcat_for_system_server_anr" controls the lines of logcat captured
         * with system server ANR reports. 0 to disable.
         *
         * @hide
         */
        public static final String ERROR_LOGCAT_PREFIX = "logcat_for_";

        /**
         * The interval in minutes after which the amount of free storage left
         * on the device is logged to the event log
         *
         * @hide
         */
        public static final String SYS_FREE_STORAGE_LOG_INTERVAL = "sys_free_storage_log_interval";

        /**
         * Threshold for the amount of change in disk free space required to
         * report the amount of free space. Used to prevent spamming the logs
         * when the disk free space isn't changing frequently.
         *
         * @hide
         */
        public static final String
                DISK_FREE_CHANGE_REPORTING_THRESHOLD = "disk_free_change_reporting_threshold";

        /**
         * Minimum percentage of free storage on the device that is used to
         * determine if the device is running low on storage. The default is 10.
         * <p>
         * Say this value is set to 10, the device is considered running low on
         * storage if 90% or more of the device storage is filled up.
         *
         * @hide
         */
        public static final String
                SYS_STORAGE_THRESHOLD_PERCENTAGE = "sys_storage_threshold_percentage";

        /**
         * Maximum byte size of the low storage threshold. This is to ensure
         * that {@link #SYS_STORAGE_THRESHOLD_PERCENTAGE} does not result in an
         * overly large threshold for large storage devices. Currently this must
         * be less than 2GB. This default is 500MB.
         *
         * @hide
         */
        public static final String
                SYS_STORAGE_THRESHOLD_MAX_BYTES = "sys_storage_threshold_max_bytes";

        /**
         * Minimum bytes of free storage on the device before the data partition
         * is considered full. By default, 1 MB is reserved to avoid system-wide
         * SQLite disk full exceptions.
         *
         * @hide
         */
        public static final String
                SYS_STORAGE_FULL_THRESHOLD_BYTES = "sys_storage_full_threshold_bytes";

        /**
         * The maximum reconnect delay for short network outages or when the
         * network is suspended due to phone use.
         *
         * @hide
         */
        public static final String
                SYNC_MAX_RETRY_DELAY_IN_SECONDS = "sync_max_retry_delay_in_seconds";

        /**
         * The number of milliseconds to delay before sending out
         * {@link ConnectivityManager#CONNECTIVITY_ACTION} broadcasts.
         *
         * @hide
         */
        public static final String CONNECTIVITY_CHANGE_DELAY = "connectivity_change_delay";


        /**
         * Network sampling interval, in seconds. We'll generate link information
         * about bytes/packets sent and error rates based on data sampled in this interval
         *
         * @hide
         */

        public static final String CONNECTIVITY_SAMPLING_INTERVAL_IN_SECONDS =
                "connectivity_sampling_interval_in_seconds";

        /**
         * The series of successively longer delays used in retrying to download PAC file.
         * Last delay is used between successful PAC downloads.
         *
         * @hide
         */
        public static final String PAC_CHANGE_DELAY = "pac_change_delay";

        /**
         * Setting to turn off captive portal detection. Feature is enabled by
         * default and the setting needs to be set to 0 to disable it.
         *
         * @hide
         */
        public static final String
                CAPTIVE_PORTAL_DETECTION_ENABLED = "captive_portal_detection_enabled";

        /**
         * The server used for captive portal detection upon a new conection. A
         * 204 response code from the server is used for validation.
         *
         * @hide
         */
        public static final String CAPTIVE_PORTAL_SERVER = "captive_portal_server";

        /**
         * Whether network service discovery is enabled.
         *
         * @hide
         */
        public static final String NSD_ON = "nsd_on";

        /**
         * Let user pick default install location.
         *
         * @hide
         */
        public static final String SET_INSTALL_LOCATION = "set_install_location";

        /**
         * Default install location value.
         * 0 = auto, let system decide
         * 1 = internal
         * 2 = sdcard
         * @hide
         */
        public static final String DEFAULT_INSTALL_LOCATION = "default_install_location";

        /**
         * ms during which to consume extra events related to Inet connection
         * condition after a transtion to fully-connected
         *
         * @hide
         */
        public static final String
                INET_CONDITION_DEBOUNCE_UP_DELAY = "inet_condition_debounce_up_delay";

        /**
         * ms during which to consume extra events related to Inet connection
         * condtion after a transtion to partly-connected
         *
         * @hide
         */
        public static final String
                INET_CONDITION_DEBOUNCE_DOWN_DELAY = "inet_condition_debounce_down_delay";

        /** {@hide} */
        public static final String
                READ_EXTERNAL_STORAGE_ENFORCED_DEFAULT = "read_external_storage_enforced_default";

        /**
         * Host name and port for global http proxy. Uses ':' seperator for
         * between host and port.
         */
        public static final String HTTP_PROXY = "http_proxy";

        /**
         * Host name for global http proxy. Set via ConnectivityManager.
         *
         * @hide
         */
        public static final String GLOBAL_HTTP_PROXY_HOST = "global_http_proxy_host";

        /**
         * Integer host port for global http proxy. Set via ConnectivityManager.
         *
         * @hide
         */
        public static final String GLOBAL_HTTP_PROXY_PORT = "global_http_proxy_port";

        /**
         * Exclusion list for global proxy. This string contains a list of
         * comma-separated domains where the global proxy does not apply.
         * Domains should be listed in a comma- separated list. Example of
         * acceptable formats: ".domain1.com,my.domain2.com" Use
         * ConnectivityManager to set/get.
         *
         * @hide
         */
        public static final String
                GLOBAL_HTTP_PROXY_EXCLUSION_LIST = "global_http_proxy_exclusion_list";

        /**
         * The location PAC File for the proxy.
         * @hide
         */
        public static final String
                GLOBAL_HTTP_PROXY_PAC = "global_proxy_pac_url";

        /**
         * Enables the UI setting to allow the user to specify the global HTTP
         * proxy and associated exclusion list.
         *
         * @hide
         */
        public static final String SET_GLOBAL_HTTP_PROXY = "set_global_http_proxy";

        /**
         * Setting for default DNS in case nobody suggests one
         *
         * @hide
         */
        public static final String DEFAULT_DNS_SERVER = "default_dns_server";

        /** {@hide} */
        public static final String
                BLUETOOTH_HEADSET_PRIORITY_PREFIX = "bluetooth_headset_priority_";
        /** {@hide} */
        public static final String
                BLUETOOTH_A2DP_SINK_PRIORITY_PREFIX = "bluetooth_a2dp_sink_priority_";
        /** {@hide} */
        public static final String
                BLUETOOTH_INPUT_DEVICE_PRIORITY_PREFIX = "bluetooth_input_device_priority_";
        /** {@hide} */
        public static final String
                BLUETOOTH_MAP_PRIORITY_PREFIX = "bluetooth_map_priority_";

        /**
         * Get the key that retrieves a bluetooth headset's priority.
         * @hide
         */
        public static final String getBluetoothHeadsetPriorityKey(String address) {
            return BLUETOOTH_HEADSET_PRIORITY_PREFIX + address.toUpperCase(Locale.ROOT);
        }

        /**
         * Get the key that retrieves a bluetooth a2dp sink's priority.
         * @hide
         */
        public static final String getBluetoothA2dpSinkPriorityKey(String address) {
            return BLUETOOTH_A2DP_SINK_PRIORITY_PREFIX + address.toUpperCase(Locale.ROOT);
        }

        /**
         * Get the key that retrieves a bluetooth Input Device's priority.
         * @hide
         */
        public static final String getBluetoothInputDevicePriorityKey(String address) {
            return BLUETOOTH_INPUT_DEVICE_PRIORITY_PREFIX + address.toUpperCase(Locale.ROOT);
        }

        /**
         * Get the key that retrieves a bluetooth map priority.
         * @hide
         */
        public static final String getBluetoothMapPriorityKey(String address) {
            return BLUETOOTH_MAP_PRIORITY_PREFIX + address.toUpperCase(Locale.ROOT);
        }
        /**
         * Scaling factor for normal window animations. Setting to 0 will
         * disable window animations.
         */
        public static final String WINDOW_ANIMATION_SCALE = "window_animation_scale";

        /**
         * Scaling factor for activity transition animations. Setting to 0 will
         * disable window animations.
         */
        public static final String TRANSITION_ANIMATION_SCALE = "transition_animation_scale";

        /**
         * Scaling factor for Animator-based animations. This affects both the
         * start delay and duration of all such animations. Setting to 0 will
         * cause animations to end immediately. The default value is 1.
         */
        public static final String ANIMATOR_DURATION_SCALE = "animator_duration_scale";

        /**
         * Scaling factor for normal window animations. Setting to 0 will
         * disable window animations.
         *
         * @hide
         */
        public static final String FANCY_IME_ANIMATIONS = "fancy_ime_animations";

        /**
         * If 0, the compatibility mode is off for all applications.
         * If 1, older applications run under compatibility mode.
         * TODO: remove this settings before code freeze (bug/1907571)
         * @hide
         */
        public static final String COMPATIBILITY_MODE = "compatibility_mode";

        /**
         * CDMA only settings
         * Emergency Tone  0 = Off
         *                 1 = Alert
         *                 2 = Vibrate
         * @hide
         */
        public static final String EMERGENCY_TONE = "emergency_tone";

        /**
         * CDMA only settings
         * Whether the auto retry is enabled. The value is
         * boolean (1 or 0).
         * @hide
         */
        public static final String CALL_AUTO_RETRY = "call_auto_retry";

        /**
         * The preferred network mode   7 = Global
         *                              6 = EvDo only
         *                              5 = CDMA w/o EvDo
         *                              4 = CDMA / EvDo auto
         *                              3 = GSM / WCDMA auto
         *                              2 = WCDMA only
         *                              1 = GSM only
         *                              0 = GSM / WCDMA preferred
         * @hide
         */
        public static final String PREFERRED_NETWORK_MODE =
                "preferred_network_mode";

        /**
         * Name of an application package to be debugged.
         */
        public static final String DEBUG_APP = "debug_app";

        /**
         * If 1, when launching DEBUG_APP it will wait for the debugger before
         * starting user code.  If 0, it will run normally.
         */
        public static final String WAIT_FOR_DEBUGGER = "wait_for_debugger";

        /**
         * Control whether the process CPU usage meter should be shown.
         */
        public static final String SHOW_PROCESSES = "show_processes";

        /**
         * Control whether the process CPU info meter should be shown.
         */
        public static final String SHOW_CPU = "show_cpu";

        /**
         * If 1, the activity manager will aggressively finish activities and
         * processes as soon as they are no longer needed.  If 0, the normal
         * extended lifetime is used.
         */
        public static final String ALWAYS_FINISH_ACTIVITIES =
                "always_finish_activities";

        /**
         * Use Dock audio output for media:
         *      0 = disabled
         *      1 = enabled
         * @hide
         */
        public static final String DOCK_AUDIO_MEDIA_ENABLED = "dock_audio_media_enabled";

        /**
         * Persisted safe headphone volume management state by AudioService
         * @hide
         */
        public static final String AUDIO_SAFE_VOLUME_STATE = "audio_safe_volume_state";

        /**
         * URL for tzinfo (time zone) updates
         * @hide
         */
        public static final String TZINFO_UPDATE_CONTENT_URL = "tzinfo_content_url";

        /**
         * URL for tzinfo (time zone) update metadata
         * @hide
         */
        public static final String TZINFO_UPDATE_METADATA_URL = "tzinfo_metadata_url";

        /**
         * URL for selinux (mandatory access control) updates
         * @hide
         */
        public static final String SELINUX_UPDATE_CONTENT_URL = "selinux_content_url";

        /**
         * URL for selinux (mandatory access control) update metadata
         * @hide
         */
        public static final String SELINUX_UPDATE_METADATA_URL = "selinux_metadata_url";

        /**
         * URL for sms short code updates
         * @hide
         */
        public static final String SMS_SHORT_CODES_UPDATE_CONTENT_URL =
                "sms_short_codes_content_url";

        /**
         * URL for sms short code update metadata
         * @hide
         */
        public static final String SMS_SHORT_CODES_UPDATE_METADATA_URL =
                "sms_short_codes_metadata_url";

        /**
         * URL for cert pinlist updates
         * @hide
         */
        public static final String CERT_PIN_UPDATE_CONTENT_URL = "cert_pin_content_url";

        /**
         * URL for cert pinlist updates
         * @hide
         */
        public static final String CERT_PIN_UPDATE_METADATA_URL = "cert_pin_metadata_url";

        /**
         * URL for intent firewall updates
         * @hide
         */
        public static final String INTENT_FIREWALL_UPDATE_CONTENT_URL =
                "intent_firewall_content_url";

        /**
         * URL for intent firewall update metadata
         * @hide
         */
        public static final String INTENT_FIREWALL_UPDATE_METADATA_URL =
                "intent_firewall_metadata_url";

        /**
         * SELinux enforcement status. If 0, permissive; if 1, enforcing.
         * @hide
         */
        public static final String SELINUX_STATUS = "selinux_status";

        /**
         * Developer setting to force RTL layout.
         * @hide
         */
        public static final String DEVELOPMENT_FORCE_RTL = "debug.force_rtl";

        /**
         * Milliseconds after screen-off after which low battery sounds will be silenced.
         *
         * If zero, battery sounds will always play.
         * Defaults to @integer/def_low_battery_sound_timeout in SettingsProvider.
         *
         * @hide
         */
        public static final String LOW_BATTERY_SOUND_TIMEOUT = "low_battery_sound_timeout";

        /**
         * Settings to backup. This is here so that it's in the same place as the settings
         * keys and easy to update.
         *
         * These keys may be mentioned in the SETTINGS_TO_BACKUP arrays in System
         * and Secure as well.  This is because those tables drive both backup and
         * restore, and restore needs to properly whitelist keys that used to live
         * in those namespaces.  The keys will only actually be backed up / restored
         * if they are also mentioned in this table (Global.SETTINGS_TO_BACKUP).
         *
         * NOTE: Settings are backed up and restored in the order they appear
         *       in this array. If you have one setting depending on another,
         *       make sure that they are ordered appropriately.
         *
         * @hide
         */
        public static final String[] SETTINGS_TO_BACKUP = {
            BUGREPORT_IN_POWER_MENU,
            STAY_ON_WHILE_PLUGGED_IN,
            AUTO_TIME,
            AUTO_TIME_ZONE,
            POWER_SOUNDS_ENABLED,
            POWER_NOTIFICATIONS_ENABLED,
            POWER_NOTIFICATIONS_VIBRATE,
            POWER_NOTIFICATIONS_RINGTONE,
            DOCK_SOUNDS_ENABLED,
            USB_MASS_STORAGE_ENABLED,
            ENABLE_ACCESSIBILITY_GLOBAL_GESTURE_ENABLED,
            WIFI_NETWORKS_AVAILABLE_NOTIFICATION_ON,
            WIFI_NETWORKS_AVAILABLE_REPEAT_DELAY,
            WIFI_WATCHDOG_POOR_NETWORK_TEST_ENABLED,
            WIFI_NUM_OPEN_NETWORKS_KEPT,
            EMERGENCY_TONE,
            CALL_AUTO_RETRY,
            DOCK_AUDIO_MEDIA_ENABLED
        };

        // Populated lazily, guarded by class object:
        private static NameValueCache sNameValueCache = new NameValueCache(
                    SYS_PROP_SETTING_VERSION,
                    CONTENT_URI,
                    CALL_METHOD_GET_GLOBAL,
                    CALL_METHOD_PUT_GLOBAL);

        /**
         * Look up a name in the database.
         * @param resolver to access the database with
         * @param name to look up in the table
         * @return the corresponding value, or null if not present
         */
        public static String getString(ContentResolver resolver, String name) {
            return getStringForUser(resolver, name, UserHandle.myUserId());
        }

        /** @hide */
        public static String getStringForUser(ContentResolver resolver, String name,
                int userHandle) {
            return sNameValueCache.getStringForUser(resolver, name, userHandle);
        }

        /**
         * Store a name/value pair into the database.
         * @param resolver to access the database with
         * @param name to store
         * @param value to associate with the name
         * @return true if the value was set, false on database errors
         */
        public static boolean putString(ContentResolver resolver,
                String name, String value) {
            return putStringForUser(resolver, name, value, UserHandle.myUserId());
        }

        /** @hide */
        public static boolean putStringForUser(ContentResolver resolver,
                String name, String value, int userHandle) {
            if (LOCAL_LOGV) {
                Log.v(TAG, "Global.putString(name=" + name + ", value=" + value
                        + " for " + userHandle);
            }
            return sNameValueCache.putStringForUser(resolver, name, value, userHandle);
        }

        /**
         * Construct the content URI for a particular name/value pair,
         * useful for monitoring changes with a ContentObserver.
         * @param name to look up in the table
         * @return the corresponding content URI, or null if not present
         */
        public static Uri getUriFor(String name) {
            return getUriFor(CONTENT_URI, name);
        }

        /**
         * Convenience function for retrieving a single secure settings value
         * as an integer.  Note that internally setting values are always
         * stored as strings; this function converts the string to an integer
         * for you.  The default value will be returned if the setting is
         * not defined or not an integer.
         *
         * @param cr The ContentResolver to access.
         * @param name The name of the setting to retrieve.
         * @param def Value to return if the setting is not defined.
         *
         * @return The setting's current value, or 'def' if it is not defined
         * or not a valid integer.
         */
        public static int getInt(ContentResolver cr, String name, int def) {
            String v = getString(cr, name);
            try {
                return v != null ? Integer.parseInt(v) : def;
            } catch (NumberFormatException e) {
                return def;
            }
        }

        /**
         * Convenience function for retrieving a single secure settings value
         * as an integer.  Note that internally setting values are always
         * stored as strings; this function converts the string to an integer
         * for you.
         * <p>
         * This version does not take a default value.  If the setting has not
         * been set, or the string value is not a number,
         * it throws {@link SettingNotFoundException}.
         *
         * @param cr The ContentResolver to access.
         * @param name The name of the setting to retrieve.
         *
         * @throws SettingNotFoundException Thrown if a setting by the given
         * name can't be found or the setting value is not an integer.
         *
         * @return The setting's current value.
         */
        public static int getInt(ContentResolver cr, String name)
                throws SettingNotFoundException {
            String v = getString(cr, name);
            try {
                return Integer.parseInt(v);
            } catch (NumberFormatException e) {
                throw new SettingNotFoundException(name);
            }
        }

        /**
         * Convenience function for updating a single settings value as an
         * integer. This will either create a new entry in the table if the
         * given name does not exist, or modify the value of the existing row
         * with that name.  Note that internally setting values are always
         * stored as strings, so this function converts the given value to a
         * string before storing it.
         *
         * @param cr The ContentResolver to access.
         * @param name The name of the setting to modify.
         * @param value The new value for the setting.
         * @return true if the value was set, false on database errors
         */
        public static boolean putInt(ContentResolver cr, String name, int value) {
            return putString(cr, name, Integer.toString(value));
        }

        /**
         * Convenience function for retrieving a single secure settings value
         * as a {@code long}.  Note that internally setting values are always
         * stored as strings; this function converts the string to a {@code long}
         * for you.  The default value will be returned if the setting is
         * not defined or not a {@code long}.
         *
         * @param cr The ContentResolver to access.
         * @param name The name of the setting to retrieve.
         * @param def Value to return if the setting is not defined.
         *
         * @return The setting's current value, or 'def' if it is not defined
         * or not a valid {@code long}.
         */
        public static long getLong(ContentResolver cr, String name, long def) {
            String valString = getString(cr, name);
            long value;
            try {
                value = valString != null ? Long.parseLong(valString) : def;
            } catch (NumberFormatException e) {
                value = def;
            }
            return value;
        }

        /**
         * Convenience function for retrieving a single secure settings value
         * as a {@code long}.  Note that internally setting values are always
         * stored as strings; this function converts the string to a {@code long}
         * for you.
         * <p>
         * This version does not take a default value.  If the setting has not
         * been set, or the string value is not a number,
         * it throws {@link SettingNotFoundException}.
         *
         * @param cr The ContentResolver to access.
         * @param name The name of the setting to retrieve.
         *
         * @return The setting's current value.
         * @throws SettingNotFoundException Thrown if a setting by the given
         * name can't be found or the setting value is not an integer.
         */
        public static long getLong(ContentResolver cr, String name)
                throws SettingNotFoundException {
            String valString = getString(cr, name);
            try {
                return Long.parseLong(valString);
            } catch (NumberFormatException e) {
                throw new SettingNotFoundException(name);
            }
        }

        /**
         * Convenience function for updating a secure settings value as a long
         * integer. This will either create a new entry in the table if the
         * given name does not exist, or modify the value of the existing row
         * with that name.  Note that internally setting values are always
         * stored as strings, so this function converts the given value to a
         * string before storing it.
         *
         * @param cr The ContentResolver to access.
         * @param name The name of the setting to modify.
         * @param value The new value for the setting.
         * @return true if the value was set, false on database errors
         */
        public static boolean putLong(ContentResolver cr, String name, long value) {
            return putString(cr, name, Long.toString(value));
        }

        /**
         * Convenience function for retrieving a single secure settings value
         * as a floating point number.  Note that internally setting values are
         * always stored as strings; this function converts the string to an
         * float for you. The default value will be returned if the setting
         * is not defined or not a valid float.
         *
         * @param cr The ContentResolver to access.
         * @param name The name of the setting to retrieve.
         * @param def Value to return if the setting is not defined.
         *
         * @return The setting's current value, or 'def' if it is not defined
         * or not a valid float.
         */
        public static float getFloat(ContentResolver cr, String name, float def) {
            String v = getString(cr, name);
            try {
                return v != null ? Float.parseFloat(v) : def;
            } catch (NumberFormatException e) {
                return def;
            }
        }

        /**
         * Convenience function for retrieving a single secure settings value
         * as a float.  Note that internally setting values are always
         * stored as strings; this function converts the string to a float
         * for you.
         * <p>
         * This version does not take a default value.  If the setting has not
         * been set, or the string value is not a number,
         * it throws {@link SettingNotFoundException}.
         *
         * @param cr The ContentResolver to access.
         * @param name The name of the setting to retrieve.
         *
         * @throws SettingNotFoundException Thrown if a setting by the given
         * name can't be found or the setting value is not a float.
         *
         * @return The setting's current value.
         */
        public static float getFloat(ContentResolver cr, String name)
                throws SettingNotFoundException {
            String v = getString(cr, name);
            if (v == null) {
                throw new SettingNotFoundException(name);
            }
            try {
                return Float.parseFloat(v);
            } catch (NumberFormatException e) {
                throw new SettingNotFoundException(name);
            }
        }

        /**
         * Convenience function for updating a single settings value as a
         * floating point number. This will either create a new entry in the
         * table if the given name does not exist, or modify the value of the
         * existing row with that name.  Note that internally setting values
         * are always stored as strings, so this function converts the given
         * value to a string before storing it.
         *
         * @param cr The ContentResolver to access.
         * @param name The name of the setting to modify.
         * @param value The new value for the setting.
         * @return true if the value was set, false on database errors
         */
        public static boolean putFloat(ContentResolver cr, String name, float value) {
            return putString(cr, name, Float.toString(value));
        }
    }

    /**
     * User-defined bookmarks and shortcuts.  The target of each bookmark is an
     * Intent URL, allowing it to be either a web page or a particular
     * application activity.
     *
     * @hide
     */
    public static final class Bookmarks implements BaseColumns
    {
        private static final String TAG = "Bookmarks";

        /**
         * The content:// style URL for this table
         */
        public static final Uri CONTENT_URI =
            Uri.parse("content://" + AUTHORITY + "/bookmarks");

        /**
         * The row ID.
         * <p>Type: INTEGER</p>
         */
        public static final String ID = "_id";

        /**
         * Descriptive name of the bookmark that can be displayed to the user.
         * If this is empty, the title should be resolved at display time (use
         * {@link #getTitle(Context, Cursor)} any time you want to display the
         * title of a bookmark.)
         * <P>
         * Type: TEXT
         * </P>
         */
        public static final String TITLE = "title";

        /**
         * Arbitrary string (displayed to the user) that allows bookmarks to be
         * organized into categories.  There are some special names for
         * standard folders, which all start with '@'.  The label displayed for
         * the folder changes with the locale (via {@link #getLabelForFolder}) but
         * the folder name does not change so you can consistently query for
         * the folder regardless of the current locale.
         *
         * <P>Type: TEXT</P>
         *
         */
        public static final String FOLDER = "folder";

        /**
         * The Intent URL of the bookmark, describing what it points to.  This
         * value is given to {@link android.content.Intent#getIntent} to create
         * an Intent that can be launched.
         * <P>Type: TEXT</P>
         */
        public static final String INTENT = "intent";

        /**
         * Optional shortcut character associated with this bookmark.
         * <P>Type: INTEGER</P>
         */
        public static final String SHORTCUT = "shortcut";

        /**
         * The order in which the bookmark should be displayed
         * <P>Type: INTEGER</P>
         */
        public static final String ORDERING = "ordering";

        private static final String[] sIntentProjection = { INTENT };
        private static final String[] sShortcutProjection = { ID, SHORTCUT };
        private static final String sShortcutSelection = SHORTCUT + "=?";

        /**
         * Convenience function to retrieve the bookmarked Intent for a
         * particular shortcut key.
         *
         * @param cr The ContentResolver to query.
         * @param shortcut The shortcut key.
         *
         * @return Intent The bookmarked URL, or null if there is no bookmark
         *         matching the given shortcut.
         */
        public static Intent getIntentForShortcut(ContentResolver cr, char shortcut)
        {
            Intent intent = null;

            Cursor c = cr.query(CONTENT_URI,
                    sIntentProjection, sShortcutSelection,
                    new String[] { String.valueOf((int) shortcut) }, ORDERING);
            // Keep trying until we find a valid shortcut
            try {
                while (intent == null && c.moveToNext()) {
                    try {
                        String intentURI = c.getString(c.getColumnIndexOrThrow(INTENT));
                        intent = Intent.parseUri(intentURI, 0);
                    } catch (java.net.URISyntaxException e) {
                        // The stored URL is bad...  ignore it.
                    } catch (IllegalArgumentException e) {
                        // Column not found
                        Log.w(TAG, "Intent column not found", e);
                    }
                }
            } finally {
                if (c != null) c.close();
            }

            return intent;
        }

        /**
         * Add a new bookmark to the system.
         *
         * @param cr The ContentResolver to query.
         * @param intent The desired target of the bookmark.
         * @param title Bookmark title that is shown to the user; null if none
         *            or it should be resolved to the intent's title.
         * @param folder Folder in which to place the bookmark; null if none.
         * @param shortcut Shortcut that will invoke the bookmark; 0 if none. If
         *            this is non-zero and there is an existing bookmark entry
         *            with this same shortcut, then that existing shortcut is
         *            cleared (the bookmark is not removed).
         * @return The unique content URL for the new bookmark entry.
         */
        public static Uri add(ContentResolver cr,
                                           Intent intent,
                                           String title,
                                           String folder,
                                           char shortcut,
                                           int ordering)
        {
            // If a shortcut is supplied, and it is already defined for
            // another bookmark, then remove the old definition.
            if (shortcut != 0) {
                cr.delete(CONTENT_URI, sShortcutSelection,
                        new String[] { String.valueOf((int) shortcut) });
            }

            ContentValues values = new ContentValues();
            if (title != null) values.put(TITLE, title);
            if (folder != null) values.put(FOLDER, folder);
            values.put(INTENT, intent.toUri(0));
            if (shortcut != 0) values.put(SHORTCUT, (int) shortcut);
            values.put(ORDERING, ordering);
            return cr.insert(CONTENT_URI, values);
        }

        /**
         * Return the folder name as it should be displayed to the user.  This
         * takes care of localizing special folders.
         *
         * @param r Resources object for current locale; only need access to
         *          system resources.
         * @param folder The value found in the {@link #FOLDER} column.
         *
         * @return CharSequence The label for this folder that should be shown
         *         to the user.
         */
        public static CharSequence getLabelForFolder(Resources r, String folder) {
            return folder;
        }

        /**
         * Return the title as it should be displayed to the user. This takes
         * care of localizing bookmarks that point to activities.
         *
         * @param context A context.
         * @param cursor A cursor pointing to the row whose title should be
         *        returned. The cursor must contain at least the {@link #TITLE}
         *        and {@link #INTENT} columns.
         * @return A title that is localized and can be displayed to the user,
         *         or the empty string if one could not be found.
         */
        public static CharSequence getTitle(Context context, Cursor cursor) {
            int titleColumn = cursor.getColumnIndex(TITLE);
            int intentColumn = cursor.getColumnIndex(INTENT);
            if (titleColumn == -1 || intentColumn == -1) {
                throw new IllegalArgumentException(
                        "The cursor must contain the TITLE and INTENT columns.");
            }

            String title = cursor.getString(titleColumn);
            if (!TextUtils.isEmpty(title)) {
                return title;
            }

            String intentUri = cursor.getString(intentColumn);
            if (TextUtils.isEmpty(intentUri)) {
                return "";
            }

            Intent intent;
            try {
                intent = Intent.parseUri(intentUri, 0);
            } catch (URISyntaxException e) {
                return "";
            }

            PackageManager packageManager = context.getPackageManager();
            ResolveInfo info = packageManager.resolveActivity(intent, 0);
            return info != null ? info.loadLabel(packageManager) : "";
        }
    }

    /**
     * Returns the device ID that we should use when connecting to the mobile gtalk server.
     * This is a string like "android-0x1242", where the hex string is the Android ID obtained
     * from the GoogleLoginService.
     *
     * @param androidId The Android ID for this device.
     * @return The device ID that should be used when connecting to the mobile gtalk server.
     * @hide
     */
    public static String getGTalkDeviceId(long androidId) {
        return "android-" + Long.toHexString(androidId);
    }
}<|MERGE_RESOLUTION|>--- conflicted
+++ resolved
@@ -3804,12 +3804,12 @@
         public static final String MENU_UNLOCK_SCREEN = "menu_unlock_screen";
 
         /**
-<<<<<<< HEAD
          * Whether or not to show circle battery around the lockscreen ring
          * @hide
          */
         public static final String BATTERY_AROUND_LOCKSCREEN_RING = "battery_around_lockscreen_ring";
-=======
+
+        /**
          * Whether recent panel gravity is left or right (default = Gravity.RIGHT).
          * @hide
          */
@@ -3826,7 +3826,6 @@
          * @hide
          */
         public static final String RECENT_PANEL_FAVORITES = "recent_panel_favorites";
->>>>>>> d1758c3b
 
         /**
          * Settings to backup. This is here so that it's in the same place as the settings
