--- conflicted
+++ resolved
@@ -175,11 +175,7 @@
             return mExternalDirsForApp[0];
         }
 
-<<<<<<< HEAD
-        /** {@hide} */
-=======
         /** @hide */
->>>>>>> f5865b8d
         public File getSecondaryStorageDirectory() {
             return mExternalDirsForApp[1];
         }
@@ -430,11 +426,7 @@
         return sCurrentUser.getExternalDirsForApp()[0];
     }
 
-<<<<<<< HEAD
-    /** {@hide} */
-=======
     /** @hide */
->>>>>>> f5865b8d
     public static File getSecondaryStorageDirectory() {
         throwIfUserRequired();
         return sCurrentUser.getExternalDirsForApp()[1];
@@ -760,11 +752,7 @@
         return getExternalStorageState(path);
     }
 
-<<<<<<< HEAD
-    /** {@hide} */
-=======
     /** @hide */
->>>>>>> f5865b8d
     public static String getSecondaryStorageState() {
         final File externalDir = sCurrentUser.getExternalDirsForApp()[1];
         return getStorageState(externalDir);
@@ -807,11 +795,7 @@
         return isExternalStorageRemovable(externalDir);
     }
 
-<<<<<<< HEAD
-    /** {@hide} */
-=======
     /** @hide */
->>>>>>> f5865b8d
     public static boolean isNoEmulatedStorageExist() {
         final StorageVolume volume = getNoEmulatedVolume();
         return (volume != null);
