/*
 * Copyright (C) 2006 The Android Open Source Project
 * This code has been modified. Portions copyright (C) 2013, ThinkingBridge Project
 *
 * Licensed under the Apache License, Version 2.0 (the "License");
 * you may not use this file except in compliance with the License.
 * You may obtain a copy of the License at
 *
 *      http://www.apache.org/licenses/LICENSE-2.0
 *
 * Unless required by applicable law or agreed to in writing, software
 * distributed under the License is distributed on an "AS IS" BASIS,
 * WITHOUT WARRANTIES OR CONDITIONS OF ANY KIND, either express or implied.
 * See the License for the specific language governing permissions and
 * limitations under the License.
 */

package android.widget;

import android.content.Context;
import android.content.Intent;
import android.content.res.TypedArray;
import android.graphics.Canvas;
import android.graphics.Rect;
import android.graphics.drawable.Drawable;
import android.graphics.drawable.TransitionDrawable;
import android.os.Bundle;
import android.os.Debug;
import android.os.Message;
import android.os.Handler;
import android.os.Parcel;
import android.os.Parcelable;
import android.os.StrictMode;
import android.os.Trace;
import android.os.UserHandle;
import android.provider.Settings;
import android.text.Editable;
import android.text.InputType;
import android.text.TextUtils;
import android.text.TextWatcher;
import android.util.AttributeSet;
import android.util.Log;
import android.util.LongSparseArray;
import android.util.SparseArray;
import android.util.SparseBooleanArray;
import android.util.StateSet;
import android.view.ActionMode;
import android.view.ContextMenu.ContextMenuInfo;
import android.view.Gravity;
import android.view.HapticFeedbackConstants;
import android.view.InputDevice;
import android.view.KeyEvent;
import android.view.LayoutInflater;
import android.view.Menu;
import android.view.MenuItem;
import android.view.MotionEvent;
import android.view.VelocityTracker;
import android.view.View;
import android.view.ViewConfiguration;
import android.view.ViewDebug;
import android.view.ViewGroup;
import android.view.ViewParent;
import android.view.ViewTreeObserver;
import android.view.accessibility.AccessibilityEvent;
import android.view.accessibility.AccessibilityManager;
import android.view.accessibility.AccessibilityNodeInfo;
import android.view.animation.AlphaAnimation;
import android.view.animation.Animation;
import android.view.animation.AnimationUtils;
import android.view.animation.Interpolator;
import android.view.animation.LinearInterpolator;
import android.view.animation.ScaleAnimation;
import android.view.animation.TranslateAnimation;
import android.view.inputmethod.BaseInputConnection;
import android.view.inputmethod.CompletionInfo;
import android.view.inputmethod.CorrectionInfo;
import android.view.inputmethod.EditorInfo;
import android.view.inputmethod.ExtractedText;
import android.view.inputmethod.ExtractedTextRequest;
import android.view.inputmethod.InputConnection;
import android.view.inputmethod.InputMethodManager;
import android.widget.RemoteViews.OnClickHandler;

import com.android.internal.R;

import java.util.ArrayList;
import java.util.List;

/**
 * Base class that can be used to implement virtualized lists of items. A list does
 * not have a spatial definition here. For instance, subclases of this class can
 * display the content of the list in a grid, in a carousel, as stack, etc.
 *
 * @attr ref android.R.styleable#AbsListView_listSelector
 * @attr ref android.R.styleable#AbsListView_drawSelectorOnTop
 * @attr ref android.R.styleable#AbsListView_stackFromBottom
 * @attr ref android.R.styleable#AbsListView_scrollingCache
 * @attr ref android.R.styleable#AbsListView_textFilterEnabled
 * @attr ref android.R.styleable#AbsListView_transcriptMode
 * @attr ref android.R.styleable#AbsListView_cacheColorHint
 * @attr ref android.R.styleable#AbsListView_fastScrollEnabled
 * @attr ref android.R.styleable#AbsListView_smoothScrollbar
 * @attr ref android.R.styleable#AbsListView_choiceMode
 */
public abstract class AbsListView extends AdapterView<ListAdapter> implements TextWatcher,
        ViewTreeObserver.OnGlobalLayoutListener, Filter.FilterListener,
        ViewTreeObserver.OnTouchModeChangeListener,
        RemoteViewsAdapter.RemoteAdapterConnectionCallback {

    @SuppressWarnings("UnusedDeclaration")
    private static final String TAG = "AbsListView";

    /**
     * Disables the transcript mode.
     *
     * @see #setTranscriptMode(int)
     */
    public static final int TRANSCRIPT_MODE_DISABLED = 0;
    /**
     * The list will automatically scroll to the bottom when a data set change
     * notification is received and only if the last item is already visible
     * on screen.
     *
     * @see #setTranscriptMode(int)
     */
    public static final int TRANSCRIPT_MODE_NORMAL = 1;
    /**
     * The list will automatically scroll to the bottom, no matter what items
     * are currently visible.
     *
     * @see #setTranscriptMode(int)
     */
    public static final int TRANSCRIPT_MODE_ALWAYS_SCROLL = 2;

    /**
     * Indicates that we are not in the middle of a touch gesture
     */
    static final int TOUCH_MODE_REST = -1;

    /**
     * Indicates we just received the touch event and we are waiting to see if the it is a tap or a
     * scroll gesture.
     */
    static final int TOUCH_MODE_DOWN = 0;

    /**
     * Indicates the touch has been recognized as a tap and we are now waiting to see if the touch
     * is a longpress
     */
    static final int TOUCH_MODE_TAP = 1;

    /**
     * Indicates we have waited for everything we can wait for, but the user's finger is still down
     */
    static final int TOUCH_MODE_DONE_WAITING = 2;

    /**
     * Indicates the touch gesture is a scroll
     */
    static final int TOUCH_MODE_SCROLL = 3;

    /**
     * Indicates the view is in the process of being flung
     */
    static final int TOUCH_MODE_FLING = 4;

    /**
     * Indicates the touch gesture is an overscroll - a scroll beyond the beginning or end.
     */
    static final int TOUCH_MODE_OVERSCROLL = 5;

    /**
     * Indicates the view is being flung outside of normal content bounds
     * and will spring back.
     */
    static final int TOUCH_MODE_OVERFLING = 6;

    /**
     * Regular layout - usually an unsolicited layout from the view system
     */
    static final int LAYOUT_NORMAL = 0;

    /**
     * Show the first item
     */
    static final int LAYOUT_FORCE_TOP = 1;

    /**
     * Force the selected item to be on somewhere on the screen
     */
    static final int LAYOUT_SET_SELECTION = 2;

    /**
     * Show the last item
     */
    static final int LAYOUT_FORCE_BOTTOM = 3;

    /**
     * Make a mSelectedItem appear in a specific location and build the rest of
     * the views from there. The top is specified by mSpecificTop.
     */
    static final int LAYOUT_SPECIFIC = 4;

    /**
     * Layout to sync as a result of a data change. Restore mSyncPosition to have its top
     * at mSpecificTop
     */
    static final int LAYOUT_SYNC = 5;

    /**
     * Layout as a result of using the navigation keys
     */
    static final int LAYOUT_MOVE_SELECTION = 6;

    /**
     * Normal list that does not indicate choices
     */
    public static final int CHOICE_MODE_NONE = 0;

    /**
     * The list allows up to one choice
     */
    public static final int CHOICE_MODE_SINGLE = 1;

    /**
     * The list allows multiple choices
     */
    public static final int CHOICE_MODE_MULTIPLE = 2;

    /**
     * The list allows multiple choices in a modal selection mode
     */
    public static final int CHOICE_MODE_MULTIPLE_MODAL = 3;

    /**
     * The thread that created this view.
     */
    private final Thread mOwnerThread;

    /**
     * Controls if/how the user may choose/check items in the list
     */
    int mChoiceMode = CHOICE_MODE_NONE;

    /**
     * Controls CHOICE_MODE_MULTIPLE_MODAL. null when inactive.
     */
    ActionMode mChoiceActionMode;

    /**
     * Wrapper for the multiple choice mode callback; AbsListView needs to perform
     * a few extra actions around what application code does.
     */
    MultiChoiceModeWrapper mMultiChoiceModeCallback;

    /**
     * Running count of how many items are currently checked
     */
    int mCheckedItemCount;

    /**
     * Running state of which positions are currently checked
     */
    SparseBooleanArray mCheckStates;

    /**
     * Running state of which IDs are currently checked.
     * If there is a value for a given key, the checked state for that ID is true
     * and the value holds the last known position in the adapter for that id.
     */
    LongSparseArray<Integer> mCheckedIdStates;

    /**
     * Controls how the next layout will happen
     */
    int mLayoutMode = LAYOUT_NORMAL;

    /**
     * Should be used by subclasses to listen to changes in the dataset
     */
    AdapterDataSetObserver mDataSetObserver;

    /**
     * The adapter containing the data to be displayed by this view
     */
    ListAdapter mAdapter;

    /**
     * The remote adapter containing the data to be displayed by this view to be set
     */
    private RemoteViewsAdapter mRemoteAdapter;

    /**
     * If mAdapter != null, whenever this is true the adapter has stable IDs.
     */
    boolean mAdapterHasStableIds;

    /**
     * This flag indicates the a full notify is required when the RemoteViewsAdapter connects
     */
    private boolean mDeferNotifyDataSetChanged = false;

    /**
     * Indicates whether the list selector should be drawn on top of the children or behind
     */
    boolean mDrawSelectorOnTop = false;

    /**
     * The drawable used to draw the selector
     */
    Drawable mSelector;

    /**
     * The current position of the selector in the list.
     */
    int mSelectorPosition = INVALID_POSITION;

    /**
     * Defines the selector's location and dimension at drawing time
     */
    Rect mSelectorRect = new Rect();

    /**
     * The data set used to store unused views that should be reused during the next layout
     * to avoid creating new ones
     */
    final RecycleBin mRecycler = new RecycleBin();

    /**
     * The selection's left padding
     */
    int mSelectionLeftPadding = 0;

    /**
     * The selection's top padding
     */
    int mSelectionTopPadding = 0;

    /**
     * The selection's right padding
     */
    int mSelectionRightPadding = 0;

    /**
     * The selection's bottom padding
     */
    int mSelectionBottomPadding = 0;

    /**
     * This view's padding
     */
    Rect mListPadding = new Rect();

    /**
     * Subclasses must retain their measure spec from onMeasure() into this member
     */
    int mWidthMeasureSpec = 0;

    /**
     * The top scroll indicator
     */
    View mScrollUp;

    /**
     * The down scroll indicator
     */
    View mScrollDown;

    /**
     * When the view is scrolling, this flag is set to true to indicate subclasses that
     * the drawing cache was enabled on the children
     */
    boolean mCachingStarted;
    boolean mCachingActive;

    /**
     * The position of the view that received the down motion event
     */
    int mMotionPosition;

    /**
     * The offset to the top of the mMotionPosition view when the down motion event was received
     */
    int mMotionViewOriginalTop;

    /**
     * The desired offset to the top of the mMotionPosition view after a scroll
     */
    int mMotionViewNewTop;

    /**
     * The X value associated with the the down motion event
     */
    int mMotionX;

    /**
     * The Y value associated with the the down motion event
     */
    int mMotionY;

    /**
     * One of TOUCH_MODE_REST, TOUCH_MODE_DOWN, TOUCH_MODE_TAP, TOUCH_MODE_SCROLL, or
     * TOUCH_MODE_DONE_WAITING
     */
    int mTouchMode = TOUCH_MODE_REST;

    /**
     * Y value from on the previous motion event (if any)
     */
    int mLastY;

    /**
     * How far the finger moved before we started scrolling
     */
    int mMotionCorrection;

    /**
     * Determines speed during touch scrolling
     */
    private VelocityTracker mVelocityTracker;

    /**
     * Handles one frame of a fling
     */
    private FlingRunnable mFlingRunnable;

    /**
     * Handles scrolling between positions within the list.
     */
    PositionScroller mPositionScroller;

    /**
     * The offset in pixels form the top of the AdapterView to the top
     * of the currently selected view. Used to save and restore state.
     */
    int mSelectedTop = 0;

    /**
     * Indicates whether the list is stacked from the bottom edge or
     * the top edge.
     */
    boolean mStackFromBottom;

    /**
     * When set to true, the list automatically discards the children's
     * bitmap cache after scrolling.
     */
    boolean mScrollingCacheEnabled;

    /**
     * Whether or not to enable the fast scroll feature on this list
     */
    boolean mFastScrollEnabled;

    /**
     * Whether or not to always show the fast scroll feature on this list
     */
    boolean mFastScrollAlwaysVisible;

    /**
     * Optional callback to notify client when scroll position has changed
     */
    private OnScrollListener mOnScrollListener;

    /**
     * Keeps track of our accessory window
     */
    PopupWindow mPopup;

    /**
     * Used with type filter window
     */
    EditText mTextFilter;

    /**
     * Indicates whether to use pixels-based or position-based scrollbar
     * properties.
     */
    private boolean mSmoothScrollbarEnabled = true;

    /**
     * Indicates that this view supports filtering
     */
    private boolean mTextFilterEnabled;

    /**
     * Indicates that this view is currently displaying a filtered view of the data
     */
    private boolean mFiltered;

    /**
     * Rectangle used for hit testing children
     */
    private Rect mTouchFrame;

    /**
     * The position to resurrect the selected position to.
     */
    int mResurrectToPosition = INVALID_POSITION;

    private ContextMenuInfo mContextMenuInfo = null;

    /**
     * Maximum distance to record overscroll
     */
    int mOverscrollMax;

    /**
     * Content height divided by this is the overscroll limit.
     */
    static final int OVERSCROLL_LIMIT_DIVISOR = 3;

    /**
     * How many positions in either direction we will search to try to
     * find a checked item with a stable ID that moved position across
     * a data set change. If the item isn't found it will be unselected.
     */
    private static final int CHECK_POSITION_SEARCH_DISTANCE = 20;

    /**
     * Used to request a layout when we changed touch mode
     */
    private static final int TOUCH_MODE_UNKNOWN = -1;
    private static final int TOUCH_MODE_ON = 0;
    private static final int TOUCH_MODE_OFF = 1;

    private int mLastTouchMode = TOUCH_MODE_UNKNOWN;

    private static final boolean PROFILE_SCROLLING = false;
    private boolean mScrollProfilingStarted = false;

    private static final boolean PROFILE_FLINGING = false;
    private boolean mFlingProfilingStarted = false;

    /**
     * The StrictMode "critical time span" objects to catch animation
     * stutters.  Non-null when a time-sensitive animation is
     * in-flight.  Must call finish() on them when done animating.
     * These are no-ops on user builds.
     */
    private StrictMode.Span mScrollStrictSpan = null;
    private StrictMode.Span mFlingStrictSpan = null;

    /**
     * The last CheckForLongPress runnable we posted, if any
     */
    private CheckForLongPress mPendingCheckForLongPress;

    /**
     * The last CheckForTap runnable we posted, if any
     */
    private Runnable mPendingCheckForTap;

    /**
     * The last CheckForKeyLongPress runnable we posted, if any
     */
    private CheckForKeyLongPress mPendingCheckForKeyLongPress;

    /**
     * Acts upon click
     */
    private AbsListView.PerformClick mPerformClick;

    /**
     * Delayed action for touch mode.
     */
    private Runnable mTouchModeReset;

    /**
     * This view is in transcript mode -- it shows the bottom of the list when the data
     * changes
     */
    private int mTranscriptMode;

    /**
     * Indicates that this list is always drawn on top of a solid, single-color, opaque
     * background
     */
    private int mCacheColorHint;

    /**
     * The select child's view (from the adapter's getView) is enabled.
     */
    private boolean mIsChildViewEnabled;

    /**
     * The last scroll state reported to clients through {@link OnScrollListener}.
     */
    private int mLastScrollState = OnScrollListener.SCROLL_STATE_IDLE;

    /**
     * Helper object that renders and controls the fast scroll thumb.
     */
    private FastScroller mFastScroller;

    private boolean mGlobalLayoutListenerAddedFilter;

    private int mTouchSlop;
    private float mDensityScale;

    private InputConnection mDefInputConnection;
    private InputConnectionWrapper mPublicInputConnection;

    private Runnable mClearScrollingCache;
    Runnable mPositionScrollAfterLayout;
    private int mMinimumVelocity;
    private int mMaximumVelocity;
    private int mDecacheThreshold;
    private float mVelocityScale = 1.0f;

    final boolean[] mIsScrap = new boolean[1];

    // True when the popup should be hidden because of a call to
    // dispatchDisplayHint()
    private boolean mPopupHidden;

    /**
     * ID of the active pointer. This is used to retain consistency during
     * drags/flings if multiple pointers are used.
     */
    private int mActivePointerId = INVALID_POINTER;

    /**
     * Sentinel value for no current active pointer.
     * Used by {@link #mActivePointerId}.
     */
    private static final int INVALID_POINTER = -1;

    /**
     * Maximum distance to overscroll by during edge effects
     */
    int mOverscrollDistance;

    /**
     * Maximum distance to overfling during edge effects
     */
    int mOverflingDistance;

    // These two EdgeGlows are always set and used together.
    // Checking one for null is as good as checking both.

    /**
     * Tracks the state of the top edge glow.
     */
    private EdgeEffect mEdgeGlowTop;

    /**
     * Tracks the state of the bottom edge glow.
     */
    private EdgeEffect mEdgeGlowBottom;

    /**
     * An estimate of how many pixels are between the top of the list and
     * the top of the first position in the adapter, based on the last time
     * we saw it. Used to hint where to draw edge glows.
     */
    private int mFirstPositionDistanceGuess;

    /**
     * An estimate of how many pixels are between the bottom of the list and
     * the bottom of the last position in the adapter, based on the last time
     * we saw it. Used to hint where to draw edge glows.
     */
    private int mLastPositionDistanceGuess;

    /**
     * Used for determining when to cancel out of overscroll.
     */
    private int mDirection = 0;

    /**
     * Tracked on measurement in transcript mode. Makes sure that we can still pin to
     * the bottom correctly on resizes.
     */
    private boolean mForceTranscriptScroll;

    private int mGlowPaddingLeft;
    private int mGlowPaddingRight;

    /**
     * Used for interacting with list items from an accessibility service.
     */
    private ListItemAccessibilityDelegate mAccessibilityDelegate;

    private int mLastAccessibilityScrollEventFromIndex;
    private int mLastAccessibilityScrollEventToIndex;

    /**
     * Track the item count from the last time we handled a data change.
     */
    private int mLastHandledItemCount;

    /**
     * Used for smooth scrolling at a consistent rate
     */
    static final Interpolator sLinearInterpolator = new LinearInterpolator();

    /**
     * The saved state that we will be restoring from when we next sync.
     * Kept here so that if we happen to be asked to save our state before
     * the sync happens, we can return this existing data rather than losing
     * it.
     */
    private SavedState mPendingSync;

    /**
     * for ListView Animations
     */
    private boolean mIsWidget;
    private int mListAnimationMode = 0;
    private int mListAnimationInterpolatorMode = 0;
    private boolean mListAnimationModeSet = false;
    private int mWidth, mHeight = 0;
    private int mPositionV;
    private boolean mIsTap = false;

    /**
     * Interface definition for a callback to be invoked when the list or grid
     * has been scrolled.
     */
    public interface OnScrollListener {

        /**
         * The view is not scrolling. Note navigating the list using the trackball counts as
         * being in the idle state since these transitions are not animated.
         */
        public static int SCROLL_STATE_IDLE = 0;

        /**
         * The user is scrolling using touch, and their finger is still on the screen
         */
        public static int SCROLL_STATE_TOUCH_SCROLL = 1;

        /**
         * The user had previously been scrolling using touch and had performed a fling. The
         * animation is now coasting to a stop
         */
        public static int SCROLL_STATE_FLING = 2;

        /**
         * Callback method to be invoked while the list view or grid view is being scrolled. If the
         * view is being scrolled, this method will be called before the next frame of the scroll is
         * rendered. In particular, it will be called before any calls to
         * {@link Adapter#getView(int, View, ViewGroup)}.
         *
         * @param view The view whose scroll state is being reported
         *
         * @param scrollState The current scroll state. One of {@link #SCROLL_STATE_IDLE},
         * {@link #SCROLL_STATE_TOUCH_SCROLL} or {@link #SCROLL_STATE_IDLE}.
         */
        public void onScrollStateChanged(AbsListView view, int scrollState);

        /**
         * Callback method to be invoked when the list or grid has been scrolled. This will be
         * called after the scroll has completed
         * @param view The view whose scroll state is being reported
         * @param firstVisibleItem the index of the first visible cell (ignore if
         *        visibleItemCount == 0)
         * @param visibleItemCount the number of visible cells
         * @param totalItemCount the number of items in the list adaptor
         */
        public void onScroll(AbsListView view, int firstVisibleItem, int visibleItemCount,
                int totalItemCount);
    }

    /**
     * The top-level view of a list item can implement this interface to allow
     * itself to modify the bounds of the selection shown for that item.
     */
    public interface SelectionBoundsAdjuster {
        /**
         * Called to allow the list item to adjust the bounds shown for
         * its selection.
         *
         * @param bounds On call, this contains the bounds the list has
         * selected for the item (that is the bounds of the entire view).  The
         * values can be modified as desired.
         */
        public void adjustListItemSelectionBounds(Rect bounds);
    }

    public AbsListView(Context context) {
        super(context);
        initAbsListView();

        mOwnerThread = Thread.currentThread();

        setVerticalScrollBarEnabled(true);
        TypedArray a = context.obtainStyledAttributes(R.styleable.View);
        initializeScrollbars(a);
        a.recycle();
    }

    public AbsListView(Context context, AttributeSet attrs) {
        this(context, attrs, com.android.internal.R.attr.absListViewStyle);
    }

    public AbsListView(Context context, AttributeSet attrs, int defStyle) {
        super(context, attrs, defStyle);
        initAbsListView();

        mOwnerThread = Thread.currentThread();

        TypedArray a = context.obtainStyledAttributes(attrs,
                com.android.internal.R.styleable.AbsListView, defStyle, 0);

        Drawable d = a.getDrawable(com.android.internal.R.styleable.AbsListView_listSelector);
        if (d != null) {
            setSelector(d);
        }

        mDrawSelectorOnTop = a.getBoolean(
                com.android.internal.R.styleable.AbsListView_drawSelectorOnTop, false);

        boolean stackFromBottom = a.getBoolean(R.styleable.AbsListView_stackFromBottom, false);
        setStackFromBottom(stackFromBottom);

        boolean scrollingCacheEnabled = a.getBoolean(R.styleable.AbsListView_scrollingCache, true);
        setScrollingCacheEnabled(scrollingCacheEnabled);

        boolean useTextFilter = a.getBoolean(R.styleable.AbsListView_textFilterEnabled, false);
        setTextFilterEnabled(useTextFilter);

        int transcriptMode = a.getInt(R.styleable.AbsListView_transcriptMode,
                TRANSCRIPT_MODE_DISABLED);
        setTranscriptMode(transcriptMode);

        int color = a.getColor(R.styleable.AbsListView_cacheColorHint, 0);
        setCacheColorHint(color);

        boolean enableFastScroll = a.getBoolean(R.styleable.AbsListView_fastScrollEnabled, false);
        setFastScrollEnabled(enableFastScroll);

        boolean smoothScrollbar = a.getBoolean(R.styleable.AbsListView_smoothScrollbar, true);
        setSmoothScrollbarEnabled(smoothScrollbar);

        setChoiceMode(a.getInt(R.styleable.AbsListView_choiceMode, CHOICE_MODE_NONE));
        setFastScrollAlwaysVisible(
                a.getBoolean(R.styleable.AbsListView_fastScrollAlwaysVisible, false));

        a.recycle();
    }

    private void initAbsListView() {
        // Setting focusable in touch mode will set the focusable property to true
        setClickable(true);
        setFocusableInTouchMode(true);
        setWillNotDraw(false);
        setAlwaysDrawnWithCacheEnabled(false);
        setScrollingCacheEnabled(true);

        final ViewConfiguration configuration = ViewConfiguration.get(mContext);
        mTouchSlop = configuration.getScaledTouchSlop();
        mMinimumVelocity = configuration.getScaledMinimumFlingVelocity();
        mMaximumVelocity = configuration.getScaledMaximumFlingVelocity();
        mDecacheThreshold = mMaximumVelocity / 2;
        mOverscrollDistance = configuration.getScaledOverscrollDistance();
        mOverflingDistance = configuration.getScaledOverflingDistance();

        mDensityScale = getContext().getResources().getDisplayMetrics().density;

        setPersistentDrawingCache(ViewGroup.PERSISTENT_ANIMATION_CACHE
            | ViewGroup.PERSISTENT_SCROLLING_CACHE);
    }

    @Override
    public void setOverScrollMode(int mode) {
        if (mode != OVER_SCROLL_NEVER) {
            if (mEdgeGlowTop == null) {
                Context context = getContext();
                mEdgeGlowTop = new EdgeEffect(context);
                mEdgeGlowBottom = new EdgeEffect(context);
            }
        } else {
            mEdgeGlowTop = null;
            mEdgeGlowBottom = null;
        }
        super.setOverScrollMode(mode);
    }

    /**
     * {@inheritDoc}
     */
    @Override
    public void setAdapter(ListAdapter adapter) {
        if (adapter != null) {
            mAdapterHasStableIds = mAdapter.hasStableIds();
            if (mChoiceMode != CHOICE_MODE_NONE && mAdapterHasStableIds &&
                    mCheckedIdStates == null) {
                mCheckedIdStates = new LongSparseArray<Integer>();
            }
        }

        if (mCheckStates != null) {
            mCheckStates.clear();
        }

        if (mCheckedIdStates != null) {
            mCheckedIdStates.clear();
        }
    }

    /**
     * Returns the number of items currently selected. This will only be valid
     * if the choice mode is not {@link #CHOICE_MODE_NONE} (default).
     *
     * <p>To determine the specific items that are currently selected, use one of
     * the <code>getChecked*</code> methods.
     *
     * @return The number of items currently selected
     *
     * @see #getCheckedItemPosition()
     * @see #getCheckedItemPositions()
     * @see #getCheckedItemIds()
     */
    public int getCheckedItemCount() {
        return mCheckedItemCount;
    }

    /**
     * Returns the checked state of the specified position. The result is only
     * valid if the choice mode has been set to {@link #CHOICE_MODE_SINGLE}
     * or {@link #CHOICE_MODE_MULTIPLE}.
     *
     * @param position The item whose checked state to return
     * @return The item's checked state or <code>false</code> if choice mode
     *         is invalid
     *
     * @see #setChoiceMode(int)
     */
    public boolean isItemChecked(int position) {
        if (mChoiceMode != CHOICE_MODE_NONE && mCheckStates != null) {
            return mCheckStates.get(position);
        }

        return false;
    }

    /**
     * Returns the currently checked item. The result is only valid if the choice
     * mode has been set to {@link #CHOICE_MODE_SINGLE}.
     *
     * @return The position of the currently checked item or
     *         {@link #INVALID_POSITION} if nothing is selected
     *
     * @see #setChoiceMode(int)
     */
    public int getCheckedItemPosition() {
        if (mChoiceMode == CHOICE_MODE_SINGLE && mCheckStates != null && mCheckStates.size() == 1) {
            return mCheckStates.keyAt(0);
        }

        return INVALID_POSITION;
    }

    /**
     * Returns the set of checked items in the list. The result is only valid if
     * the choice mode has not been set to {@link #CHOICE_MODE_NONE}.
     *
     * @return  A SparseBooleanArray which will return true for each call to
     *          get(int position) where position is a checked position in the
     *          list and false otherwise, or <code>null</code> if the choice
     *          mode is set to {@link #CHOICE_MODE_NONE}.
     */
    public SparseBooleanArray getCheckedItemPositions() {
        if (mChoiceMode != CHOICE_MODE_NONE) {
            return mCheckStates;
        }
        return null;
    }

    /**
     * Returns the set of checked items ids. The result is only valid if the
     * choice mode has not been set to {@link #CHOICE_MODE_NONE} and the adapter
     * has stable IDs. ({@link ListAdapter#hasStableIds()} == {@code true})
     *
     * @return A new array which contains the id of each checked item in the
     *         list.
     */
    public long[] getCheckedItemIds() {
        if (mChoiceMode == CHOICE_MODE_NONE || mCheckedIdStates == null || mAdapter == null) {
            return new long[0];
        }

        final LongSparseArray<Integer> idStates = mCheckedIdStates;
        final int count = idStates.size();
        final long[] ids = new long[count];

        for (int i = 0; i < count; i++) {
            ids[i] = idStates.keyAt(i);
        }

        return ids;
    }

    /**
     * Clear any choices previously set
     */
    public void clearChoices() {
        if (mCheckStates != null) {
            mCheckStates.clear();
        }
        if (mCheckedIdStates != null) {
            mCheckedIdStates.clear();
        }
        mCheckedItemCount = 0;
    }

    /**
     * Sets the checked state of the specified position. The is only valid if
     * the choice mode has been set to {@link #CHOICE_MODE_SINGLE} or
     * {@link #CHOICE_MODE_MULTIPLE}.
     *
     * @param position The item whose checked state is to be checked
     * @param value The new checked state for the item
     */
    public void setItemChecked(int position, boolean value) {
        if (mChoiceMode == CHOICE_MODE_NONE) {
            return;
        }

        // Start selection mode if needed. We don't need to if we're unchecking something.
        if (value && mChoiceMode == CHOICE_MODE_MULTIPLE_MODAL && mChoiceActionMode == null) {
            if (mMultiChoiceModeCallback == null ||
                    !mMultiChoiceModeCallback.hasWrappedCallback()) {
                throw new IllegalStateException("AbsListView: attempted to start selection mode " +
                        "for CHOICE_MODE_MULTIPLE_MODAL but no choice mode callback was " +
                        "supplied. Call setMultiChoiceModeListener to set a callback.");
            }
            mChoiceActionMode = startActionMode(mMultiChoiceModeCallback);
        }

        if (mChoiceMode == CHOICE_MODE_MULTIPLE || mChoiceMode == CHOICE_MODE_MULTIPLE_MODAL) {
            boolean oldValue = mCheckStates.get(position);
            mCheckStates.put(position, value);
            if (mCheckedIdStates != null && mAdapter.hasStableIds()) {
                if (value) {
                    mCheckedIdStates.put(mAdapter.getItemId(position), position);
                } else {
                    mCheckedIdStates.delete(mAdapter.getItemId(position));
                }
            }
            if (oldValue != value) {
                if (value) {
                    mCheckedItemCount++;
                } else {
                    mCheckedItemCount--;
                }
            }
            if (mChoiceActionMode != null) {
                final long id = mAdapter.getItemId(position);
                mMultiChoiceModeCallback.onItemCheckedStateChanged(mChoiceActionMode,
                        position, id, value);
            }
        } else {
            boolean updateIds = mCheckedIdStates != null && mAdapter.hasStableIds();
            // Clear all values if we're checking something, or unchecking the currently
            // selected item
            if (value || isItemChecked(position)) {
                mCheckStates.clear();
                if (updateIds) {
                    mCheckedIdStates.clear();
                }
            }
            // this may end up selecting the value we just cleared but this way
            // we ensure length of mCheckStates is 1, a fact getCheckedItemPosition relies on
            if (value) {
                mCheckStates.put(position, true);
                if (updateIds) {
                    mCheckedIdStates.put(mAdapter.getItemId(position), position);
                }
                mCheckedItemCount = 1;
            } else if (mCheckStates.size() == 0 || !mCheckStates.valueAt(0)) {
                mCheckedItemCount = 0;
            }
        }

        // Do not generate a data change while we are in the layout phase
        if (!mInLayout && !mBlockLayoutRequests) {
            mDataChanged = true;
            rememberSyncState();
            requestLayout();
        }
    }

    @Override
    public boolean performItemClick(View view, int position, long id) {
        boolean handled = false;
        boolean dispatchItemClick = true;

        if (mChoiceMode != CHOICE_MODE_NONE) {
            handled = true;
            boolean checkedStateChanged = false;

            if (mChoiceMode == CHOICE_MODE_MULTIPLE ||
                    (mChoiceMode == CHOICE_MODE_MULTIPLE_MODAL && mChoiceActionMode != null)) {
                boolean checked = !mCheckStates.get(position, false);
                mCheckStates.put(position, checked);
                if (mCheckedIdStates != null && mAdapter.hasStableIds()) {
                    if (checked) {
                        mCheckedIdStates.put(mAdapter.getItemId(position), position);
                    } else {
                        mCheckedIdStates.delete(mAdapter.getItemId(position));
                    }
                }
                if (checked) {
                    mCheckedItemCount++;
                } else {
                    mCheckedItemCount--;
                }
                if (mChoiceActionMode != null) {
                    mMultiChoiceModeCallback.onItemCheckedStateChanged(mChoiceActionMode,
                            position, id, checked);
                    dispatchItemClick = false;
                }
                checkedStateChanged = true;
            } else if (mChoiceMode == CHOICE_MODE_SINGLE) {
                boolean checked = !mCheckStates.get(position, false);
                if (checked) {
                    mCheckStates.clear();
                    mCheckStates.put(position, true);
                    if (mCheckedIdStates != null && mAdapter.hasStableIds()) {
                        mCheckedIdStates.clear();
                        mCheckedIdStates.put(mAdapter.getItemId(position), position);
                    }
                    mCheckedItemCount = 1;
                } else if (mCheckStates.size() == 0 || !mCheckStates.valueAt(0)) {
                    mCheckedItemCount = 0;
                }
                checkedStateChanged = true;
            }

            if (checkedStateChanged) {
                updateOnScreenCheckedViews();
            }
        }

        if (dispatchItemClick) {
            handled |= super.performItemClick(view, position, id);
        }

        return handled;
    }

    /**
     * Perform a quick, in-place update of the checked or activated state
     * on all visible item views. This should only be called when a valid
     * choice mode is active.
     */
    private void updateOnScreenCheckedViews() {
        final int firstPos = mFirstPosition;
        final int count = getChildCount();
        final boolean useActivated = getContext().getApplicationInfo().targetSdkVersion
                >= android.os.Build.VERSION_CODES.HONEYCOMB;
        for (int i = 0; i < count; i++) {
            final View child = getChildAt(i);
            final int position = firstPos + i;

            if (child instanceof Checkable) {
                ((Checkable) child).setChecked(mCheckStates.get(position));
            } else if (useActivated) {
                child.setActivated(mCheckStates.get(position));
            }
        }
    }

    /**
     * @see #setChoiceMode(int)
     *
     * @return The current choice mode
     */
    public int getChoiceMode() {
        return mChoiceMode;
    }

    /**
     * Defines the choice behavior for the List. By default, Lists do not have any choice behavior
     * ({@link #CHOICE_MODE_NONE}). By setting the choiceMode to {@link #CHOICE_MODE_SINGLE}, the
     * List allows up to one item to  be in a chosen state. By setting the choiceMode to
     * {@link #CHOICE_MODE_MULTIPLE}, the list allows any number of items to be chosen.
     *
     * @param choiceMode One of {@link #CHOICE_MODE_NONE}, {@link #CHOICE_MODE_SINGLE}, or
     * {@link #CHOICE_MODE_MULTIPLE}
     */
    public void setChoiceMode(int choiceMode) {
        mChoiceMode = choiceMode;
        if (mChoiceActionMode != null) {
            mChoiceActionMode.finish();
            mChoiceActionMode = null;
        }
        if (mChoiceMode != CHOICE_MODE_NONE) {
            if (mCheckStates == null) {
                mCheckStates = new SparseBooleanArray(0);
            }
            if (mCheckedIdStates == null && mAdapter != null && mAdapter.hasStableIds()) {
                mCheckedIdStates = new LongSparseArray<Integer>(0);
            }
            // Modal multi-choice mode only has choices when the mode is active. Clear them.
            if (mChoiceMode == CHOICE_MODE_MULTIPLE_MODAL) {
                clearChoices();
                setLongClickable(true);
            }
        }
    }

    /**
     * Set a {@link MultiChoiceModeListener} that will manage the lifecycle of the
     * selection {@link ActionMode}. Only used when the choice mode is set to
     * {@link #CHOICE_MODE_MULTIPLE_MODAL}.
     *
     * @param listener Listener that will manage the selection mode
     *
     * @see #setChoiceMode(int)
     */
    public void setMultiChoiceModeListener(MultiChoiceModeListener listener) {
        if (mMultiChoiceModeCallback == null) {
            mMultiChoiceModeCallback = new MultiChoiceModeWrapper();
        }
        mMultiChoiceModeCallback.setWrapped(listener);
    }

    /**
     * @return true if all list content currently fits within the view boundaries
     */
    private boolean contentFits() {
        final int childCount = getChildCount();
        if (childCount == 0) return true;
        if (childCount != mItemCount) return false;

        return getChildAt(0).getTop() >= mListPadding.top &&
                getChildAt(childCount - 1).getBottom() <= getHeight() - mListPadding.bottom;
    }

    /**
     * Specifies whether fast scrolling is enabled or disabled.
     * <p>
     * When fast scrolling is enabled, the user can quickly scroll through lists
     * by dragging the fast scroll thumb.
     * <p>
     * If the adapter backing this list implements {@link SectionIndexer}, the
     * fast scroller will display section header previews as the user scrolls.
     * Additionally, the user will be able to quickly jump between sections by
     * tapping along the length of the scroll bar.
     *
     * @see SectionIndexer
     * @see #isFastScrollEnabled()
     * @param enabled true to enable fast scrolling, false otherwise
     */
    public void setFastScrollEnabled(final boolean enabled) {
        if (mFastScrollEnabled != enabled) {
            mFastScrollEnabled = enabled;

            if (isOwnerThread()) {
                setFastScrollerEnabledUiThread(enabled);
            } else {
                post(new Runnable() {
                    @Override
                    public void run() {
                        setFastScrollerEnabledUiThread(enabled);
                    }
                });
            }
        }
    }

    private void setFastScrollerEnabledUiThread(boolean enabled) {
        if (mFastScroller != null) {
            mFastScroller.setEnabled(enabled);
        } else if (enabled) {
            mFastScroller = new FastScroller(this);
            mFastScroller.setEnabled(true);
        }

        resolvePadding();

        if (mFastScroller != null) {
            mFastScroller.updateLayout();
        }
    }

    /**
     * Set whether or not the fast scroller should always be shown in place of
     * the standard scroll bars. This will enable fast scrolling if it is not
     * already enabled.
     * <p>
     * Fast scrollers shown in this way will not fade out and will be a
     * permanent fixture within the list. This is best combined with an inset
     * scroll bar style to ensure the scroll bar does not overlap content.
     *
     * @param alwaysShow true if the fast scroller should always be displayed,
     *            false otherwise
     * @see #setScrollBarStyle(int)
     * @see #setFastScrollEnabled(boolean)
     */
    public void setFastScrollAlwaysVisible(final boolean alwaysShow) {
        if (mFastScrollAlwaysVisible != alwaysShow) {
            if (alwaysShow && !mFastScrollEnabled) {
                setFastScrollEnabled(true);
            }

            mFastScrollAlwaysVisible = alwaysShow;

            if (isOwnerThread()) {
                setFastScrollerAlwaysVisibleUiThread(alwaysShow);
            } else {
                post(new Runnable() {
                    @Override
                    public void run() {
                        setFastScrollerAlwaysVisibleUiThread(alwaysShow);
                    }
                });
            }
        }
    }

    private void setFastScrollerAlwaysVisibleUiThread(boolean alwaysShow) {
        if (mFastScroller != null) {
            mFastScroller.setAlwaysShow(alwaysShow);
        }
    }

    /**
     * @return whether the current thread is the one that created the view
     */
    private boolean isOwnerThread() {
        return mOwnerThread == Thread.currentThread();
    }

    /**
     * Returns true if the fast scroller is set to always show on this view.
     *
     * @return true if the fast scroller will always show
     * @see #setFastScrollAlwaysVisible(boolean)
     */
    public boolean isFastScrollAlwaysVisible() {
        if (mFastScroller == null) {
            return mFastScrollEnabled && mFastScrollAlwaysVisible;
        } else {
            return mFastScroller.isEnabled() && mFastScroller.isAlwaysShowEnabled();
        }
    }

    @Override
    public int getVerticalScrollbarWidth() {
        if (mFastScroller != null && mFastScroller.isEnabled()) {
            return Math.max(super.getVerticalScrollbarWidth(), mFastScroller.getWidth());
        }
        return super.getVerticalScrollbarWidth();
    }

    /**
     * Returns true if the fast scroller is enabled.
     *
     * @see #setFastScrollEnabled(boolean)
     * @return true if fast scroll is enabled, false otherwise
     */
    @ViewDebug.ExportedProperty
    public boolean isFastScrollEnabled() {
        if (mFastScroller == null) {
            return mFastScrollEnabled;
        } else {
            return mFastScroller.isEnabled();
        }
    }

    @Override
    public void setVerticalScrollbarPosition(int position) {
        super.setVerticalScrollbarPosition(position);
        if (mFastScroller != null) {
            mFastScroller.setScrollbarPosition(position);
        }
    }

    @Override
    public void setScrollBarStyle(int style) {
        super.setScrollBarStyle(style);
        if (mFastScroller != null) {
            mFastScroller.setScrollBarStyle(style);
        }
    }

    /**
     * If fast scroll is enabled, then don't draw the vertical scrollbar.
     * @hide
     */
    @Override
    protected boolean isVerticalScrollBarHidden() {
        return isFastScrollEnabled();
    }

    /**
     * When smooth scrollbar is enabled, the position and size of the scrollbar thumb
     * is computed based on the number of visible pixels in the visible items. This
     * however assumes that all list items have the same height. If you use a list in
     * which items have different heights, the scrollbar will change appearance as the
     * user scrolls through the list. To avoid this issue, you need to disable this
     * property.
     *
     * When smooth scrollbar is disabled, the position and size of the scrollbar thumb
     * is based solely on the number of items in the adapter and the position of the
     * visible items inside the adapter. This provides a stable scrollbar as the user
     * navigates through a list of items with varying heights.
     *
     * @param enabled Whether or not to enable smooth scrollbar.
     *
     * @see #setSmoothScrollbarEnabled(boolean)
     * @attr ref android.R.styleable#AbsListView_smoothScrollbar
     */
    public void setSmoothScrollbarEnabled(boolean enabled) {
        mSmoothScrollbarEnabled = enabled;
    }

    /**
     * Returns the current state of the fast scroll feature.
     *
     * @return True if smooth scrollbar is enabled is enabled, false otherwise.
     *
     * @see #setSmoothScrollbarEnabled(boolean)
     */
    @ViewDebug.ExportedProperty
    public boolean isSmoothScrollbarEnabled() {
        return mSmoothScrollbarEnabled;
    }

    /**
     * Set the listener that will receive notifications every time the list scrolls.
     *
     * @param l the scroll listener
     */
    public void setOnScrollListener(OnScrollListener l) {
        mOnScrollListener = l;
        invokeOnItemScrollListener();
    }

    /**
     * Notify our scroll listener (if there is one) of a change in scroll state
     */
    void invokeOnItemScrollListener() {
        if (mFastScroller != null) {
            mFastScroller.onScroll(mFirstPosition, getChildCount(), mItemCount);
        }
        if (mOnScrollListener != null) {
            mOnScrollListener.onScroll(this, mFirstPosition, getChildCount(), mItemCount);
        }
        onScrollChanged(0, 0, 0, 0); // dummy values, View's implementation does not use these.
    }

    @Override
    public void sendAccessibilityEvent(int eventType) {
        // Since this class calls onScrollChanged even if the mFirstPosition and the
        // child count have not changed we will avoid sending duplicate accessibility
        // events.
        if (eventType == AccessibilityEvent.TYPE_VIEW_SCROLLED) {
            final int firstVisiblePosition = getFirstVisiblePosition();
            final int lastVisiblePosition = getLastVisiblePosition();
            if (mLastAccessibilityScrollEventFromIndex == firstVisiblePosition
                    && mLastAccessibilityScrollEventToIndex == lastVisiblePosition) {
                return;
            } else {
                mLastAccessibilityScrollEventFromIndex = firstVisiblePosition;
                mLastAccessibilityScrollEventToIndex = lastVisiblePosition;
            }
        }
        super.sendAccessibilityEvent(eventType);
    }

    @Override
    public void onInitializeAccessibilityEvent(AccessibilityEvent event) {
        super.onInitializeAccessibilityEvent(event);
        event.setClassName(AbsListView.class.getName());
    }

    @Override
    public void onInitializeAccessibilityNodeInfo(AccessibilityNodeInfo info) {
        super.onInitializeAccessibilityNodeInfo(info);
        info.setClassName(AbsListView.class.getName());
        if (isEnabled()) {
            if (getFirstVisiblePosition() > 0) {
                info.addAction(AccessibilityNodeInfo.ACTION_SCROLL_BACKWARD);
                info.setScrollable(true);
            }
            if (getLastVisiblePosition() < getCount() - 1) {
                info.addAction(AccessibilityNodeInfo.ACTION_SCROLL_FORWARD);
                info.setScrollable(true);
            }
        }
    }

    @Override
    public boolean performAccessibilityAction(int action, Bundle arguments) {
        if (super.performAccessibilityAction(action, arguments)) {
            return true;
        }
        switch (action) {
            case AccessibilityNodeInfo.ACTION_SCROLL_FORWARD: {
                if (isEnabled() && getLastVisiblePosition() < getCount() - 1) {
                    final int viewportHeight = getHeight() - mListPadding.top - mListPadding.bottom;
                    smoothScrollBy(viewportHeight, PositionScroller.SCROLL_DURATION);
                    return true;
                }
            } return false;
            case AccessibilityNodeInfo.ACTION_SCROLL_BACKWARD: {
                if (isEnabled() && mFirstPosition > 0) {
                    final int viewportHeight = getHeight() - mListPadding.top - mListPadding.bottom;
                    smoothScrollBy(-viewportHeight, PositionScroller.SCROLL_DURATION);
                    return true;
                }
            } return false;
        }
        return false;
    }

    /** @hide */
    @Override
    public View findViewByAccessibilityIdTraversal(int accessibilityId) {
        if (accessibilityId == getAccessibilityViewId()) {
            return this;
        }
        // If the data changed the children are invalid since the data model changed.
        // Hence, we pretend they do not exist. After a layout the children will sync
        // with the model at which point we notify that the accessibility state changed,
        // so a service will be able to re-fetch the views.
        if (mDataChanged) {
            return null;
        }
        return super.findViewByAccessibilityIdTraversal(accessibilityId);
    }

    /**
     * Indicates whether the children's drawing cache is used during a scroll.
     * By default, the drawing cache is enabled but this will consume more memory.
     *
     * @return true if the scrolling cache is enabled, false otherwise
     *
     * @see #setScrollingCacheEnabled(boolean)
     * @see View#setDrawingCacheEnabled(boolean)
     */
    @ViewDebug.ExportedProperty
    public boolean isScrollingCacheEnabled() {
        return mScrollingCacheEnabled;
    }

    /**
     * Enables or disables the children's drawing cache during a scroll.
     * By default, the drawing cache is enabled but this will use more memory.
     *
     * When the scrolling cache is enabled, the caches are kept after the
     * first scrolling. You can manually clear the cache by calling
     * {@link android.view.ViewGroup#setChildrenDrawingCacheEnabled(boolean)}.
     *
     * @param enabled true to enable the scroll cache, false otherwise
     *
     * @see #isScrollingCacheEnabled()
     * @see View#setDrawingCacheEnabled(boolean)
     */
    public void setScrollingCacheEnabled(boolean enabled) {
        if (mScrollingCacheEnabled && !enabled) {
            clearScrollingCache();
        }
        mScrollingCacheEnabled = enabled;
    }

    /**
     * Enables or disables the type filter window. If enabled, typing when
     * this view has focus will filter the children to match the users input.
     * Note that the {@link Adapter} used by this view must implement the
     * {@link Filterable} interface.
     *
     * @param textFilterEnabled true to enable type filtering, false otherwise
     *
     * @see Filterable
     */
    public void setTextFilterEnabled(boolean textFilterEnabled) {
        mTextFilterEnabled = textFilterEnabled;
    }

    /**
     * Indicates whether type filtering is enabled for this view
     *
     * @return true if type filtering is enabled, false otherwise
     *
     * @see #setTextFilterEnabled(boolean)
     * @see Filterable
     */
    @ViewDebug.ExportedProperty
    public boolean isTextFilterEnabled() {
        return mTextFilterEnabled;
    }

    @Override
    public void getFocusedRect(Rect r) {
        View view = getSelectedView();
        if (view != null && view.getParent() == this) {
            // the focused rectangle of the selected view offset into the
            // coordinate space of this view.
            view.getFocusedRect(r);
            offsetDescendantRectToMyCoords(view, r);
        } else {
            // otherwise, just the norm
            super.getFocusedRect(r);
        }
    }

    private void useDefaultSelector() {
        setSelector(getResources().getDrawable(
                com.android.internal.R.drawable.list_selector_background));
    }

    /**
     * Indicates whether the content of this view is pinned to, or stacked from,
     * the bottom edge.
     *
     * @return true if the content is stacked from the bottom edge, false otherwise
     */
    @ViewDebug.ExportedProperty
    public boolean isStackFromBottom() {
        return mStackFromBottom;
    }

    /**
     * When stack from bottom is set to true, the list fills its content starting from
     * the bottom of the view.
     *
     * @param stackFromBottom true to pin the view's content to the bottom edge,
     *        false to pin the view's content to the top edge
     */
    public void setStackFromBottom(boolean stackFromBottom) {
        if (mStackFromBottom != stackFromBottom) {
            mStackFromBottom = stackFromBottom;
            requestLayoutIfNecessary();
        }
    }

    void requestLayoutIfNecessary() {
        if (getChildCount() > 0) {
            resetList();
            requestLayout();
            invalidate();
        }
    }

    static class SavedState extends BaseSavedState {
        long selectedId;
        long firstId;
        int viewTop;
        int position;
        int height;
        String filter;
        boolean inActionMode;
        int checkedItemCount;
        SparseBooleanArray checkState;
        LongSparseArray<Integer> checkIdState;

        /**
         * Constructor called from {@link AbsListView#onSaveInstanceState()}
         */
        SavedState(Parcelable superState) {
            super(superState);
        }

        /**
         * Constructor called from {@link #CREATOR}
         */
        private SavedState(Parcel in) {
            super(in);
            selectedId = in.readLong();
            firstId = in.readLong();
            viewTop = in.readInt();
            position = in.readInt();
            height = in.readInt();
            filter = in.readString();
            inActionMode = in.readByte() != 0;
            checkedItemCount = in.readInt();
            checkState = in.readSparseBooleanArray();
            final int N = in.readInt();
            if (N > 0) {
                checkIdState = new LongSparseArray<Integer>();
                for (int i=0; i<N; i++) {
                    final long key = in.readLong();
                    final int value = in.readInt();
                    checkIdState.put(key, value);
                }
            }
        }

        @Override
        public void writeToParcel(Parcel out, int flags) {
            super.writeToParcel(out, flags);
            out.writeLong(selectedId);
            out.writeLong(firstId);
            out.writeInt(viewTop);
            out.writeInt(position);
            out.writeInt(height);
            out.writeString(filter);
            out.writeByte((byte) (inActionMode ? 1 : 0));
            out.writeInt(checkedItemCount);
            out.writeSparseBooleanArray(checkState);
            final int N = checkIdState != null ? checkIdState.size() : 0;
            out.writeInt(N);
            for (int i=0; i<N; i++) {
                out.writeLong(checkIdState.keyAt(i));
                out.writeInt(checkIdState.valueAt(i));
            }
        }

        @Override
        public String toString() {
            return "AbsListView.SavedState{"
                    + Integer.toHexString(System.identityHashCode(this))
                    + " selectedId=" + selectedId
                    + " firstId=" + firstId
                    + " viewTop=" + viewTop
                    + " position=" + position
                    + " height=" + height
                    + " filter=" + filter
                    + " checkState=" + checkState + "}";
        }

        public static final Parcelable.Creator<SavedState> CREATOR
                = new Parcelable.Creator<SavedState>() {
            @Override
            public SavedState createFromParcel(Parcel in) {
                return new SavedState(in);
            }

            @Override
            public SavedState[] newArray(int size) {
                return new SavedState[size];
            }
        };
    }

    @Override
    public Parcelable onSaveInstanceState() {
        /*
         * This doesn't really make sense as the place to dismiss the
         * popups, but there don't seem to be any other useful hooks
         * that happen early enough to keep from getting complaints
         * about having leaked the window.
         */
        dismissPopup();

        Parcelable superState = super.onSaveInstanceState();

        SavedState ss = new SavedState(superState);

        if (mPendingSync != null) {
            // Just keep what we last restored.
            ss.selectedId = mPendingSync.selectedId;
            ss.firstId = mPendingSync.firstId;
            ss.viewTop = mPendingSync.viewTop;
            ss.position = mPendingSync.position;
            ss.height = mPendingSync.height;
            ss.filter = mPendingSync.filter;
            ss.inActionMode = mPendingSync.inActionMode;
            ss.checkedItemCount = mPendingSync.checkedItemCount;
            ss.checkState = mPendingSync.checkState;
            ss.checkIdState = mPendingSync.checkIdState;
            return ss;
        }

        boolean haveChildren = getChildCount() > 0 && mItemCount > 0;
        long selectedId = getSelectedItemId();
        ss.selectedId = selectedId;
        ss.height = getHeight();

        if (selectedId >= 0) {
            // Remember the selection
            ss.viewTop = mSelectedTop;
            ss.position = getSelectedItemPosition();
            ss.firstId = INVALID_POSITION;
        } else {
            if (haveChildren && mFirstPosition > 0) {
                // Remember the position of the first child.
                // We only do this if we are not currently at the top of
                // the list, for two reasons:
                // (1) The list may be in the process of becoming empty, in
                // which case mItemCount may not be 0, but if we try to
                // ask for any information about position 0 we will crash.
                // (2) Being "at the top" seems like a special case, anyway,
                // and the user wouldn't expect to end up somewhere else when
                // they revisit the list even if its content has changed.
                View v = getChildAt(0);
                ss.viewTop = v.getTop();
                int firstPos = mFirstPosition;
                if (firstPos >= mItemCount) {
                    firstPos = mItemCount - 1;
                }
                ss.position = firstPos;
                ss.firstId = mAdapter.getItemId(firstPos);
            } else {
                ss.viewTop = 0;
                ss.firstId = INVALID_POSITION;
                ss.position = 0;
            }
        }

        ss.filter = null;
        if (mFiltered) {
            final EditText textFilter = mTextFilter;
            if (textFilter != null) {
                Editable filterText = textFilter.getText();
                if (filterText != null) {
                    ss.filter = filterText.toString();
                }
            }
        }

        ss.inActionMode = mChoiceMode == CHOICE_MODE_MULTIPLE_MODAL && mChoiceActionMode != null;

        if (mCheckStates != null) {
            ss.checkState = mCheckStates.clone();
        }
        if (mCheckedIdStates != null) {
            final LongSparseArray<Integer> idState = new LongSparseArray<Integer>();
            final int count = mCheckedIdStates.size();
            for (int i = 0; i < count; i++) {
                idState.put(mCheckedIdStates.keyAt(i), mCheckedIdStates.valueAt(i));
            }
            ss.checkIdState = idState;
        }
        ss.checkedItemCount = mCheckedItemCount;

        if (mRemoteAdapter != null) {
            mRemoteAdapter.saveRemoteViewsCache();
        }

        return ss;
    }

    @Override
    public void onRestoreInstanceState(Parcelable state) {
        SavedState ss = (SavedState) state;

        super.onRestoreInstanceState(ss.getSuperState());
        mDataChanged = true;

        mSyncHeight = ss.height;

        if (ss.selectedId >= 0) {
            mNeedSync = true;
            mPendingSync = ss;
            mSyncRowId = ss.selectedId;
            mSyncPosition = ss.position;
            mSpecificTop = ss.viewTop;
            mSyncMode = SYNC_SELECTED_POSITION;
        } else if (ss.firstId >= 0) {
            setSelectedPositionInt(INVALID_POSITION);
            // Do this before setting mNeedSync since setNextSelectedPosition looks at mNeedSync
            setNextSelectedPositionInt(INVALID_POSITION);
            mSelectorPosition = INVALID_POSITION;
            mNeedSync = true;
            mPendingSync = ss;
            mSyncRowId = ss.firstId;
            mSyncPosition = ss.position;
            mSpecificTop = ss.viewTop;
            mSyncMode = SYNC_FIRST_POSITION;
        }

        setFilterText(ss.filter);

        if (ss.checkState != null) {
            mCheckStates = ss.checkState;
        }

        if (ss.checkIdState != null) {
            mCheckedIdStates = ss.checkIdState;
        }

        mCheckedItemCount = ss.checkedItemCount;

        if (ss.inActionMode && mChoiceMode == CHOICE_MODE_MULTIPLE_MODAL &&
                mMultiChoiceModeCallback != null) {
            mChoiceActionMode = startActionMode(mMultiChoiceModeCallback);
        }

        requestLayout();
    }

    private boolean acceptFilter() {
        return mTextFilterEnabled && getAdapter() instanceof Filterable &&
                ((Filterable) getAdapter()).getFilter() != null;
    }

    /**
     * Sets the initial value for the text filter.
     * @param filterText The text to use for the filter.
     *
     * @see #setTextFilterEnabled
     */
    public void setFilterText(String filterText) {
        // TODO: Should we check for acceptFilter()?
        if (mTextFilterEnabled && !TextUtils.isEmpty(filterText)) {
            createTextFilter(false);
            // This is going to call our listener onTextChanged, but we might not
            // be ready to bring up a window yet
            mTextFilter.setText(filterText);
            mTextFilter.setSelection(filterText.length());
            if (mAdapter instanceof Filterable) {
                // if mPopup is non-null, then onTextChanged will do the filtering
                if (mPopup == null) {
                    Filter f = ((Filterable) mAdapter).getFilter();
                    f.filter(filterText);
                }
                // Set filtered to true so we will display the filter window when our main
                // window is ready
                mFiltered = true;
                mDataSetObserver.clearSavedState();
            }
        }
    }

    /**
     * Returns the list's text filter, if available.
     * @return the list's text filter or null if filtering isn't enabled
     */
    public CharSequence getTextFilter() {
        if (mTextFilterEnabled && mTextFilter != null) {
            return mTextFilter.getText();
        }
        return null;
    }

    @Override
    protected void onFocusChanged(boolean gainFocus, int direction, Rect previouslyFocusedRect) {
        super.onFocusChanged(gainFocus, direction, previouslyFocusedRect);
        if (gainFocus && mSelectedPosition < 0 && !isInTouchMode()) {
            if (!isAttachedToWindow() && mAdapter != null) {
                // Data may have changed while we were detached and it's valid
                // to change focus while detached. Refresh so we don't die.
                mDataChanged = true;
                mOldItemCount = mItemCount;
                mItemCount = mAdapter.getCount();
            }
            resurrectSelection();
        }
    }

    @Override
    public void requestLayout() {
        if (!mBlockLayoutRequests && !mInLayout) {
            super.requestLayout();
        }
    }

    /**
     * The list is empty. Clear everything out.
     */
    void resetList() {
        removeAllViewsInLayout();
        mFirstPosition = 0;
        mDataChanged = false;
        mPositionScrollAfterLayout = null;
        mNeedSync = false;
        mPendingSync = null;
        mOldSelectedPosition = INVALID_POSITION;
        mOldSelectedRowId = INVALID_ROW_ID;
        setSelectedPositionInt(INVALID_POSITION);
        setNextSelectedPositionInt(INVALID_POSITION);
        mSelectedTop = 0;
        mSelectorPosition = INVALID_POSITION;
        mSelectorRect.setEmpty();
        invalidate();
    }

    @Override
    protected int computeVerticalScrollExtent() {
        final int count = getChildCount();
        if (count > 0) {
            if (mSmoothScrollbarEnabled) {
                int extent = count * 100;

                View view = getChildAt(0);
                final int top = view.getTop();
                int height = view.getHeight();
                if (height > 0) {
                    extent += (top * 100) / height;
                }

                view = getChildAt(count - 1);
                final int bottom = view.getBottom();
                height = view.getHeight();
                if (height > 0) {
                    extent -= ((bottom - getHeight()) * 100) / height;
                }

                return extent;
            } else {
                return 1;
            }
        }
        return 0;
    }

    @Override
    protected int computeVerticalScrollOffset() {
        final int firstPosition = mFirstPosition;
        final int childCount = getChildCount();
        if (firstPosition >= 0 && childCount > 0) {
            if (mSmoothScrollbarEnabled) {
                final View view = getChildAt(0);
                final int top = view.getTop();
                int height = view.getHeight();
                if (height > 0) {
                    return Math.max(firstPosition * 100 - (top * 100) / height +
                            (int)((float)mScrollY / getHeight() * mItemCount * 100), 0);
                }
            } else {
                int index;
                final int count = mItemCount;
                if (firstPosition == 0) {
                    index = 0;
                } else if (firstPosition + childCount == count) {
                    index = count;
                } else {
                    index = firstPosition + childCount / 2;
                }
                return (int) (firstPosition + childCount * (index / (float) count));
            }
        }
        return 0;
    }

    @Override
    protected int computeVerticalScrollRange() {
        int result;
        if (mSmoothScrollbarEnabled) {
            result = Math.max(mItemCount * 100, 0);
            if (mScrollY != 0) {
                // Compensate for overscroll
                result += Math.abs((int) ((float) mScrollY / getHeight() * mItemCount * 100));
            }
        } else {
            result = mItemCount;
        }
        return result;
    }

    @Override
    protected float getTopFadingEdgeStrength() {
        final int count = getChildCount();
        final float fadeEdge = super.getTopFadingEdgeStrength();
        if (count == 0) {
            return fadeEdge;
        } else {
            if (mFirstPosition > 0) {
                return 1.0f;
            }

            final int top = getChildAt(0).getTop();
            final float fadeLength = getVerticalFadingEdgeLength();
            return top < mPaddingTop ? -(top - mPaddingTop) / fadeLength : fadeEdge;
        }
    }

    @Override
    protected float getBottomFadingEdgeStrength() {
        final int count = getChildCount();
        final float fadeEdge = super.getBottomFadingEdgeStrength();
        if (count == 0) {
            return fadeEdge;
        } else {
            if (mFirstPosition + count - 1 < mItemCount - 1) {
                return 1.0f;
            }

            final int bottom = getChildAt(count - 1).getBottom();
            final int height = getHeight();
            final float fadeLength = getVerticalFadingEdgeLength();
            return bottom > height - mPaddingBottom ?
                    (bottom - height + mPaddingBottom) / fadeLength : fadeEdge;
        }
    }

    @Override
    protected void onMeasure(int widthMeasureSpec, int heightMeasureSpec) {
        if (mSelector == null) {
            useDefaultSelector();
        }
        final Rect listPadding = mListPadding;
        listPadding.left = mSelectionLeftPadding + mPaddingLeft;
        listPadding.top = mSelectionTopPadding + mPaddingTop;
        listPadding.right = mSelectionRightPadding + mPaddingRight;
        listPadding.bottom = mSelectionBottomPadding + mPaddingBottom;

        // Check if our previous measured size was at a point where we should scroll later.
        if (mTranscriptMode == TRANSCRIPT_MODE_NORMAL) {
            final int childCount = getChildCount();
            final int listBottom = getHeight() - getPaddingBottom();
            final View lastChild = getChildAt(childCount - 1);
            final int lastBottom = lastChild != null ? lastChild.getBottom() : listBottom;
            mForceTranscriptScroll = mFirstPosition + childCount >= mLastHandledItemCount &&
                    lastBottom <= listBottom;
        }
    }

    /**
     * Subclasses should NOT override this method but
     *  {@link #layoutChildren()} instead.
     */
    @Override
    protected void onLayout(boolean changed, int l, int t, int r, int b) {
        super.onLayout(changed, l, t, r, b);
        mInLayout = true;
        final int childCount = getChildCount();
        if (changed) {
            for (int i = 0; i < childCount; i++) {
                getChildAt(i).forceLayout();
            }
            mRecycler.markChildrenDirty();
        }

        layoutChildren();
        mInLayout = false;

        mOverscrollMax = (b - t) / OVERSCROLL_LIMIT_DIVISOR;
<<<<<<< HEAD
        mHeight = getHeight();
        mWidth = getWidth();
=======

        // TODO: Move somewhere sane. This doesn't belong in onLayout().
        if (mFastScroller != null) {
            mFastScroller.onItemCountChanged(getChildCount(), mItemCount);
        }
>>>>>>> 76593e19
    }

    /**
     * @hide
     */
    @Override
    protected boolean setFrame(int left, int top, int right, int bottom) {
        final boolean changed = super.setFrame(left, top, right, bottom);

        if (changed) {
            // Reposition the popup when the frame has changed. This includes
            // translating the widget, not just changing its dimension. The
            // filter popup needs to follow the widget.
            final boolean visible = getWindowVisibility() == View.VISIBLE;
            if (mFiltered && visible && mPopup != null && mPopup.isShowing()) {
                positionPopup();
            }
        }

        return changed;
    }

    /**
     * Subclasses must override this method to layout their children.
     */
    protected void layoutChildren() {
    }

    void updateScrollIndicators() {
        if (mScrollUp != null) {
            boolean canScrollUp;
            // 0th element is not visible
            canScrollUp = mFirstPosition > 0;

            // ... Or top of 0th element is not visible
            if (!canScrollUp) {
                if (getChildCount() > 0) {
                    View child = getChildAt(0);
                    canScrollUp = child.getTop() < mListPadding.top;
                }
            }

            mScrollUp.setVisibility(canScrollUp ? View.VISIBLE : View.INVISIBLE);
        }

        if (mScrollDown != null) {
            boolean canScrollDown;
            int count = getChildCount();

            // Last item is not visible
            canScrollDown = (mFirstPosition + count) < mItemCount;

            // ... Or bottom of the last element is not visible
            if (!canScrollDown && count > 0) {
                View child = getChildAt(count - 1);
                canScrollDown = child.getBottom() > mBottom - mListPadding.bottom;
            }

            mScrollDown.setVisibility(canScrollDown ? View.VISIBLE : View.INVISIBLE);
        }
    }

    @Override
    @ViewDebug.ExportedProperty
    public View getSelectedView() {
        if (mItemCount > 0 && mSelectedPosition >= 0) {
            return getChildAt(mSelectedPosition - mFirstPosition);
        } else {
            return null;
        }
    }

    /**
     * List padding is the maximum of the normal view's padding and the padding of the selector.
     *
     * @see android.view.View#getPaddingTop()
     * @see #getSelector()
     *
     * @return The top list padding.
     */
    public int getListPaddingTop() {
        return mListPadding.top;
    }

    /**
     * List padding is the maximum of the normal view's padding and the padding of the selector.
     *
     * @see android.view.View#getPaddingBottom()
     * @see #getSelector()
     *
     * @return The bottom list padding.
     */
    public int getListPaddingBottom() {
        return mListPadding.bottom;
    }

    /**
     * List padding is the maximum of the normal view's padding and the padding of the selector.
     *
     * @see android.view.View#getPaddingLeft()
     * @see #getSelector()
     *
     * @return The left list padding.
     */
    public int getListPaddingLeft() {
        return mListPadding.left;
    }

    /**
     * List padding is the maximum of the normal view's padding and the padding of the selector.
     *
     * @see android.view.View#getPaddingRight()
     * @see #getSelector()
     *
     * @return The right list padding.
     */
    public int getListPaddingRight() {
        return mListPadding.right;
    }

    /**
     * Get a view and have it show the data associated with the specified
     * position. This is called when we have already discovered that the view is
     * not available for reuse in the recycle bin. The only choices left are
     * converting an old view or making a new one.
     *
     * @param position The position to display
     * @param isScrap Array of at least 1 boolean, the first entry will become true if
     *                the returned view was taken from the scrap heap, false if otherwise.
     *
     * @return A view displaying the data associated with the specified position
     */
    View obtainView(int position, boolean[] isScrap) {
        Trace.traceBegin(Trace.TRACE_TAG_VIEW, "obtainView");

        isScrap[0] = false;

        // Check whether we have a transient state view. Attempt to re-bind the
        // data and discard the view if we fail.
        final View transientView = mRecycler.getTransientStateView(position);
        if (transientView != null) {
            final LayoutParams params = (LayoutParams) transientView.getLayoutParams();

            // If the view type hasn't changed, attempt to re-bind the data.
            if (params.viewType == mAdapter.getItemViewType(position)) {
                final View updatedView = mAdapter.getView(position, transientView, this);

<<<<<<< HEAD
            if (mListAnimationMode != 0 && !mIsWidget) {
                child = setAnimation(child);
            }

            if (child.getImportantForAccessibility() == IMPORTANT_FOR_ACCESSIBILITY_AUTO) {
                child.setImportantForAccessibility(IMPORTANT_FOR_ACCESSIBILITY_YES);
=======
                // If we failed to re-bind the data, scrap the obtained view.
                if (updatedView != transientView) {
                    mRecycler.addScrapView(updatedView, position);
                }
>>>>>>> 76593e19
            }

            // Scrap view implies temporary detachment.
            isScrap[0] = true;
            return transientView;
        }

        final View scrapView = mRecycler.getScrapView(position);
        final View child = mAdapter.getView(position, scrapView, this);
        if (scrapView != null) {
            if (child != scrapView) {
                // Failed to re-bind the data, return scrap to the heap.
                mRecycler.addScrapView(scrapView, position);
            } else {
                isScrap[0] = true;

                // Clear any system-managed transient state so that we can
                // recycle this view and bind it to different data.
                if (child.isAccessibilityFocused()) {
                    child.clearAccessibilityFocus();
                }

                child.dispatchFinishTemporaryDetach();
            }
        }

        if (mCacheColorHint != 0) {
            child.setDrawingCacheBackgroundColor(mCacheColorHint);
        }

        if (child.getImportantForAccessibility() == IMPORTANT_FOR_ACCESSIBILITY_AUTO) {
            child.setImportantForAccessibility(IMPORTANT_FOR_ACCESSIBILITY_YES);
        }

        if (mAdapterHasStableIds) {
            final ViewGroup.LayoutParams vlp = child.getLayoutParams();
            LayoutParams lp;
            if (vlp == null) {
                lp = (LayoutParams) generateDefaultLayoutParams();
            } else if (!checkLayoutParams(vlp)) {
                lp = (LayoutParams) generateLayoutParams(vlp);
            } else {
                lp = (LayoutParams) vlp;
            }
            lp.itemId = mAdapter.getItemId(position);
            child.setLayoutParams(lp);
        }

        if (AccessibilityManager.getInstance(mContext).isEnabled()) {
            if (mAccessibilityDelegate == null) {
                mAccessibilityDelegate = new ListItemAccessibilityDelegate();
            }
            if (child.getAccessibilityDelegate() == null) {
                child.setAccessibilityDelegate(mAccessibilityDelegate);
            }
        }

        Trace.traceEnd(Trace.TRACE_TAG_VIEW);

        return child;
    }

    private View setAnimation(View view) {
        if (view == null) {
            return view;
        }

        int scrollY = 0;
        boolean down = false;
        Animation anim = null;

        try {
            scrollY = getChildAt(0).getTop();
        } catch (NullPointerException e) {
            scrollY = mPositionV;
        }

        if (mPositionV < scrollY) {
            down = true;
        }

        mPositionV = scrollY;

        switch (mListAnimationMode) {
            case 1:
                anim = new ScaleAnimation(0.5f, 1.0f, 0.5f, 1.0f);
                break;
            case 2:
                anim = new ScaleAnimation(0.5f, 1.0f, 0.5f, 1.0f,
                    Animation.RELATIVE_TO_SELF, 1.0f,
                    Animation.RELATIVE_TO_SELF, 1.0f);
                break;
            case 3:
                anim = new ScaleAnimation(0.5f, 1.0f, 0.5f, 1.0f,
                    Animation.RELATIVE_TO_SELF, 0.5f,
                    Animation.RELATIVE_TO_SELF, 0.5f);
                break;
            case 4:
                anim = new AlphaAnimation(0.0f, 1.0f);
                break;
            case 5:
                anim = new TranslateAnimation(0.0f, 0.0f, -mHeight, 0.0f);
                break;
            case 6:
                anim = new TranslateAnimation(0.0f, 0.0f, mHeight, 0.0f);
                break;
            case 7:
                if (down) {
                    anim = new TranslateAnimation(0.0f, 0.0f, -mHeight, 0.0f);
                } else {
                    anim = new TranslateAnimation(0.0f, 0.0f, mHeight, 0.0f);
                }
                break;
            case 8:
                if (down) {
                    anim = new TranslateAnimation(0.0f, 0.0f, mHeight, 0.0f);
                } else {
                    anim = new TranslateAnimation(0.0f, 0.0f, -mHeight, 0.0f);
                }
                break;
            case 9:
                anim = new TranslateAnimation(-mWidth, 0.0f, 0.0f, 0.0f);
                break;
            case 10:
                anim = new TranslateAnimation(mWidth, 0.0f, 0.0f, 0.0f);
                break;
        }

        if (mListAnimationInterpolatorMode == 0) {
            return applyAnimationToView(view, anim);
        }

        switch (mListAnimationInterpolatorMode) {
            case 1:
                anim.setInterpolator(AnimationUtils.loadInterpolator(
                    mContext, android.R.anim.accelerate_interpolator));
                break;
            case 2:
                anim.setInterpolator(AnimationUtils.loadInterpolator(
                    mContext, android.R.anim.decelerate_interpolator));
                break;
            case 3:
                anim.setInterpolator(AnimationUtils.loadInterpolator(
                    mContext, android.R.anim.accelerate_decelerate_interpolator));
                break;
            case 4:
                anim.setInterpolator(AnimationUtils.loadInterpolator(
                    mContext, android.R.anim.anticipate_interpolator));
                break;
            case 5:
                anim.setInterpolator(AnimationUtils.loadInterpolator(
                    mContext, android.R.anim.overshoot_interpolator));
                break;
            case 6:
                anim.setInterpolator(AnimationUtils.loadInterpolator(
                    mContext, android.R.anim.anticipate_overshoot_interpolator));
                break;
            case 7:
                anim.setInterpolator(AnimationUtils.loadInterpolator(
                    mContext, android.R.anim.bounce_interpolator));
                break;
        }
        return applyAnimationToView(view, anim);
    }

    private View applyAnimationToView(View view, Animation anim) {
        if (anim == null) {
            return view;
        }
        anim.setDuration(500);
        view.startAnimation(anim);
        return view;
    }

    class ListItemAccessibilityDelegate extends AccessibilityDelegate {
        @Override
        public AccessibilityNodeInfo createAccessibilityNodeInfo(View host) {
            // If the data changed the children are invalid since the data model changed.
            // Hence, we pretend they do not exist. After a layout the children will sync
            // with the model at which point we notify that the accessibility state changed,
            // so a service will be able to re-fetch the views.
            if (mDataChanged) {
                return null;
            }
            return super.createAccessibilityNodeInfo(host);
        }

        @Override
        public void onInitializeAccessibilityNodeInfo(View host, AccessibilityNodeInfo info) {
            super.onInitializeAccessibilityNodeInfo(host, info);

            final int position = getPositionForView(host);
            onInitializeAccessibilityNodeInfoForItem(host, position, info);
        }

        @Override
        public boolean performAccessibilityAction(View host, int action, Bundle arguments) {
            if (super.performAccessibilityAction(host, action, arguments)) {
                return true;
            }

            final int position = getPositionForView(host);
            final ListAdapter adapter = getAdapter();

            if ((position == INVALID_POSITION) || (adapter == null)) {
                // Cannot perform actions on invalid items.
                return false;
            }

            if (!isEnabled() || !adapter.isEnabled(position)) {
                // Cannot perform actions on disabled items.
                return false;
            }

            final long id = getItemIdAtPosition(position);

            switch (action) {
                case AccessibilityNodeInfo.ACTION_CLEAR_SELECTION: {
                    if (getSelectedItemPosition() == position) {
                        setSelection(INVALID_POSITION);
                        return true;
                    }
                } return false;
                case AccessibilityNodeInfo.ACTION_SELECT: {
                    if (getSelectedItemPosition() != position) {
                        setSelection(position);
                        return true;
                    }
                } return false;
                case AccessibilityNodeInfo.ACTION_CLICK: {
                    if (isClickable()) {
                        return performItemClick(host, position, id);
                    }
                } return false;
                case AccessibilityNodeInfo.ACTION_LONG_CLICK: {
                    if (isLongClickable()) {
                        return performLongPress(host, position, id);
                    }
                } return false;
            }

            return false;
        }
    }

    /**
     * Initializes an {@link AccessibilityNodeInfo} with information about a
     * particular item in the list.
     *
     * @param view View representing the list item.
     * @param position Position of the list item within the adapter.
     * @param info Node info to populate.
     */
    public void onInitializeAccessibilityNodeInfoForItem(
            View view, int position, AccessibilityNodeInfo info) {
        final ListAdapter adapter = getAdapter();
        if (position == INVALID_POSITION || adapter == null) {
            // The item doesn't exist, so there's not much we can do here.
            return;
        }

        if (!isEnabled() || !adapter.isEnabled(position)) {
            info.setEnabled(false);
            return;
        }

        if (position == getSelectedItemPosition()) {
            info.setSelected(true);
            info.addAction(AccessibilityNodeInfo.ACTION_CLEAR_SELECTION);
        } else {
            info.addAction(AccessibilityNodeInfo.ACTION_SELECT);
        }

        if (isClickable()) {
            info.addAction(AccessibilityNodeInfo.ACTION_CLICK);
            info.setClickable(true);
        }

        if (isLongClickable()) {
            info.addAction(AccessibilityNodeInfo.ACTION_LONG_CLICK);
            info.setLongClickable(true);
        }
    }

    void positionSelector(int position, View sel) {
        if (position != INVALID_POSITION) {
            mSelectorPosition = position;
        }

        final Rect selectorRect = mSelectorRect;
        selectorRect.set(sel.getLeft(), sel.getTop(), sel.getRight(), sel.getBottom());
        if (sel instanceof SelectionBoundsAdjuster) {
            ((SelectionBoundsAdjuster)sel).adjustListItemSelectionBounds(selectorRect);
        }
        positionSelector(selectorRect.left, selectorRect.top, selectorRect.right,
                selectorRect.bottom);

        final boolean isChildViewEnabled = mIsChildViewEnabled;
        if (sel.isEnabled() != isChildViewEnabled) {
            mIsChildViewEnabled = !isChildViewEnabled;
            if (getSelectedItemPosition() != INVALID_POSITION) {
                refreshDrawableState();
            }
        }
    }

    private void positionSelector(int l, int t, int r, int b) {
        mSelectorRect.set(l - mSelectionLeftPadding, t - mSelectionTopPadding, r
                + mSelectionRightPadding, b + mSelectionBottomPadding);
    }

    @Override
    protected void dispatchDraw(Canvas canvas) {
        int saveCount = 0;
        final boolean clipToPadding = (mGroupFlags & CLIP_TO_PADDING_MASK) == CLIP_TO_PADDING_MASK;
        if (clipToPadding) {
            saveCount = canvas.save();
            final int scrollX = mScrollX;
            final int scrollY = mScrollY;
            canvas.clipRect(scrollX + mPaddingLeft, scrollY + mPaddingTop,
                    scrollX + mRight - mLeft - mPaddingRight,
                    scrollY + mBottom - mTop - mPaddingBottom);
            mGroupFlags &= ~CLIP_TO_PADDING_MASK;
        }

        final boolean drawSelectorOnTop = mDrawSelectorOnTop;
        if (!drawSelectorOnTop) {
            drawSelector(canvas);
        }

        super.dispatchDraw(canvas);

        if (drawSelectorOnTop) {
            drawSelector(canvas);
        }

        if (clipToPadding) {
            canvas.restoreToCount(saveCount);
            mGroupFlags |= CLIP_TO_PADDING_MASK;
        }
    }

    @Override
    protected boolean isPaddingOffsetRequired() {
        return (mGroupFlags & CLIP_TO_PADDING_MASK) != CLIP_TO_PADDING_MASK;
    }

    @Override
    protected int getLeftPaddingOffset() {
        return (mGroupFlags & CLIP_TO_PADDING_MASK) == CLIP_TO_PADDING_MASK ? 0 : -mPaddingLeft;
    }

    @Override
    protected int getTopPaddingOffset() {
        return (mGroupFlags & CLIP_TO_PADDING_MASK) == CLIP_TO_PADDING_MASK ? 0 : -mPaddingTop;
    }

    @Override
    protected int getRightPaddingOffset() {
        return (mGroupFlags & CLIP_TO_PADDING_MASK) == CLIP_TO_PADDING_MASK ? 0 : mPaddingRight;
    }

    @Override
    protected int getBottomPaddingOffset() {
        return (mGroupFlags & CLIP_TO_PADDING_MASK) == CLIP_TO_PADDING_MASK ? 0 : mPaddingBottom;
    }

    @Override
    protected void onSizeChanged(int w, int h, int oldw, int oldh) {
        if (getChildCount() > 0) {
            mDataChanged = true;
            rememberSyncState();
        }

        if (mFastScroller != null) {
            mFastScroller.onSizeChanged(w, h, oldw, oldh);
        }
    }

    /**
     * @return True if the current touch mode requires that we draw the selector in the pressed
     *         state.
     */
    boolean touchModeDrawsInPressedState() {
        // FIXME use isPressed for this
        switch (mTouchMode) {
        case TOUCH_MODE_TAP:
        case TOUCH_MODE_DONE_WAITING:
            return true;
        default:
            return false;
        }
    }

    /**
     * Indicates whether this view is in a state where the selector should be drawn. This will
     * happen if we have focus but are not in touch mode, or we are in the middle of displaying
     * the pressed state for an item.
     *
     * @return True if the selector should be shown
     */
    boolean shouldShowSelector() {
        return (!isInTouchMode()) || (touchModeDrawsInPressedState() && isPressed());
    }

    private void drawSelector(Canvas canvas) {
        if (!mSelectorRect.isEmpty()) {
            final Drawable selector = mSelector;
            selector.setBounds(mSelectorRect);
            selector.draw(canvas);
        }
    }

    /**
     * Controls whether the selection highlight drawable should be drawn on top of the item or
     * behind it.
     *
     * @param onTop If true, the selector will be drawn on the item it is highlighting. The default
     *        is false.
     *
     * @attr ref android.R.styleable#AbsListView_drawSelectorOnTop
     */
    public void setDrawSelectorOnTop(boolean onTop) {
        mDrawSelectorOnTop = onTop;
    }

    /**
     * Set a Drawable that should be used to highlight the currently selected item.
     *
     * @param resID A Drawable resource to use as the selection highlight.
     *
     * @attr ref android.R.styleable#AbsListView_listSelector
     */
    public void setSelector(int resID) {
        setSelector(getResources().getDrawable(resID));
    }

    public void setSelector(Drawable sel) {
        if (mSelector != null) {
            mSelector.setCallback(null);
            unscheduleDrawable(mSelector);
        }
        mSelector = sel;
        Rect padding = new Rect();
        sel.getPadding(padding);
        mSelectionLeftPadding = padding.left;
        mSelectionTopPadding = padding.top;
        mSelectionRightPadding = padding.right;
        mSelectionBottomPadding = padding.bottom;
        sel.setCallback(this);
        updateSelectorState();
    }

    /**
     * Returns the selector {@link android.graphics.drawable.Drawable} that is used to draw the
     * selection in the list.
     *
     * @return the drawable used to display the selector
     */
    public Drawable getSelector() {
        return mSelector;
    }

    /**
     * Sets the selector state to "pressed" and posts a CheckForKeyLongPress to see if
     * this is a long press.
     */
    void keyPressed() {
        if (!isEnabled() || !isClickable()) {
            return;
        }

        Drawable selector = mSelector;
        Rect selectorRect = mSelectorRect;
        if (selector != null && (isFocused() || touchModeDrawsInPressedState())
                && !selectorRect.isEmpty()) {

            final View v = getChildAt(mSelectedPosition - mFirstPosition);

            if (v != null) {
                if (v.hasFocusable()) return;
                v.setPressed(true);
            }
            setPressed(true);

            final boolean longClickable = isLongClickable();
            Drawable d = selector.getCurrent();
            if (d != null && d instanceof TransitionDrawable) {
                if (longClickable) {
                    ((TransitionDrawable) d).startTransition(
                            ViewConfiguration.getLongPressTimeout());
                } else {
                    ((TransitionDrawable) d).resetTransition();
                }
            }
            if (longClickable && !mDataChanged) {
                if (mPendingCheckForKeyLongPress == null) {
                    mPendingCheckForKeyLongPress = new CheckForKeyLongPress();
                }
                mPendingCheckForKeyLongPress.rememberWindowAttachCount();
                postDelayed(mPendingCheckForKeyLongPress, ViewConfiguration.getLongPressTimeout());
            }
        }
    }

    public void setScrollIndicators(View up, View down) {
        mScrollUp = up;
        mScrollDown = down;
    }

    void updateSelectorState() {
        if (mSelector != null) {
            if (shouldShowSelector()) {
                mSelector.setState(getDrawableState());
            } else {
                mSelector.setState(StateSet.NOTHING);
            }
        }
    }

    @Override
    protected void drawableStateChanged() {
        super.drawableStateChanged();
        updateSelectorState();
    }

    @Override
    protected int[] onCreateDrawableState(int extraSpace) {
        // If the child view is enabled then do the default behavior.
        if (mIsChildViewEnabled) {
            // Common case
            return super.onCreateDrawableState(extraSpace);
        }

        // The selector uses this View's drawable state. The selected child view
        // is disabled, so we need to remove the enabled state from the drawable
        // states.
        final int enabledState = ENABLED_STATE_SET[0];

        // If we don't have any extra space, it will return one of the static state arrays,
        // and clearing the enabled state on those arrays is a bad thing!  If we specify
        // we need extra space, it will create+copy into a new array that safely mutable.
        int[] state = super.onCreateDrawableState(extraSpace + 1);
        int enabledPos = -1;
        for (int i = state.length - 1; i >= 0; i--) {
            if (state[i] == enabledState) {
                enabledPos = i;
                break;
            }
        }

        // Remove the enabled state
        if (enabledPos >= 0) {
            System.arraycopy(state, enabledPos + 1, state, enabledPos,
                    state.length - enabledPos - 1);
        }

        return state;
    }

    @Override
    public boolean verifyDrawable(Drawable dr) {
        return mSelector == dr || super.verifyDrawable(dr);
    }

    @Override
    public void jumpDrawablesToCurrentState() {
        super.jumpDrawablesToCurrentState();
        if (mSelector != null) mSelector.jumpToCurrentState();
    }

    @Override
    protected void onAttachedToWindow() {
        super.onAttachedToWindow();

        final ViewTreeObserver treeObserver = getViewTreeObserver();
        treeObserver.addOnTouchModeChangeListener(this);
        if (mTextFilterEnabled && mPopup != null && !mGlobalLayoutListenerAddedFilter) {
            treeObserver.addOnGlobalLayoutListener(this);
        }

        if (mAdapter != null && mDataSetObserver == null) {
            mDataSetObserver = new AdapterDataSetObserver();
            mAdapter.registerDataSetObserver(mDataSetObserver);

            // Data may have changed while we were detached. Refresh.
            mDataChanged = true;
            mOldItemCount = mItemCount;
            mItemCount = mAdapter.getCount();
        }
    }

    @Override
    protected void onDetachedFromWindow() {
        super.onDetachedFromWindow();

        // Dismiss the popup in case onSaveInstanceState() was not invoked
        dismissPopup();

        // Detach any view left in the scrap heap
        mRecycler.clear();

        final ViewTreeObserver treeObserver = getViewTreeObserver();
        treeObserver.removeOnTouchModeChangeListener(this);
        if (mTextFilterEnabled && mPopup != null) {
            treeObserver.removeOnGlobalLayoutListener(this);
            mGlobalLayoutListenerAddedFilter = false;
        }

        if (mAdapter != null && mDataSetObserver != null) {
            mAdapter.unregisterDataSetObserver(mDataSetObserver);
            mDataSetObserver = null;
        }

        if (mScrollStrictSpan != null) {
            mScrollStrictSpan.finish();
            mScrollStrictSpan = null;
        }

        if (mFlingStrictSpan != null) {
            mFlingStrictSpan.finish();
            mFlingStrictSpan = null;
        }

        if (mFlingRunnable != null) {
            removeCallbacks(mFlingRunnable);
        }

        if (mPositionScroller != null) {
            mPositionScroller.stop();
        }

        if (mClearScrollingCache != null) {
            removeCallbacks(mClearScrollingCache);
        }

        if (mPerformClick != null) {
            removeCallbacks(mPerformClick);
        }

        if (mTouchModeReset != null) {
            removeCallbacks(mTouchModeReset);
            mTouchModeReset.run();
        }
    }

    @Override
    public void onWindowFocusChanged(boolean hasWindowFocus) {
        super.onWindowFocusChanged(hasWindowFocus);

        final int touchMode = isInTouchMode() ? TOUCH_MODE_ON : TOUCH_MODE_OFF;

        if (!hasWindowFocus) {
            setChildrenDrawingCacheEnabled(false);
            if (mFlingRunnable != null) {
                removeCallbacks(mFlingRunnable);
                // let the fling runnable report it's new state which
                // should be idle
                mFlingRunnable.endFling();
                if (mPositionScroller != null) {
                    mPositionScroller.stop();
                }
                if (mScrollY != 0) {
                    mScrollY = 0;
                    invalidateParentCaches();
                    finishGlows();
                    invalidate();
                }
            }
            // Always hide the type filter
            dismissPopup();

            if (touchMode == TOUCH_MODE_OFF) {
                // Remember the last selected element
                mResurrectToPosition = mSelectedPosition;
            }
        } else {
            if (mFiltered && !mPopupHidden) {
                // Show the type filter only if a filter is in effect
                showPopup();
            }

            // If we changed touch mode since the last time we had focus
            if (touchMode != mLastTouchMode && mLastTouchMode != TOUCH_MODE_UNKNOWN) {
                // If we come back in trackball mode, we bring the selection back
                if (touchMode == TOUCH_MODE_OFF) {
                    // This will trigger a layout
                    resurrectSelection();

                // If we come back in touch mode, then we want to hide the selector
                } else {
                    hideSelector();
                    mLayoutMode = LAYOUT_NORMAL;
                    layoutChildren();
                }
            }
        }

        mLastTouchMode = touchMode;
    }

    @Override
    public void onRtlPropertiesChanged(int layoutDirection) {
        super.onRtlPropertiesChanged(layoutDirection);
        if (mFastScroller != null) {
           mFastScroller.setScrollbarPosition(getVerticalScrollbarPosition());
        }
    }

    /**
     * Creates the ContextMenuInfo returned from {@link #getContextMenuInfo()}. This
     * methods knows the view, position and ID of the item that received the
     * long press.
     *
     * @param view The view that received the long press.
     * @param position The position of the item that received the long press.
     * @param id The ID of the item that received the long press.
     * @return The extra information that should be returned by
     *         {@link #getContextMenuInfo()}.
     */
    ContextMenuInfo createContextMenuInfo(View view, int position, long id) {
        return new AdapterContextMenuInfo(view, position, id);
    }

    @Override
    public void onCancelPendingInputEvents() {
        super.onCancelPendingInputEvents();
        if (mPerformClick != null) {
            removeCallbacks(mPerformClick);
        }
        if (mPendingCheckForTap != null) {
            removeCallbacks(mPendingCheckForTap);
        }
        if (mPendingCheckForLongPress != null) {
            removeCallbacks(mPendingCheckForLongPress);
        }
        if (mPendingCheckForKeyLongPress != null) {
            removeCallbacks(mPendingCheckForKeyLongPress);
        }
    }

    /**
     * A base class for Runnables that will check that their view is still attached to
     * the original window as when the Runnable was created.
     *
     */
    private class WindowRunnnable {
        private int mOriginalAttachCount;

        public void rememberWindowAttachCount() {
            mOriginalAttachCount = getWindowAttachCount();
        }

        public boolean sameWindow() {
            return getWindowAttachCount() == mOriginalAttachCount;
        }
    }

    private class PerformClick extends WindowRunnnable implements Runnable {
        int mClickMotionPosition;

        @Override
        public void run() {
            // The data has changed since we posted this action in the event queue,
            // bail out before bad things happen
            if (mDataChanged) return;

            final ListAdapter adapter = mAdapter;
            final int motionPosition = mClickMotionPosition;
            if (adapter != null && mItemCount > 0 &&
                    motionPosition != INVALID_POSITION &&
                    motionPosition < adapter.getCount() && sameWindow()) {
                final View view = getChildAt(motionPosition - mFirstPosition);
                // If there is no view, something bad happened (the view scrolled off the
                // screen, etc.) and we should cancel the click
                if (view != null) {
                    performItemClick(view, motionPosition, adapter.getItemId(motionPosition));
                }
            }
        }
    }

    private class CheckForLongPress extends WindowRunnnable implements Runnable {
        @Override
        public void run() {
            final int motionPosition = mMotionPosition;
            final View child = getChildAt(motionPosition - mFirstPosition);
            if (child != null) {
                final int longPressPosition = mMotionPosition;
                final long longPressId = mAdapter.getItemId(mMotionPosition);

                boolean handled = false;
                if (sameWindow() && !mDataChanged) {
                    handled = performLongPress(child, longPressPosition, longPressId);
                }
                if (handled) {
                    mTouchMode = TOUCH_MODE_REST;
                    setPressed(false);
                    child.setPressed(false);
                } else {
                    mTouchMode = TOUCH_MODE_DONE_WAITING;
                }
            }
        }
    }

    private class CheckForKeyLongPress extends WindowRunnnable implements Runnable {
        @Override
        public void run() {
            if (isPressed() && mSelectedPosition >= 0) {
                int index = mSelectedPosition - mFirstPosition;
                View v = getChildAt(index);

                if (!mDataChanged) {
                    boolean handled = false;
                    if (sameWindow()) {
                        handled = performLongPress(v, mSelectedPosition, mSelectedRowId);
                    }
                    if (handled) {
                        setPressed(false);
                        v.setPressed(false);
                    }
                } else {
                    setPressed(false);
                    if (v != null) v.setPressed(false);
                }
            }
        }
    }

    boolean performLongPress(final View child,
            final int longPressPosition, final long longPressId) {
        // CHOICE_MODE_MULTIPLE_MODAL takes over long press.
        if (mChoiceMode == CHOICE_MODE_MULTIPLE_MODAL) {
            if (mChoiceActionMode == null &&
                    (mChoiceActionMode = startActionMode(mMultiChoiceModeCallback)) != null) {
                setItemChecked(longPressPosition, true);
                performHapticFeedback(HapticFeedbackConstants.LONG_PRESS);
            }
            return true;
        }

        boolean handled = false;
        if (mOnItemLongClickListener != null) {
            handled = mOnItemLongClickListener.onItemLongClick(AbsListView.this, child,
                    longPressPosition, longPressId);
        }
        if (!handled) {
            mContextMenuInfo = createContextMenuInfo(child, longPressPosition, longPressId);
            handled = super.showContextMenuForChild(AbsListView.this);
        }
        if (handled) {
            performHapticFeedback(HapticFeedbackConstants.LONG_PRESS);
        }
        return handled;
    }

    @Override
    protected ContextMenuInfo getContextMenuInfo() {
        return mContextMenuInfo;
    }

    /** @hide */
    @Override
    public boolean showContextMenu(float x, float y, int metaState) {
        final int position = pointToPosition((int)x, (int)y);
        if (position != INVALID_POSITION) {
            final long id = mAdapter.getItemId(position);
            View child = getChildAt(position - mFirstPosition);
            if (child != null) {
                mContextMenuInfo = createContextMenuInfo(child, position, id);
                return super.showContextMenuForChild(AbsListView.this);
            }
        }
        return super.showContextMenu(x, y, metaState);
    }

    @Override
    public boolean showContextMenuForChild(View originalView) {
        final int longPressPosition = getPositionForView(originalView);
        if (longPressPosition >= 0) {
            final long longPressId = mAdapter.getItemId(longPressPosition);
            boolean handled = false;

            if (mOnItemLongClickListener != null) {
                handled = mOnItemLongClickListener.onItemLongClick(AbsListView.this, originalView,
                        longPressPosition, longPressId);
            }
            if (!handled) {
                mContextMenuInfo = createContextMenuInfo(
                        getChildAt(longPressPosition - mFirstPosition),
                        longPressPosition, longPressId);
                handled = super.showContextMenuForChild(originalView);
            }

            return handled;
        }
        return false;
    }

    @Override
    public boolean onKeyDown(int keyCode, KeyEvent event) {
        return false;
    }

    @Override
    public boolean onKeyUp(int keyCode, KeyEvent event) {
        if (KeyEvent.isConfirmKey(keyCode)) {
            if (!isEnabled()) {
                return true;
            }
            if (isClickable() && isPressed() &&
                    mSelectedPosition >= 0 && mAdapter != null &&
                    mSelectedPosition < mAdapter.getCount()) {

                final View view = getChildAt(mSelectedPosition - mFirstPosition);
                if (view != null) {
                    performItemClick(view, mSelectedPosition, mSelectedRowId);
                    view.setPressed(false);
                }
                setPressed(false);
                return true;
            }
        }
        return super.onKeyUp(keyCode, event);
    }

    @Override
    protected void dispatchSetPressed(boolean pressed) {
        // Don't dispatch setPressed to our children. We call setPressed on ourselves to
        // get the selector in the right state, but we don't want to press each child.
    }

    /**
     * Maps a point to a position in the list.
     *
     * @param x X in local coordinate
     * @param y Y in local coordinate
     * @return The position of the item which contains the specified point, or
     *         {@link #INVALID_POSITION} if the point does not intersect an item.
     */
    public int pointToPosition(int x, int y) {
        Rect frame = mTouchFrame;
        if (frame == null) {
            mTouchFrame = new Rect();
            frame = mTouchFrame;
        }

        final int count = getChildCount();
        for (int i = count - 1; i >= 0; i--) {
            final View child = getChildAt(i);
            if (child.getVisibility() == View.VISIBLE) {
                child.getHitRect(frame);
                if (frame.contains(x, y)) {
                    return mFirstPosition + i;
                }
            }
        }
        return INVALID_POSITION;
    }


    /**
     * Maps a point to a the rowId of the item which intersects that point.
     *
     * @param x X in local coordinate
     * @param y Y in local coordinate
     * @return The rowId of the item which contains the specified point, or {@link #INVALID_ROW_ID}
     *         if the point does not intersect an item.
     */
    public long pointToRowId(int x, int y) {
        int position = pointToPosition(x, y);
        if (position >= 0) {
            return mAdapter.getItemId(position);
        }
        return INVALID_ROW_ID;
    }

    final class CheckForTap implements Runnable {
        @Override
        public void run() {
            if (mTouchMode == TOUCH_MODE_DOWN) {
                mTouchMode = TOUCH_MODE_TAP;
                final View child = getChildAt(mMotionPosition - mFirstPosition);
                if (child != null && !child.hasFocusable()) {
                    mLayoutMode = LAYOUT_NORMAL;

                    if (!mDataChanged) {
                        child.setPressed(true);
                        setPressed(true);
                        layoutChildren();
                        positionSelector(mMotionPosition, child);
                        refreshDrawableState();

                        final int longPressTimeout = ViewConfiguration.getLongPressTimeout();
                        final boolean longClickable = isLongClickable();

                        if (mSelector != null) {
                            Drawable d = mSelector.getCurrent();
                            if (d != null && d instanceof TransitionDrawable) {
                                if (longClickable) {
                                    ((TransitionDrawable) d).startTransition(longPressTimeout);
                                } else {
                                    ((TransitionDrawable) d).resetTransition();
                                }
                            }
                        }

                        if (longClickable) {
                            if (mPendingCheckForLongPress == null) {
                                mPendingCheckForLongPress = new CheckForLongPress();
                            }
                            mPendingCheckForLongPress.rememberWindowAttachCount();
                            postDelayed(mPendingCheckForLongPress, longPressTimeout);
                        } else {
                            mTouchMode = TOUCH_MODE_DONE_WAITING;
                        }
                    } else {
                        mTouchMode = TOUCH_MODE_DONE_WAITING;
                    }
                }
            }
        }
    }

    private boolean startScrollIfNeeded(int y) {
        // Check if we have moved far enough that it looks more like a
        // scroll than a tap
        final int deltaY = y - mMotionY;
        final int distance = Math.abs(deltaY);
        final boolean overscroll = mScrollY != 0;
        if (overscroll || distance > mTouchSlop) {
            createScrollingCache();
            if (overscroll) {
                mTouchMode = TOUCH_MODE_OVERSCROLL;
                mMotionCorrection = 0;
            } else {
                mTouchMode = TOUCH_MODE_SCROLL;
                mMotionCorrection = deltaY > 0 ? mTouchSlop : -mTouchSlop;
            }
            removeCallbacks(mPendingCheckForLongPress);
            setPressed(false);
            final View motionView = getChildAt(mMotionPosition - mFirstPosition);
            if (motionView != null) {
                motionView.setPressed(false);
            }
            reportScrollStateChange(OnScrollListener.SCROLL_STATE_TOUCH_SCROLL);
            // Time to start stealing events! Once we've stolen them, don't let anyone
            // steal from us
            final ViewParent parent = getParent();
            if (parent != null) {
                parent.requestDisallowInterceptTouchEvent(true);
            }
            scrollIfNeeded(y);
            return true;
        }

        return false;
    }

    private void scrollIfNeeded(int y) {
        final int rawDeltaY = y - mMotionY;
        final int deltaY = rawDeltaY - mMotionCorrection;
        int incrementalDeltaY = mLastY != Integer.MIN_VALUE ? y - mLastY : deltaY;

        if (mTouchMode == TOUCH_MODE_SCROLL) {
            mIsWidget = false;
            if (PROFILE_SCROLLING) {
                if (!mScrollProfilingStarted) {
                    Debug.startMethodTracing("AbsListViewScroll");
                    mScrollProfilingStarted = true;
                }
            }

            if (mScrollStrictSpan == null) {
                // If it's non-null, we're already in a scroll.
                mScrollStrictSpan = StrictMode.enterCriticalSpan("AbsListView-scroll");
            }

            if (y != mLastY) {
                // We may be here after stopping a fling and continuing to scroll.
                // If so, we haven't disallowed intercepting touch events yet.
                // Make sure that we do so in case we're in a parent that can intercept.
                if ((mGroupFlags & FLAG_DISALLOW_INTERCEPT) == 0 &&
                        Math.abs(rawDeltaY) > mTouchSlop) {
                    final ViewParent parent = getParent();
                    if (parent != null) {
                        parent.requestDisallowInterceptTouchEvent(true);
                    }
                }

                final int motionIndex;
                if (mMotionPosition >= 0) {
                    motionIndex = mMotionPosition - mFirstPosition;
                } else {
                    // If we don't have a motion position that we can reliably track,
                    // pick something in the middle to make a best guess at things below.
                    motionIndex = getChildCount() / 2;
                }

                int motionViewPrevTop = 0;
                View motionView = this.getChildAt(motionIndex);
                if (motionView != null) {
                    motionViewPrevTop = motionView.getTop();
                }

                // No need to do all this work if we're not going to move anyway
                boolean atEdge = false;
                if (incrementalDeltaY != 0) {
                    atEdge = trackMotionScroll(deltaY, incrementalDeltaY);
                }

                // Check to see if we have bumped into the scroll limit
                motionView = this.getChildAt(motionIndex);
                if (motionView != null) {
                    // Check if the top of the motion view is where it is
                    // supposed to be
                    final int motionViewRealTop = motionView.getTop();
                    if (atEdge) {
                        // Apply overscroll

                        int overscroll = -incrementalDeltaY -
                                (motionViewRealTop - motionViewPrevTop);
                        overScrollBy(0, overscroll, 0, mScrollY, 0, 0,
                                0, mOverscrollDistance, true);
                        if (Math.abs(mOverscrollDistance) == Math.abs(mScrollY)) {
                            // Don't allow overfling if we're at the edge.
                            if (mVelocityTracker != null) {
                                mVelocityTracker.clear();
                            }
                        }

                        final int overscrollMode = getOverScrollMode();
                        if (overscrollMode == OVER_SCROLL_ALWAYS ||
                                (overscrollMode == OVER_SCROLL_IF_CONTENT_SCROLLS &&
                                        !contentFits())) {
                            mDirection = 0; // Reset when entering overscroll.
                            mTouchMode = TOUCH_MODE_OVERSCROLL;
                            if (rawDeltaY > 0) {
                                mEdgeGlowTop.onPull((float) overscroll / getHeight());
                                if (!mEdgeGlowBottom.isFinished()) {
                                    mEdgeGlowBottom.onRelease();
                                }
                                invalidate(mEdgeGlowTop.getBounds(false));
                            } else if (rawDeltaY < 0) {
                                mEdgeGlowBottom.onPull((float) overscroll / getHeight());
                                if (!mEdgeGlowTop.isFinished()) {
                                    mEdgeGlowTop.onRelease();
                                }
                                invalidate(mEdgeGlowBottom.getBounds(true));
                            }
                        }
                    }
                    mMotionY = y;
                }
                mLastY = y;
            }
        } else if (mTouchMode == TOUCH_MODE_OVERSCROLL) {
            if (y != mLastY) {
                final int oldScroll = mScrollY;
                final int newScroll = oldScroll - incrementalDeltaY;
                int newDirection = y > mLastY ? 1 : -1;

                if (mDirection == 0) {
                    mDirection = newDirection;
                }

                int overScrollDistance = -incrementalDeltaY;
                if ((newScroll < 0 && oldScroll >= 0) || (newScroll > 0 && oldScroll <= 0)) {
                    overScrollDistance = -oldScroll;
                    incrementalDeltaY += overScrollDistance;
                } else {
                    incrementalDeltaY = 0;
                }

                if (overScrollDistance != 0) {
                    overScrollBy(0, overScrollDistance, 0, mScrollY, 0, 0,
                            0, mOverscrollDistance, true);
                    final int overscrollMode = getOverScrollMode();
                    if (overscrollMode == OVER_SCROLL_ALWAYS ||
                            (overscrollMode == OVER_SCROLL_IF_CONTENT_SCROLLS &&
                                    !contentFits())) {
                        if (rawDeltaY > 0) {
                            mEdgeGlowTop.onPull((float) overScrollDistance / getHeight());
                            if (!mEdgeGlowBottom.isFinished()) {
                                mEdgeGlowBottom.onRelease();
                            }
                            invalidate(mEdgeGlowTop.getBounds(false));
                        } else if (rawDeltaY < 0) {
                            mEdgeGlowBottom.onPull((float) overScrollDistance / getHeight());
                            if (!mEdgeGlowTop.isFinished()) {
                                mEdgeGlowTop.onRelease();
                            }
                            invalidate(mEdgeGlowBottom.getBounds(true));
                        }
                    }
                }

                if (incrementalDeltaY != 0) {
                    // Coming back to 'real' list scrolling
                    if (mScrollY != 0) {
                        mScrollY = 0;
                        invalidateParentIfNeeded();
                    }

                    trackMotionScroll(incrementalDeltaY, incrementalDeltaY);

                    mTouchMode = TOUCH_MODE_SCROLL;

                    // We did not scroll the full amount. Treat this essentially like the
                    // start of a new touch scroll
                    final int motionPosition = findClosestMotionRow(y);

                    mMotionCorrection = 0;
                    View motionView = getChildAt(motionPosition - mFirstPosition);
                    mMotionViewOriginalTop = motionView != null ? motionView.getTop() : 0;
                    mMotionY = y;
                    mMotionPosition = motionPosition;
                }
                mLastY = y;
                mDirection = newDirection;
            }
        }
    }

    @Override
    public void onTouchModeChanged(boolean isInTouchMode) {
        if (isInTouchMode) {
            // Get rid of the selection when we enter touch mode
            hideSelector();
            // Layout, but only if we already have done so previously.
            // (Otherwise may clobber a LAYOUT_SYNC layout that was requested to restore
            // state.)
            if (getHeight() > 0 && getChildCount() > 0) {
                // We do not lose focus initiating a touch (since AbsListView is focusable in
                // touch mode). Force an initial layout to get rid of the selection.
                layoutChildren();
            }
            updateSelectorState();
        } else {
            int touchMode = mTouchMode;
            if (touchMode == TOUCH_MODE_OVERSCROLL || touchMode == TOUCH_MODE_OVERFLING) {
                if (mFlingRunnable != null) {
                    mFlingRunnable.endFling();
                }
                if (mPositionScroller != null) {
                    mPositionScroller.stop();
                }

                if (mScrollY != 0) {
                    mScrollY = 0;
                    invalidateParentCaches();
                    finishGlows();
                    invalidate();
                }
            }
        }
    }

    private final Handler mInverse = new Handler() {
        public void handleMessage(Message msg) {
            mIsTap = !mIsTap;
        }
    };

    @Override
    public boolean onTouchEvent(MotionEvent ev) {
        if (!isEnabled()) {
            // A disabled view that is clickable still consumes the touch
            // events, it just doesn't respond to them.
            return isClickable() || isLongClickable();
        }

        if (mPositionScroller != null) {
            mPositionScroller.stop();
        }

        if (!isAttachedToWindow()) {
            // Something isn't right.
            // Since we rely on being attached to get data set change notifications,
            // don't risk doing anything where we might try to resync and find things
            // in a bogus state.
            return false;
        }

        if (mFastScroller != null) {
            boolean intercepted = mFastScroller.onTouchEvent(ev);
            if (intercepted) {
                return true;
            }
        }

        initVelocityTrackerIfNotExists();
        mVelocityTracker.addMovement(ev);

        final int actionMasked = ev.getActionMasked();
        switch (actionMasked) {
            case MotionEvent.ACTION_DOWN: {
                onTouchDown(ev);
                break;
            }

            case MotionEvent.ACTION_MOVE: {
                onTouchMove(ev);
                break;
            }

            case MotionEvent.ACTION_UP: {
                onTouchUp(ev);
                break;
            }

            case MotionEvent.ACTION_CANCEL: {
                onTouchCancel();
                break;
            }

            case MotionEvent.ACTION_POINTER_UP: {
                onSecondaryPointerUp(ev);
                final int x = mMotionX;
                final int y = mMotionY;
                final int motionPosition = pointToPosition(x, y);
                if (motionPosition >= 0) {
                    // Remember where the motion event started
                    final View child = getChildAt(motionPosition - mFirstPosition);
                    mMotionViewOriginalTop = child.getTop();
                    mMotionPosition = motionPosition;
                }
                mLastY = y;
                break;
            }

            case MotionEvent.ACTION_POINTER_DOWN: {
                // New pointers take over dragging duties
                final int index = ev.getActionIndex();
                final int id = ev.getPointerId(index);
                final int x = (int) ev.getX(index);
                final int y = (int) ev.getY(index);
                mMotionCorrection = 0;
                mActivePointerId = id;
                mMotionX = x;
                mMotionY = y;
                final int motionPosition = pointToPosition(x, y);
                if (motionPosition >= 0) {
                    // Remember where the motion event started
                    final View child = getChildAt(motionPosition - mFirstPosition);
                    mMotionViewOriginalTop = child.getTop();
                    mMotionPosition = motionPosition;
                }
                mLastY = y;
                break;
            }
        }

        return true;
    }

    private void onTouchDown(MotionEvent ev) {
        mIsTap = true;
        mActivePointerId = ev.getPointerId(0);
        mInverse.sendEmptyMessageDelayed(0, 100);
        if (mTouchMode == TOUCH_MODE_OVERFLING) {
            // Stopped the fling. It is a scroll.
            mFlingRunnable.endFling();
            if (mPositionScroller != null) {
                mPositionScroller.stop();
            }
            mTouchMode = TOUCH_MODE_OVERSCROLL;
            mMotionX = (int) ev.getX();
            mMotionY = (int) ev.getY();
            mLastY = mMotionY;
            mMotionCorrection = 0;
            mDirection = 0;
        } else {
            final int x = (int) ev.getX();
            final int y = (int) ev.getY();
            int motionPosition = pointToPosition(x, y);

            if (!mDataChanged) {
                if (mTouchMode == TOUCH_MODE_FLING) {
                    // Stopped a fling. It is a scroll.
                    createScrollingCache();
                    mTouchMode = TOUCH_MODE_SCROLL;
                    mMotionCorrection = 0;
                    motionPosition = findMotionRow(y);
                    mFlingRunnable.flywheelTouch();
                } else if ((motionPosition >= 0) && getAdapter().isEnabled(motionPosition)) {
                    // User clicked on an actual view (and was not stopping a
                    // fling). It might be a click or a scroll. Assume it is a
                    // click until proven otherwise.
                    mTouchMode = TOUCH_MODE_DOWN;

                    // FIXME Debounce
                    if (mPendingCheckForTap == null) {
                        mPendingCheckForTap = new CheckForTap();
                    }

                    postDelayed(mPendingCheckForTap, ViewConfiguration.getTapTimeout());
                }
            }

            if (motionPosition >= 0) {
                // Remember where the motion event started
                final View v = getChildAt(motionPosition - mFirstPosition);
                mMotionViewOriginalTop = v.getTop();
            }

            mMotionX = x;
            mMotionY = y;
            mMotionPosition = motionPosition;
            mLastY = Integer.MIN_VALUE;
        }

        if (mTouchMode == TOUCH_MODE_DOWN && mMotionPosition != INVALID_POSITION
                && performButtonActionOnTouchDown(ev)) {
            removeCallbacks(mPendingCheckForTap);
        }
    }

    private void onTouchMove(MotionEvent ev) {
        int pointerIndex = ev.findPointerIndex(mActivePointerId);
        if (pointerIndex == -1) {
            pointerIndex = 0;
            mActivePointerId = ev.getPointerId(pointerIndex);
        }

        if (mDataChanged) {
            // Re-sync everything if data has been changed
            // since the scroll operation can query the adapter.
            layoutChildren();
        }

        final int y = (int) ev.getY(pointerIndex);

        switch (mTouchMode) {
            case TOUCH_MODE_DOWN:
            case TOUCH_MODE_TAP:
            case TOUCH_MODE_DONE_WAITING:
                // Check if we have moved far enough that it looks more like a
                // scroll than a tap. If so, we'll enter scrolling mode.
                if (startScrollIfNeeded(y)) {
                    break;
                }
                // Otherwise, check containment within list bounds. If we're
                // outside bounds, cancel any active presses.
                final float x = ev.getX(pointerIndex);
                if (!pointInView(x, y, mTouchSlop)) {
                    setPressed(false);
                    final View motionView = getChildAt(mMotionPosition - mFirstPosition);
                    if (motionView != null) {
                        motionView.setPressed(false);
                    }
                    removeCallbacks(mTouchMode == TOUCH_MODE_DOWN ?
                            mPendingCheckForTap : mPendingCheckForLongPress);
                    mTouchMode = TOUCH_MODE_DONE_WAITING;
                    updateSelectorState();
                }
                break;
            case TOUCH_MODE_SCROLL:
            case TOUCH_MODE_OVERSCROLL:
                scrollIfNeeded(y);
                break;
        }
    }

    private void onTouchUp(MotionEvent ev) {
        switch (mTouchMode) {
        case TOUCH_MODE_DOWN:
        case TOUCH_MODE_TAP:
        case TOUCH_MODE_DONE_WAITING:
            final int motionPosition = mMotionPosition;
            final View child = getChildAt(motionPosition - mFirstPosition);
            if (child != null) {
                if (mTouchMode != TOUCH_MODE_DOWN) {
                    child.setPressed(false);
                }

                final float x = ev.getX();
                final boolean inList = x > mListPadding.left && x < getWidth() - mListPadding.right;
                if (inList && !child.hasFocusable()) {
                    if (mPerformClick == null) {
                        mPerformClick = new PerformClick();
                    }

                    final AbsListView.PerformClick performClick = mPerformClick;
                    performClick.mClickMotionPosition = motionPosition;
                    performClick.rememberWindowAttachCount();

                    mResurrectToPosition = motionPosition;

                    if (mTouchMode == TOUCH_MODE_DOWN || mTouchMode == TOUCH_MODE_TAP) {
                        removeCallbacks(mTouchMode == TOUCH_MODE_DOWN ?
                                mPendingCheckForTap : mPendingCheckForLongPress);
                        mLayoutMode = LAYOUT_NORMAL;
                        if (!mDataChanged && mAdapter.isEnabled(motionPosition)) {
                            mTouchMode = TOUCH_MODE_TAP;
                            setSelectedPositionInt(mMotionPosition);
                            layoutChildren();
                            child.setPressed(true);
                            positionSelector(mMotionPosition, child);
                            setPressed(true);
                            if (mSelector != null) {
                                Drawable d = mSelector.getCurrent();
                                if (d != null && d instanceof TransitionDrawable) {
                                    ((TransitionDrawable) d).resetTransition();
                                }
                            }
                            if (mTouchModeReset != null) {
                                removeCallbacks(mTouchModeReset);
                            }
                            mTouchModeReset = new Runnable() {
                                @Override
                                public void run() {
                                    mTouchModeReset = null;
                                    mTouchMode = TOUCH_MODE_REST;
                                    child.setPressed(false);
                                    setPressed(false);
                                    if (!mDataChanged && isAttachedToWindow()) {
                                        performClick.run();
                                    }
                                }
                            };
                            postDelayed(mTouchModeReset,
                                    ViewConfiguration.getPressedStateDuration());
                        } else {
                            mTouchMode = TOUCH_MODE_REST;
                            updateSelectorState();
                        }
                        return;
                    } else if (!mDataChanged && mAdapter.isEnabled(motionPosition)) {
                        performClick.run();
                    }
                }
            }
            mTouchMode = TOUCH_MODE_REST;
            updateSelectorState();
            break;
        case TOUCH_MODE_SCROLL:
            final int childCount = getChildCount();
            if (childCount > 0) {
                final int firstChildTop = getChildAt(0).getTop();
                final int lastChildBottom = getChildAt(childCount - 1).getBottom();
                final int contentTop = mListPadding.top;
                final int contentBottom = getHeight() - mListPadding.bottom;
                if (mFirstPosition == 0 && firstChildTop >= contentTop &&
                        mFirstPosition + childCount < mItemCount &&
                        lastChildBottom <= getHeight() - contentBottom) {
                    mTouchMode = TOUCH_MODE_REST;
                    reportScrollStateChange(OnScrollListener.SCROLL_STATE_IDLE);
                } else {
                    final VelocityTracker velocityTracker = mVelocityTracker;
                    velocityTracker.computeCurrentVelocity(1000, mMaximumVelocity);

                    final int initialVelocity = (int)
                            (velocityTracker.getYVelocity(mActivePointerId) * mVelocityScale);
                    // Fling if we have enough velocity and we aren't at a boundary.
                    // Since we can potentially overfling more than we can overscroll, don't
                    // allow the weird behavior where you can scroll to a boundary then
                    // fling further.
                    if (Math.abs(initialVelocity) > mMinimumVelocity &&
                            !((mFirstPosition == 0 &&
                                    firstChildTop == contentTop - mOverscrollDistance) ||
                              (mFirstPosition + childCount == mItemCount &&
                                    lastChildBottom == contentBottom + mOverscrollDistance))) {
                        if (mFlingRunnable == null) {
                            mFlingRunnable = new FlingRunnable();
                        }
                        reportScrollStateChange(OnScrollListener.SCROLL_STATE_FLING);

                        mFlingRunnable.start(-initialVelocity);
                    } else {
                        mTouchMode = TOUCH_MODE_REST;
                        reportScrollStateChange(OnScrollListener.SCROLL_STATE_IDLE);
                        if (mFlingRunnable != null) {
                            mFlingRunnable.endFling();
                        }
                        if (mPositionScroller != null) {
                            mPositionScroller.stop();
                        }
                    }
                }
            } else {
                mTouchMode = TOUCH_MODE_REST;
                reportScrollStateChange(OnScrollListener.SCROLL_STATE_IDLE);
            }
            break;

        case TOUCH_MODE_OVERSCROLL:
            if (mFlingRunnable == null) {
                mFlingRunnable = new FlingRunnable();
            }
            final VelocityTracker velocityTracker = mVelocityTracker;
            velocityTracker.computeCurrentVelocity(1000, mMaximumVelocity);
            final int initialVelocity = (int) velocityTracker.getYVelocity(mActivePointerId);

            reportScrollStateChange(OnScrollListener.SCROLL_STATE_FLING);
            if (Math.abs(initialVelocity) > mMinimumVelocity) {
                mFlingRunnable.startOverfling(-initialVelocity);
            } else {
                mFlingRunnable.startSpringback();
            }

            break;
        }

        setPressed(false);

        if (mEdgeGlowTop != null) {
            mEdgeGlowTop.onRelease();
            mEdgeGlowBottom.onRelease();
        }

        // Need to redraw since we probably aren't drawing the selector anymore
        invalidate();
        removeCallbacks(mPendingCheckForLongPress);
        recycleVelocityTracker();

        mActivePointerId = INVALID_POINTER;

        if (PROFILE_SCROLLING) {
            if (mScrollProfilingStarted) {
                Debug.stopMethodTracing();
                mScrollProfilingStarted = false;
            }
        }

        if (mScrollStrictSpan != null) {
            mScrollStrictSpan.finish();
            mScrollStrictSpan = null;
        }
    }

    private void onTouchCancel() {
        switch (mTouchMode) {
        case TOUCH_MODE_OVERSCROLL:
            if (mFlingRunnable == null) {
                mFlingRunnable = new FlingRunnable();
            }
            mFlingRunnable.startSpringback();
            break;

        case TOUCH_MODE_OVERFLING:
            // Do nothing - let it play out.
            break;

        default:
            mTouchMode = TOUCH_MODE_REST;
            setPressed(false);
            final View motionView = this.getChildAt(mMotionPosition - mFirstPosition);
            if (motionView != null) {
                motionView.setPressed(false);
            }
            clearScrollingCache();
            removeCallbacks(mPendingCheckForLongPress);
            recycleVelocityTracker();
        }

        if (mEdgeGlowTop != null) {
            mEdgeGlowTop.onRelease();
            mEdgeGlowBottom.onRelease();
        }
        mActivePointerId = INVALID_POINTER;
    }

    @Override
    protected void onOverScrolled(int scrollX, int scrollY, boolean clampedX, boolean clampedY) {
        if (mScrollY != scrollY) {
            onScrollChanged(mScrollX, scrollY, mScrollX, mScrollY);
            mScrollY = scrollY;
            invalidateParentIfNeeded();

            awakenScrollBars();
        }
    }

    @Override
    public boolean onGenericMotionEvent(MotionEvent event) {
        if ((event.getSource() & InputDevice.SOURCE_CLASS_POINTER) != 0) {
            switch (event.getAction()) {
                case MotionEvent.ACTION_SCROLL: {
                    if (mTouchMode == TOUCH_MODE_REST) {
                        final float vscroll = event.getAxisValue(MotionEvent.AXIS_VSCROLL);
                        if (vscroll != 0) {
                            final int delta = (int) (vscroll * getVerticalScrollFactor());
                            if (!trackMotionScroll(delta, delta)) {
                                return true;
                            }
                        }
                    }
                }
            }
        }
        return super.onGenericMotionEvent(event);
    }

    @Override
    public void draw(Canvas canvas) {
        super.draw(canvas);
        if (mEdgeGlowTop != null) {
            final int scrollY = mScrollY;
            if (!mEdgeGlowTop.isFinished()) {
                final int restoreCount = canvas.save();
                final int leftPadding = mListPadding.left + mGlowPaddingLeft;
                final int rightPadding = mListPadding.right + mGlowPaddingRight;
                final int width = getWidth() - leftPadding - rightPadding;

                int edgeY = Math.min(0, scrollY + mFirstPositionDistanceGuess);
                canvas.translate(leftPadding, edgeY);
                mEdgeGlowTop.setSize(width, getHeight());
                if (mEdgeGlowTop.draw(canvas)) {
                    mEdgeGlowTop.setPosition(leftPadding, edgeY);
                    invalidate(mEdgeGlowTop.getBounds(false));
                }
                canvas.restoreToCount(restoreCount);
            }
            if (!mEdgeGlowBottom.isFinished()) {
                final int restoreCount = canvas.save();
                final int leftPadding = mListPadding.left + mGlowPaddingLeft;
                final int rightPadding = mListPadding.right + mGlowPaddingRight;
                final int width = getWidth() - leftPadding - rightPadding;
                final int height = getHeight();

                int edgeX = -width + leftPadding;
                int edgeY = Math.max(height, scrollY + mLastPositionDistanceGuess);
                canvas.translate(edgeX, edgeY);
                canvas.rotate(180, width, 0);
                mEdgeGlowBottom.setSize(width, height);
                if (mEdgeGlowBottom.draw(canvas)) {
                    // Account for the rotation
                    mEdgeGlowBottom.setPosition(edgeX + width, edgeY);
                    invalidate(mEdgeGlowBottom.getBounds(true));
                }
                canvas.restoreToCount(restoreCount);
            }
        }
    }

    /**
     * @hide
     */
    public void setOverScrollEffectPadding(int leftPadding, int rightPadding) {
        mGlowPaddingLeft = leftPadding;
        mGlowPaddingRight = rightPadding;
    }

    private void initOrResetVelocityTracker() {
        if (mVelocityTracker == null) {
            mVelocityTracker = VelocityTracker.obtain();
        } else {
            mVelocityTracker.clear();
        }
    }

    private void initVelocityTrackerIfNotExists() {
        if (mVelocityTracker == null) {
            mVelocityTracker = VelocityTracker.obtain();
        }
    }

    private void recycleVelocityTracker() {
        if (mVelocityTracker != null) {
            mVelocityTracker.recycle();
            mVelocityTracker = null;
        }
    }

    @Override
    public void requestDisallowInterceptTouchEvent(boolean disallowIntercept) {
        if (disallowIntercept) {
            recycleVelocityTracker();
        }
        super.requestDisallowInterceptTouchEvent(disallowIntercept);
    }

    @Override
    public boolean onInterceptHoverEvent(MotionEvent event) {
        if (mFastScroller != null && mFastScroller.onInterceptHoverEvent(event)) {
            return true;
        }

        return super.onInterceptHoverEvent(event);
    }

    @Override
    public boolean onInterceptTouchEvent(MotionEvent ev) {
        int action = ev.getAction();
        View v;

        if (mPositionScroller != null) {
            mPositionScroller.stop();
        }

        if (!isAttachedToWindow()) {
            // Something isn't right.
            // Since we rely on being attached to get data set change notifications,
            // don't risk doing anything where we might try to resync and find things
            // in a bogus state.
            return false;
        }

        if (mFastScroller != null && mFastScroller.onInterceptTouchEvent(ev)) {
            return true;
        }

        switch (action & MotionEvent.ACTION_MASK) {
        case MotionEvent.ACTION_DOWN: {
            int touchMode = mTouchMode;
            if (touchMode == TOUCH_MODE_OVERFLING || touchMode == TOUCH_MODE_OVERSCROLL) {
                mMotionCorrection = 0;
                return true;
            }

            final int x = (int) ev.getX();
            final int y = (int) ev.getY();
            mActivePointerId = ev.getPointerId(0);

            int motionPosition = findMotionRow(y);
            if (touchMode != TOUCH_MODE_FLING && motionPosition >= 0) {
                // User clicked on an actual view (and was not stopping a fling).
                // Remember where the motion event started
                v = getChildAt(motionPosition - mFirstPosition);
                mMotionViewOriginalTop = v.getTop();
                mMotionX = x;
                mMotionY = y;
                mMotionPosition = motionPosition;
                mTouchMode = TOUCH_MODE_DOWN;
                clearScrollingCache();
            }
            mLastY = Integer.MIN_VALUE;
            initOrResetVelocityTracker();
            mVelocityTracker.addMovement(ev);
            if (touchMode == TOUCH_MODE_FLING) {
                return true;
            }
            break;
        }

        case MotionEvent.ACTION_MOVE: {
            switch (mTouchMode) {
            case TOUCH_MODE_DOWN:
                int pointerIndex = ev.findPointerIndex(mActivePointerId);
                if (pointerIndex == -1) {
                    pointerIndex = 0;
                    mActivePointerId = ev.getPointerId(pointerIndex);
                }
                final int y = (int) ev.getY(pointerIndex);
                initVelocityTrackerIfNotExists();
                mVelocityTracker.addMovement(ev);
                if (startScrollIfNeeded(y)) {
                    return true;
                }
                break;
            }
            break;
        }

        case MotionEvent.ACTION_CANCEL:
        case MotionEvent.ACTION_UP: {
            mTouchMode = TOUCH_MODE_REST;
            mActivePointerId = INVALID_POINTER;
            recycleVelocityTracker();
            reportScrollStateChange(OnScrollListener.SCROLL_STATE_IDLE);
            break;
        }

        case MotionEvent.ACTION_POINTER_UP: {
            onSecondaryPointerUp(ev);
            break;
        }
        }

        return false;
    }

    private void onSecondaryPointerUp(MotionEvent ev) {
        final int pointerIndex = (ev.getAction() & MotionEvent.ACTION_POINTER_INDEX_MASK) >>
                MotionEvent.ACTION_POINTER_INDEX_SHIFT;
        final int pointerId = ev.getPointerId(pointerIndex);
        if (pointerId == mActivePointerId) {
            // This was our active pointer going up. Choose a new
            // active pointer and adjust accordingly.
            // TODO: Make this decision more intelligent.
            final int newPointerIndex = pointerIndex == 0 ? 1 : 0;
            mMotionX = (int) ev.getX(newPointerIndex);
            mMotionY = (int) ev.getY(newPointerIndex);
            mMotionCorrection = 0;
            mActivePointerId = ev.getPointerId(newPointerIndex);
        }
    }

    /**
     * {@inheritDoc}
     */
    @Override
    public void addTouchables(ArrayList<View> views) {
        final int count = getChildCount();
        final int firstPosition = mFirstPosition;
        final ListAdapter adapter = mAdapter;

        if (adapter == null) {
            return;
        }

        for (int i = 0; i < count; i++) {
            final View child = getChildAt(i);
            if (adapter.isEnabled(firstPosition + i)) {
                views.add(child);
            }
            child.addTouchables(views);
        }
    }

    /**
     * Fires an "on scroll state changed" event to the registered
     * {@link android.widget.AbsListView.OnScrollListener}, if any. The state change
     * is fired only if the specified state is different from the previously known state.
     *
     * @param newState The new scroll state.
     */
    void reportScrollStateChange(int newState) {
        if (newState != mLastScrollState) {
            mLastScrollState = newState;
            if (newState == OnScrollListener.SCROLL_STATE_IDLE) {
                mListAnimationModeSet = false;
                mListAnimationMode = 0;
            } else if (!mListAnimationModeSet) {
                mListAnimationModeSet = true;
                mListAnimationMode = Settings.System.getIntForUser(
                        mContext.getContentResolver(),
                        Settings.System.LISTVIEW_ANIMATION,
                        0, UserHandle.USER_CURRENT_OR_SELF);
                if (mListAnimationMode != 0) {
                    mListAnimationInterpolatorMode = Settings.System.getIntForUser(
                            mContext.getContentResolver(),
                            Settings.System.LISTVIEW_INTERPOLATOR,
                            0, UserHandle.USER_CURRENT_OR_SELF);
                }
            }
            if (mOnScrollListener != null) {
                mOnScrollListener.onScrollStateChanged(this, newState);
            }
        }
    }

    /**
     * Responsible for fling behavior. Use {@link #start(int)} to
     * initiate a fling. Each frame of the fling is handled in {@link #run()}.
     * A FlingRunnable will keep re-posting itself until the fling is done.
     *
     */
    private class FlingRunnable implements Runnable {
        /**
         * Tracks the decay of a fling scroll
         */
        private final OverScroller mScroller;

        /**
         * Y value reported by mScroller on the previous fling
         */
        private int mLastFlingY;

        private final Runnable mCheckFlywheel = new Runnable() {
            @Override
            public void run() {
                final int activeId = mActivePointerId;
                final VelocityTracker vt = mVelocityTracker;
                final OverScroller scroller = mScroller;
                if (vt == null || activeId == INVALID_POINTER) {
                    return;
                }

                vt.computeCurrentVelocity(1000, mMaximumVelocity);
                final float yvel = -vt.getYVelocity(activeId);

                if (Math.abs(yvel) >= mMinimumVelocity
                        && scroller.isScrollingInDirection(0, yvel)) {
                    // Keep the fling alive a little longer
                    postDelayed(this, FLYWHEEL_TIMEOUT);
                } else {
                    endFling(false); // Don't disable the scrolling cache right after it was enabled
                    mTouchMode = TOUCH_MODE_SCROLL;
                    reportScrollStateChange(OnScrollListener.SCROLL_STATE_TOUCH_SCROLL);
                }
            }
        };

        private static final int FLYWHEEL_TIMEOUT = 40; // milliseconds

        FlingRunnable() {
            mScroller = new OverScroller(getContext());
        }

        void start(int initialVelocity) {
            if (Math.abs(initialVelocity) > mDecacheThreshold) {
                // For long flings, scrolling cache causes stutter, so don't use it
                clearScrollingCache();
            }

            int initialY = initialVelocity < 0 ? Integer.MAX_VALUE : 0;
            mLastFlingY = initialY;
            mScroller.setInterpolator(null);
            mScroller.fling(0, initialY, 0, initialVelocity,
                    0, Integer.MAX_VALUE, 0, Integer.MAX_VALUE);
            mTouchMode = TOUCH_MODE_FLING;
            postOnAnimation(this);

            if (PROFILE_FLINGING) {
                if (!mFlingProfilingStarted) {
                    Debug.startMethodTracing("AbsListViewFling");
                    mFlingProfilingStarted = true;
                }
            }

            if (mFlingStrictSpan == null) {
                mFlingStrictSpan = StrictMode.enterCriticalSpan("AbsListView-fling");
            }
        }

        void startSpringback() {
            if (mScroller.springBack(0, mScrollY, 0, 0, 0, 0)) {
                mTouchMode = TOUCH_MODE_OVERFLING;
                invalidate();
                postOnAnimation(this);
            } else {
                mTouchMode = TOUCH_MODE_REST;
                reportScrollStateChange(OnScrollListener.SCROLL_STATE_IDLE);
            }
        }

        void startOverfling(int initialVelocity) {
            mScroller.setInterpolator(null);
            mScroller.fling(0, mScrollY, 0, initialVelocity, 0, 0,
                    Integer.MIN_VALUE, Integer.MAX_VALUE, 0, getHeight());
            mTouchMode = TOUCH_MODE_OVERFLING;
            invalidate();
            postOnAnimation(this);
        }

        void edgeReached(int delta) {
            mScroller.notifyVerticalEdgeReached(mScrollY, 0, mOverflingDistance);
            final int overscrollMode = getOverScrollMode();
            if (overscrollMode == OVER_SCROLL_ALWAYS ||
                    (overscrollMode == OVER_SCROLL_IF_CONTENT_SCROLLS && !contentFits())) {
                mTouchMode = TOUCH_MODE_OVERFLING;
                final int vel = (int) mScroller.getCurrVelocity();
                if (delta > 0) {
                    mEdgeGlowTop.onAbsorb(vel);
                } else {
                    mEdgeGlowBottom.onAbsorb(vel);
                }
            } else {
                mTouchMode = TOUCH_MODE_REST;
                if (mPositionScroller != null) {
                    mPositionScroller.stop();
                }
            }
            invalidate();
            postOnAnimation(this);
        }

        void startScroll(int distance, int duration, boolean linear) {
            int initialY = distance < 0 ? Integer.MAX_VALUE : 0;
            mLastFlingY = initialY;
            mScroller.setInterpolator(linear ? sLinearInterpolator : null);
            mScroller.startScroll(0, initialY, 0, distance, duration);
            mTouchMode = TOUCH_MODE_FLING;
            postOnAnimation(this);
        }

        void endFling() {
            endFling(true);
        }

        void endFling(boolean clearCache) {
            mTouchMode = TOUCH_MODE_REST;

            removeCallbacks(this);
            removeCallbacks(mCheckFlywheel);

            reportScrollStateChange(OnScrollListener.SCROLL_STATE_IDLE);
            if (clearCache) {
                clearScrollingCache();
            }
            mScroller.abortAnimation();

            if (mFlingStrictSpan != null) {
                mFlingStrictSpan.finish();
                mFlingStrictSpan = null;
            }
        }

        void flywheelTouch() {
            postDelayed(mCheckFlywheel, FLYWHEEL_TIMEOUT);
        }

        @Override
        public void run() {
            switch (mTouchMode) {
            default:
                endFling();
                return;

            case TOUCH_MODE_SCROLL:
                if (mScroller.isFinished()) {
                    return;
                }
                // Fall through
            case TOUCH_MODE_FLING: {
                if (mDataChanged) {
                    layoutChildren();
                }

                if (mItemCount == 0 || getChildCount() == 0) {
                    endFling();
                    return;
                }

                final OverScroller scroller = mScroller;
                boolean more = scroller.computeScrollOffset();
                final int y = scroller.getCurrY();

                // Flip sign to convert finger direction to list items direction
                // (e.g. finger moving down means list is moving towards the top)
                int delta = mLastFlingY - y;

                // Pretend that each frame of a fling scroll is a touch scroll
                if (delta > 0) {
                    // List is moving towards the top. Use first view as mMotionPosition
                    mMotionPosition = mFirstPosition;
                    final View firstView = getChildAt(0);
                    mMotionViewOriginalTop = firstView.getTop();

                    // Don't fling more than 1 screen
                    delta = Math.min(getHeight() - mPaddingBottom - mPaddingTop - 1, delta);
                } else {
                    // List is moving towards the bottom. Use last view as mMotionPosition
                    int offsetToLast = getChildCount() - 1;
                    mMotionPosition = mFirstPosition + offsetToLast;

                    final View lastView = getChildAt(offsetToLast);
                    mMotionViewOriginalTop = lastView.getTop();

                    // Don't fling more than 1 screen
                    delta = Math.max(-(getHeight() - mPaddingBottom - mPaddingTop - 1), delta);
                }

                // Check to see if we have bumped into the scroll limit
                View motionView = getChildAt(mMotionPosition - mFirstPosition);
                int oldTop = 0;
                if (motionView != null) {
                    oldTop = motionView.getTop();
                }

                // Don't stop just because delta is zero (it could have been rounded)
                final boolean atEdge = trackMotionScroll(delta, delta);
                final boolean atEnd = atEdge && (delta != 0);
                if (atEnd) {
                    if (motionView != null) {
                        // Tweak the scroll for how far we overshot
                        int overshoot = -(delta - (motionView.getTop() - oldTop));
                        overScrollBy(0, overshoot, 0, mScrollY, 0, 0,
                                0, mOverflingDistance, false);
                    }
                    if (more) {
                        edgeReached(delta);
                    }
                    break;
                }

                if (more && !atEnd) {
                    if (atEdge) invalidate();
                    mLastFlingY = y;
                    postOnAnimation(this);
                } else {
                    endFling();

                    if (PROFILE_FLINGING) {
                        if (mFlingProfilingStarted) {
                            Debug.stopMethodTracing();
                            mFlingProfilingStarted = false;
                        }

                        if (mFlingStrictSpan != null) {
                            mFlingStrictSpan.finish();
                            mFlingStrictSpan = null;
                        }
                    }
                }
                break;
            }

            case TOUCH_MODE_OVERFLING: {
                final OverScroller scroller = mScroller;
                if (scroller.computeScrollOffset()) {
                    final int scrollY = mScrollY;
                    final int currY = scroller.getCurrY();
                    final int deltaY = currY - scrollY;
                    if (overScrollBy(0, deltaY, 0, scrollY, 0, 0,
                            0, mOverflingDistance, false)) {
                        final boolean crossDown = scrollY <= 0 && currY > 0;
                        final boolean crossUp = scrollY >= 0 && currY < 0;
                        if (crossDown || crossUp) {
                            int velocity = (int) scroller.getCurrVelocity();
                            if (crossUp) velocity = -velocity;

                            // Don't flywheel from this; we're just continuing things.
                            scroller.abortAnimation();
                            start(velocity);
                        } else {
                            startSpringback();
                        }
                    } else {
                        invalidate();
                        postOnAnimation(this);
                    }
                } else {
                    endFling();
                }
                break;
            }
            }
        }
    }

    class PositionScroller implements Runnable {
        private static final int SCROLL_DURATION = 200;

        private static final int MOVE_DOWN_POS = 1;
        private static final int MOVE_UP_POS = 2;
        private static final int MOVE_DOWN_BOUND = 3;
        private static final int MOVE_UP_BOUND = 4;
        private static final int MOVE_OFFSET = 5;

        private int mMode;
        private int mTargetPos;
        private int mBoundPos;
        private int mLastSeenPos;
        private int mScrollDuration;
        private final int mExtraScroll;

        private int mOffsetFromTop;

        PositionScroller() {
            mExtraScroll = ViewConfiguration.get(mContext).getScaledFadingEdgeLength();
        }

        void start(final int position) {
            stop();

            if (mDataChanged) {
                // Wait until we're back in a stable state to try this.
                mPositionScrollAfterLayout = new Runnable() {
                    @Override public void run() {
                        start(position);
                    }
                };
                return;
            }

            final int childCount = getChildCount();
            if (childCount == 0) {
                // Can't scroll without children.
                return;
            }

            final int firstPos = mFirstPosition;
            final int lastPos = firstPos + childCount - 1;

            int viewTravelCount;
            int clampedPosition = Math.max(0, Math.min(getCount() - 1, position));
            if (clampedPosition < firstPos) {
                viewTravelCount = firstPos - clampedPosition + 1;
                mMode = MOVE_UP_POS;
            } else if (clampedPosition > lastPos) {
                viewTravelCount = clampedPosition - lastPos + 1;
                mMode = MOVE_DOWN_POS;
            } else {
                scrollToVisible(clampedPosition, INVALID_POSITION, SCROLL_DURATION);
                return;
            }

            if (viewTravelCount > 0) {
                mScrollDuration = SCROLL_DURATION / viewTravelCount;
            } else {
                mScrollDuration = SCROLL_DURATION;
            }
            mTargetPos = clampedPosition;
            mBoundPos = INVALID_POSITION;
            mLastSeenPos = INVALID_POSITION;

            postOnAnimation(this);
        }

        void start(final int position, final int boundPosition) {
            stop();

            if (boundPosition == INVALID_POSITION) {
                start(position);
                return;
            }

            if (mDataChanged) {
                // Wait until we're back in a stable state to try this.
                mPositionScrollAfterLayout = new Runnable() {
                    @Override public void run() {
                        start(position, boundPosition);
                    }
                };
                return;
            }

            final int childCount = getChildCount();
            if (childCount == 0) {
                // Can't scroll without children.
                return;
            }

            final int firstPos = mFirstPosition;
            final int lastPos = firstPos + childCount - 1;

            int viewTravelCount;
            int clampedPosition = Math.max(0, Math.min(getCount() - 1, position));
            if (clampedPosition < firstPos) {
                final int boundPosFromLast = lastPos - boundPosition;
                if (boundPosFromLast < 1) {
                    // Moving would shift our bound position off the screen. Abort.
                    return;
                }

                final int posTravel = firstPos - clampedPosition + 1;
                final int boundTravel = boundPosFromLast - 1;
                if (boundTravel < posTravel) {
                    viewTravelCount = boundTravel;
                    mMode = MOVE_UP_BOUND;
                } else {
                    viewTravelCount = posTravel;
                    mMode = MOVE_UP_POS;
                }
            } else if (clampedPosition > lastPos) {
                final int boundPosFromFirst = boundPosition - firstPos;
                if (boundPosFromFirst < 1) {
                    // Moving would shift our bound position off the screen. Abort.
                    return;
                }

                final int posTravel = clampedPosition - lastPos + 1;
                final int boundTravel = boundPosFromFirst - 1;
                if (boundTravel < posTravel) {
                    viewTravelCount = boundTravel;
                    mMode = MOVE_DOWN_BOUND;
                } else {
                    viewTravelCount = posTravel;
                    mMode = MOVE_DOWN_POS;
                }
            } else {
                scrollToVisible(clampedPosition, boundPosition, SCROLL_DURATION);
                return;
            }

            if (viewTravelCount > 0) {
                mScrollDuration = SCROLL_DURATION / viewTravelCount;
            } else {
                mScrollDuration = SCROLL_DURATION;
            }
            mTargetPos = clampedPosition;
            mBoundPos = boundPosition;
            mLastSeenPos = INVALID_POSITION;

            postOnAnimation(this);
        }

        void startWithOffset(int position, int offset) {
            startWithOffset(position, offset, SCROLL_DURATION);
        }

        void startWithOffset(final int position, int offset, final int duration) {
            stop();

            if (mDataChanged) {
                // Wait until we're back in a stable state to try this.
                final int postOffset = offset;
                mPositionScrollAfterLayout = new Runnable() {
                    @Override public void run() {
                        startWithOffset(position, postOffset, duration);
                    }
                };
                return;
            }

            final int childCount = getChildCount();
            if (childCount == 0) {
                // Can't scroll without children.
                return;
            }

            offset += getPaddingTop();

            mTargetPos = Math.max(0, Math.min(getCount() - 1, position));
            mOffsetFromTop = offset;
            mBoundPos = INVALID_POSITION;
            mLastSeenPos = INVALID_POSITION;
            mMode = MOVE_OFFSET;

            final int firstPos = mFirstPosition;
            final int lastPos = firstPos + childCount - 1;

            int viewTravelCount;
            if (mTargetPos < firstPos) {
                viewTravelCount = firstPos - mTargetPos;
            } else if (mTargetPos > lastPos) {
                viewTravelCount = mTargetPos - lastPos;
            } else {
                // On-screen, just scroll.
                final int targetTop = getChildAt(mTargetPos - firstPos).getTop();
                smoothScrollBy(targetTop - offset, duration, true);
                return;
            }

            // Estimate how many screens we should travel
            final float screenTravelCount = (float) viewTravelCount / childCount;
            mScrollDuration = screenTravelCount < 1 ?
                    duration : (int) (duration / screenTravelCount);
            mLastSeenPos = INVALID_POSITION;

            postOnAnimation(this);
        }

        /**
         * Scroll such that targetPos is in the visible padded region without scrolling
         * boundPos out of view. Assumes targetPos is onscreen.
         */
        void scrollToVisible(int targetPos, int boundPos, int duration) {
            final int firstPos = mFirstPosition;
            final int childCount = getChildCount();
            final int lastPos = firstPos + childCount - 1;
            final int paddedTop = mListPadding.top;
            final int paddedBottom = getHeight() - mListPadding.bottom;

            if (targetPos < firstPos || targetPos > lastPos) {
                Log.w(TAG, "scrollToVisible called with targetPos " + targetPos +
                        " not visible [" + firstPos + ", " + lastPos + "]");
            }
            if (boundPos < firstPos || boundPos > lastPos) {
                // boundPos doesn't matter, it's already offscreen.
                boundPos = INVALID_POSITION;
            }

            final View targetChild = getChildAt(targetPos - firstPos);
            final int targetTop = targetChild.getTop();
            final int targetBottom = targetChild.getBottom();
            int scrollBy = 0;

            if (targetBottom > paddedBottom) {
                scrollBy = targetBottom - paddedBottom;
            }
            if (targetTop < paddedTop) {
                scrollBy = targetTop - paddedTop;
            }

            if (scrollBy == 0) {
                return;
            }

            if (boundPos >= 0) {
                final View boundChild = getChildAt(boundPos - firstPos);
                final int boundTop = boundChild.getTop();
                final int boundBottom = boundChild.getBottom();
                final int absScroll = Math.abs(scrollBy);

                if (scrollBy < 0 && boundBottom + absScroll > paddedBottom) {
                    // Don't scroll the bound view off the bottom of the screen.
                    scrollBy = Math.max(0, boundBottom - paddedBottom);
                } else if (scrollBy > 0 && boundTop - absScroll < paddedTop) {
                    // Don't scroll the bound view off the top of the screen.
                    scrollBy = Math.min(0, boundTop - paddedTop);
                }
            }

            smoothScrollBy(scrollBy, duration);
        }

        void stop() {
            removeCallbacks(this);
        }

        @Override
        public void run() {
            final int listHeight = getHeight();
            final int firstPos = mFirstPosition;

            switch (mMode) {
            case MOVE_DOWN_POS: {
                final int lastViewIndex = getChildCount() - 1;
                final int lastPos = firstPos + lastViewIndex;

                if (lastViewIndex < 0) {
                    return;
                }

                if (lastPos == mLastSeenPos) {
                    // No new views, let things keep going.
                    postOnAnimation(this);
                    return;
                }

                final View lastView = getChildAt(lastViewIndex);
                final int lastViewHeight = lastView.getHeight();
                final int lastViewTop = lastView.getTop();
                final int lastViewPixelsShowing = listHeight - lastViewTop;
                final int extraScroll = lastPos < mItemCount - 1 ?
                        Math.max(mListPadding.bottom, mExtraScroll) : mListPadding.bottom;

                final int scrollBy = lastViewHeight - lastViewPixelsShowing + extraScroll;
                smoothScrollBy(scrollBy, mScrollDuration, true);

                mLastSeenPos = lastPos;
                if (lastPos < mTargetPos) {
                    postOnAnimation(this);
                }
                break;
            }

            case MOVE_DOWN_BOUND: {
                final int nextViewIndex = 1;
                final int childCount = getChildCount();

                if (firstPos == mBoundPos || childCount <= nextViewIndex
                        || firstPos + childCount >= mItemCount) {
                    return;
                }
                final int nextPos = firstPos + nextViewIndex;

                if (nextPos == mLastSeenPos) {
                    // No new views, let things keep going.
                    postOnAnimation(this);
                    return;
                }

                final View nextView = getChildAt(nextViewIndex);
                final int nextViewHeight = nextView.getHeight();
                final int nextViewTop = nextView.getTop();
                final int extraScroll = Math.max(mListPadding.bottom, mExtraScroll);
                if (nextPos < mBoundPos) {
                    smoothScrollBy(Math.max(0, nextViewHeight + nextViewTop - extraScroll),
                            mScrollDuration, true);

                    mLastSeenPos = nextPos;

                    postOnAnimation(this);
                } else  {
                    if (nextViewTop > extraScroll) {
                        smoothScrollBy(nextViewTop - extraScroll, mScrollDuration, true);
                    }
                }
                break;
            }

            case MOVE_UP_POS: {
                if (firstPos == mLastSeenPos) {
                    // No new views, let things keep going.
                    postOnAnimation(this);
                    return;
                }

                final View firstView = getChildAt(0);
                if (firstView == null) {
                    return;
                }
                final int firstViewTop = firstView.getTop();
                final int extraScroll = firstPos > 0 ?
                        Math.max(mExtraScroll, mListPadding.top) : mListPadding.top;

                smoothScrollBy(firstViewTop - extraScroll, mScrollDuration, true);

                mLastSeenPos = firstPos;

                if (firstPos > mTargetPos) {
                    postOnAnimation(this);
                }
                break;
            }

            case MOVE_UP_BOUND: {
                final int lastViewIndex = getChildCount() - 2;
                if (lastViewIndex < 0) {
                    return;
                }
                final int lastPos = firstPos + lastViewIndex;

                if (lastPos == mLastSeenPos) {
                    // No new views, let things keep going.
                    postOnAnimation(this);
                    return;
                }

                final View lastView = getChildAt(lastViewIndex);
                final int lastViewHeight = lastView.getHeight();
                final int lastViewTop = lastView.getTop();
                final int lastViewPixelsShowing = listHeight - lastViewTop;
                final int extraScroll = Math.max(mListPadding.top, mExtraScroll);
                mLastSeenPos = lastPos;
                if (lastPos > mBoundPos) {
                    smoothScrollBy(-(lastViewPixelsShowing - extraScroll), mScrollDuration, true);
                    postOnAnimation(this);
                } else {
                    final int bottom = listHeight - extraScroll;
                    final int lastViewBottom = lastViewTop + lastViewHeight;
                    if (bottom > lastViewBottom) {
                        smoothScrollBy(-(bottom - lastViewBottom), mScrollDuration, true);
                    }
                }
                break;
            }

            case MOVE_OFFSET: {
                if (mLastSeenPos == firstPos) {
                    // No new views, let things keep going.
                    postOnAnimation(this);
                    return;
                }

                mLastSeenPos = firstPos;

                final int childCount = getChildCount();
                final int position = mTargetPos;
                final int lastPos = firstPos + childCount - 1;

                int viewTravelCount = 0;
                if (position < firstPos) {
                    viewTravelCount = firstPos - position + 1;
                } else if (position > lastPos) {
                    viewTravelCount = position - lastPos;
                }

                // Estimate how many screens we should travel
                final float screenTravelCount = (float) viewTravelCount / childCount;

                final float modifier = Math.min(Math.abs(screenTravelCount), 1.f);
                if (position < firstPos) {
                    final int distance = (int) (-getHeight() * modifier);
                    final int duration = (int) (mScrollDuration * modifier);
                    smoothScrollBy(distance, duration, true);
                    postOnAnimation(this);
                } else if (position > lastPos) {
                    final int distance = (int) (getHeight() * modifier);
                    final int duration = (int) (mScrollDuration * modifier);
                    smoothScrollBy(distance, duration, true);
                    postOnAnimation(this);
                } else {
                    // On-screen, just scroll.
                    final int targetTop = getChildAt(position - firstPos).getTop();
                    final int distance = targetTop - mOffsetFromTop;
                    final int duration = (int) (mScrollDuration *
                            ((float) Math.abs(distance) / getHeight()));
                    smoothScrollBy(distance, duration, true);
                }
                break;
            }

            default:
                break;
            }
        }
    }

    /**
     * The amount of friction applied to flings. The default value
     * is {@link ViewConfiguration#getScrollFriction}.
     */
    public void setFriction(float friction) {
        if (mFlingRunnable == null) {
            mFlingRunnable = new FlingRunnable();
        }
        mFlingRunnable.mScroller.setFriction(friction);
    }

    /**
     * Sets a scale factor for the fling velocity. The initial scale
     * factor is 1.0.
     *
     * @param scale The scale factor to multiply the velocity by.
     */
    public void setVelocityScale(float scale) {
        mVelocityScale = scale;
    }

    /**
     * Smoothly scroll to the specified adapter position. The view will
     * scroll such that the indicated position is displayed.
     * @param position Scroll to this adapter position.
     */
    public void smoothScrollToPosition(int position) {
        if (mPositionScroller == null) {
            mPositionScroller = new PositionScroller();
        }
        mPositionScroller.start(position);
    }

    /**
     * Smoothly scroll to the specified adapter position. The view will scroll
     * such that the indicated position is displayed <code>offset</code> pixels from
     * the top edge of the view. If this is impossible, (e.g. the offset would scroll
     * the first or last item beyond the boundaries of the list) it will get as close
     * as possible. The scroll will take <code>duration</code> milliseconds to complete.
     *
     * @param position Position to scroll to
     * @param offset Desired distance in pixels of <code>position</code> from the top
     *               of the view when scrolling is finished
     * @param duration Number of milliseconds to use for the scroll
     */
    public void smoothScrollToPositionFromTop(int position, int offset, int duration) {
        if (mPositionScroller == null) {
            mPositionScroller = new PositionScroller();
        }
        mPositionScroller.startWithOffset(position, offset, duration);
    }

    /**
     * Smoothly scroll to the specified adapter position. The view will scroll
     * such that the indicated position is displayed <code>offset</code> pixels from
     * the top edge of the view. If this is impossible, (e.g. the offset would scroll
     * the first or last item beyond the boundaries of the list) it will get as close
     * as possible.
     *
     * @param position Position to scroll to
     * @param offset Desired distance in pixels of <code>position</code> from the top
     *               of the view when scrolling is finished
     */
    public void smoothScrollToPositionFromTop(int position, int offset) {
        if (mPositionScroller == null) {
            mPositionScroller = new PositionScroller();
        }
        mPositionScroller.startWithOffset(position, offset);
    }

    /**
     * Smoothly scroll to the specified adapter position. The view will
     * scroll such that the indicated position is displayed, but it will
     * stop early if scrolling further would scroll boundPosition out of
     * view.
     * @param position Scroll to this adapter position.
     * @param boundPosition Do not scroll if it would move this adapter
     *          position out of view.
     */
    public void smoothScrollToPosition(int position, int boundPosition) {
        if (mPositionScroller == null) {
            mPositionScroller = new PositionScroller();
        }
        mPositionScroller.start(position, boundPosition);
    }

    /**
     * Smoothly scroll by distance pixels over duration milliseconds.
     * @param distance Distance to scroll in pixels.
     * @param duration Duration of the scroll animation in milliseconds.
     */
    public void smoothScrollBy(int distance, int duration) {
        smoothScrollBy(distance, duration, false);
    }

    void smoothScrollBy(int distance, int duration, boolean linear) {
        if (mFlingRunnable == null) {
            mFlingRunnable = new FlingRunnable();
        }

        // No sense starting to scroll if we're not going anywhere
        final int firstPos = mFirstPosition;
        final int childCount = getChildCount();
        final int lastPos = firstPos + childCount;
        final int topLimit = getPaddingTop();
        final int bottomLimit = getHeight() - getPaddingBottom();

        if (distance == 0 || mItemCount == 0 || childCount == 0 ||
                (firstPos == 0 && getChildAt(0).getTop() == topLimit && distance < 0) ||
                (lastPos == mItemCount &&
                        getChildAt(childCount - 1).getBottom() == bottomLimit && distance > 0)) {
            mFlingRunnable.endFling();
            if (mPositionScroller != null) {
                mPositionScroller.stop();
            }
        } else {
            reportScrollStateChange(OnScrollListener.SCROLL_STATE_FLING);
            mFlingRunnable.startScroll(distance, duration, linear);
        }
    }

    /**
     * Allows RemoteViews to scroll relatively to a position.
     */
    void smoothScrollByOffset(int position) {
        int index = -1;
        if (position < 0) {
            index = getFirstVisiblePosition();
        } else if (position > 0) {
            index = getLastVisiblePosition();
        }

        if (index > -1) {
            View child = getChildAt(index - getFirstVisiblePosition());
            if (child != null) {
                Rect visibleRect = new Rect();
                if (child.getGlobalVisibleRect(visibleRect)) {
                    // the child is partially visible
                    int childRectArea = child.getWidth() * child.getHeight();
                    int visibleRectArea = visibleRect.width() * visibleRect.height();
                    float visibleArea = (visibleRectArea / (float) childRectArea);
                    final float visibleThreshold = 0.75f;
                    if ((position < 0) && (visibleArea < visibleThreshold)) {
                        // the top index is not perceivably visible so offset
                        // to account for showing that top index as well
                        ++index;
                    } else if ((position > 0) && (visibleArea < visibleThreshold)) {
                        // the bottom index is not perceivably visible so offset
                        // to account for showing that bottom index as well
                        --index;
                    }
                }
                smoothScrollToPosition(Math.max(0, Math.min(getCount(), index + position)));
            }
        }
    }

    private void createScrollingCache() {
        if (mScrollingCacheEnabled && !mCachingStarted && !isHardwareAccelerated()) {
            setChildrenDrawnWithCacheEnabled(true);
            setChildrenDrawingCacheEnabled(true);
            mCachingStarted = mCachingActive = true;
        }
    }

    private void clearScrollingCache() {
        if (!isHardwareAccelerated()) {
            if (mClearScrollingCache == null) {
                mClearScrollingCache = new Runnable() {
                    @Override
                    public void run() {
                        if (mCachingStarted) {
                            mCachingStarted = mCachingActive = false;
                            setChildrenDrawnWithCacheEnabled(false);
                            if ((mPersistentDrawingCache & PERSISTENT_SCROLLING_CACHE) == 0) {
                                setChildrenDrawingCacheEnabled(false);
                            }
                            if (!isAlwaysDrawnWithCacheEnabled()) {
                                invalidate();
                            }
                        }
                    }
                };
            }
            post(mClearScrollingCache);
        }
    }

    /**
     * Scrolls the list items within the view by a specified number of pixels.
     *
     * @param y the amount of pixels to scroll by vertically
     * @see #canScrollList(int)
     */
    public void scrollListBy(int y) {
        trackMotionScroll(-y, -y);
    }

    /**
     * Check if the items in the list can be scrolled in a certain direction.
     *
     * @param direction Negative to check scrolling up, positive to check
     *            scrolling down.
     * @return true if the list can be scrolled in the specified direction,
     *         false otherwise.
     * @see #scrollListBy(int)
     */
    public boolean canScrollList(int direction) {
        final int childCount = getChildCount();
        if (childCount == 0) {
            return false;
        }

        final int firstPosition = mFirstPosition;
        final Rect listPadding = mListPadding;
        if (direction > 0) {
            final int lastBottom = getChildAt(childCount - 1).getBottom();
            final int lastPosition = firstPosition + childCount;
            return lastPosition < mItemCount || lastBottom > getHeight() - listPadding.bottom;
        } else {
            final int firstTop = getChildAt(0).getTop();
            return firstPosition > 0 || firstTop < listPadding.top;
        }
    }

    /**
     * Track a motion scroll
     *
     * @param deltaY Amount to offset mMotionView. This is the accumulated delta since the motion
     *        began. Positive numbers mean the user's finger is moving down the screen.
     * @param incrementalDeltaY Change in deltaY from the previous event.
     * @return true if we're already at the beginning/end of the list and have nothing to do.
     */
    boolean trackMotionScroll(int deltaY, int incrementalDeltaY) {
        final int childCount = getChildCount();
        if (childCount == 0) {
            return true;
        }

        final int firstTop = getChildAt(0).getTop();
        final int lastBottom = getChildAt(childCount - 1).getBottom();

        final Rect listPadding = mListPadding;

        // "effective padding" In this case is the amount of padding that affects
        // how much space should not be filled by items. If we don't clip to padding
        // there is no effective padding.
        int effectivePaddingTop = 0;
        int effectivePaddingBottom = 0;
        if ((mGroupFlags & CLIP_TO_PADDING_MASK) == CLIP_TO_PADDING_MASK) {
            effectivePaddingTop = listPadding.top;
            effectivePaddingBottom = listPadding.bottom;
        }

         // FIXME account for grid vertical spacing too?
        final int spaceAbove = effectivePaddingTop - firstTop;
        final int end = getHeight() - effectivePaddingBottom;
        final int spaceBelow = lastBottom - end;

        final int height = getHeight() - mPaddingBottom - mPaddingTop;
        if (deltaY < 0) {
            deltaY = Math.max(-(height - 1), deltaY);
        } else {
            deltaY = Math.min(height - 1, deltaY);
        }

        if (incrementalDeltaY < 0) {
            incrementalDeltaY = Math.max(-(height - 1), incrementalDeltaY);
        } else {
            incrementalDeltaY = Math.min(height - 1, incrementalDeltaY);
        }

        final int firstPosition = mFirstPosition;

        // Update our guesses for where the first and last views are
        if (firstPosition == 0) {
            mFirstPositionDistanceGuess = firstTop - listPadding.top;
        } else {
            mFirstPositionDistanceGuess += incrementalDeltaY;
        }
        if (firstPosition + childCount == mItemCount) {
            mLastPositionDistanceGuess = lastBottom + listPadding.bottom;
        } else {
            mLastPositionDistanceGuess += incrementalDeltaY;
        }

        final boolean cannotScrollDown = (firstPosition == 0 &&
                firstTop >= listPadding.top && incrementalDeltaY >= 0);
        final boolean cannotScrollUp = (firstPosition + childCount == mItemCount &&
                lastBottom <= getHeight() - listPadding.bottom && incrementalDeltaY <= 0);

        if (cannotScrollDown || cannotScrollUp) {
            return incrementalDeltaY != 0;
        }

        final boolean down = incrementalDeltaY < 0;

        final boolean inTouchMode = isInTouchMode();
        if (inTouchMode) {
            hideSelector();
        }

        final int headerViewsCount = getHeaderViewsCount();
        final int footerViewsStart = mItemCount - getFooterViewsCount();

        int start = 0;
        int count = 0;

        if (down) {
            int top = -incrementalDeltaY;
            if ((mGroupFlags & CLIP_TO_PADDING_MASK) == CLIP_TO_PADDING_MASK) {
                top += listPadding.top;
            }
            for (int i = 0; i < childCount; i++) {
                final View child = getChildAt(i);
                if (child.getBottom() >= top) {
                    break;
                } else {
                    count++;
                    int position = firstPosition + i;
                    if (position >= headerViewsCount && position < footerViewsStart) {
                        // The view will be rebound to new data, clear any
                        // system-managed transient state.
                        if (child.isAccessibilityFocused()) {
                            child.clearAccessibilityFocus();
                        }
                        mRecycler.addScrapView(child, position);
                    }
                }
            }
        } else {
            int bottom = getHeight() - incrementalDeltaY;
            if ((mGroupFlags & CLIP_TO_PADDING_MASK) == CLIP_TO_PADDING_MASK) {
                bottom -= listPadding.bottom;
            }
            for (int i = childCount - 1; i >= 0; i--) {
                final View child = getChildAt(i);
                if (child.getTop() <= bottom) {
                    break;
                } else {
                    start = i;
                    count++;
                    int position = firstPosition + i;
                    if (position >= headerViewsCount && position < footerViewsStart) {
                        // The view will be rebound to new data, clear any
                        // system-managed transient state.
                        if (child.isAccessibilityFocused()) {
                            child.clearAccessibilityFocus();
                        }
                        mRecycler.addScrapView(child, position);
                    }
                }
            }
        }

        mMotionViewNewTop = mMotionViewOriginalTop + deltaY;

        mBlockLayoutRequests = true;

        if (count > 0) {
            detachViewsFromParent(start, count);
            mRecycler.removeSkippedScrap();
        }

        // invalidate before moving the children to avoid unnecessary invalidate
        // calls to bubble up from the children all the way to the top
        if (!awakenScrollBars()) {
           invalidate();
        }

        offsetChildrenTopAndBottom(incrementalDeltaY);

        if (down) {
            mFirstPosition += count;
        }

        final int absIncrementalDeltaY = Math.abs(incrementalDeltaY);
        if (spaceAbove < absIncrementalDeltaY || spaceBelow < absIncrementalDeltaY) {
            fillGap(down);
        }

        if (!inTouchMode && mSelectedPosition != INVALID_POSITION) {
            final int childIndex = mSelectedPosition - mFirstPosition;
            if (childIndex >= 0 && childIndex < getChildCount()) {
                positionSelector(mSelectedPosition, getChildAt(childIndex));
            }
        } else if (mSelectorPosition != INVALID_POSITION) {
            final int childIndex = mSelectorPosition - mFirstPosition;
            if (childIndex >= 0 && childIndex < getChildCount()) {
                positionSelector(INVALID_POSITION, getChildAt(childIndex));
            }
        } else {
            mSelectorRect.setEmpty();
        }

        mBlockLayoutRequests = false;

        invokeOnItemScrollListener();

        return false;
    }

    /**
     * Returns the number of header views in the list. Header views are special views
     * at the top of the list that should not be recycled during a layout.
     *
     * @return The number of header views, 0 in the default implementation.
     */
    int getHeaderViewsCount() {
        return 0;
    }

    /**
     * Returns the number of footer views in the list. Footer views are special views
     * at the bottom of the list that should not be recycled during a layout.
     *
     * @return The number of footer views, 0 in the default implementation.
     */
    int getFooterViewsCount() {
        return 0;
    }

    /**
     * Fills the gap left open by a touch-scroll. During a touch scroll, children that
     * remain on screen are shifted and the other ones are discarded. The role of this
     * method is to fill the gap thus created by performing a partial layout in the
     * empty space.
     *
     * @param down true if the scroll is going down, false if it is going up
     */
    abstract void fillGap(boolean down);

    void hideSelector() {
        if (mSelectedPosition != INVALID_POSITION) {
            if (mLayoutMode != LAYOUT_SPECIFIC) {
                mResurrectToPosition = mSelectedPosition;
            }
            if (mNextSelectedPosition >= 0 && mNextSelectedPosition != mSelectedPosition) {
                mResurrectToPosition = mNextSelectedPosition;
            }
            setSelectedPositionInt(INVALID_POSITION);
            setNextSelectedPositionInt(INVALID_POSITION);
            mSelectedTop = 0;
        }
    }

    /**
     * @return A position to select. First we try mSelectedPosition. If that has been clobbered by
     * entering touch mode, we then try mResurrectToPosition. Values are pinned to the range
     * of items available in the adapter
     */
    int reconcileSelectedPosition() {
        int position = mSelectedPosition;
        if (position < 0) {
            position = mResurrectToPosition;
        }
        position = Math.max(0, position);
        position = Math.min(position, mItemCount - 1);
        return position;
    }

    /**
     * Find the row closest to y. This row will be used as the motion row when scrolling
     *
     * @param y Where the user touched
     * @return The position of the first (or only) item in the row containing y
     */
    abstract int findMotionRow(int y);

    /**
     * Find the row closest to y. This row will be used as the motion row when scrolling.
     *
     * @param y Where the user touched
     * @return The position of the first (or only) item in the row closest to y
     */
    int findClosestMotionRow(int y) {
        final int childCount = getChildCount();
        if (childCount == 0) {
            return INVALID_POSITION;
        }

        final int motionRow = findMotionRow(y);
        return motionRow != INVALID_POSITION ? motionRow : mFirstPosition + childCount - 1;
    }

    /**
     * Causes all the views to be rebuilt and redrawn.
     */
    public void invalidateViews() {
        mDataChanged = true;
        rememberSyncState();
        requestLayout();
        invalidate();
    }

    /**
     * If there is a selection returns false.
     * Otherwise resurrects the selection and returns true if resurrected.
     */
    boolean resurrectSelectionIfNeeded() {
        if (mSelectedPosition < 0 && resurrectSelection()) {
            updateSelectorState();
            return true;
        }
        return false;
    }

    /**
     * Makes the item at the supplied position selected.
     *
     * @param position the position of the new selection
     */
    abstract void setSelectionInt(int position);

    /**
     * Attempt to bring the selection back if the user is switching from touch
     * to trackball mode
     * @return Whether selection was set to something.
     */
    boolean resurrectSelection() {
        final int childCount = getChildCount();

        if (childCount <= 0) {
            return false;
        }

        int selectedTop = 0;
        int selectedPos;
        int childrenTop = mListPadding.top;
        int childrenBottom = mBottom - mTop - mListPadding.bottom;
        final int firstPosition = mFirstPosition;
        final int toPosition = mResurrectToPosition;
        boolean down = true;

        if (toPosition >= firstPosition && toPosition < firstPosition + childCount) {
            selectedPos = toPosition;

            final View selected = getChildAt(selectedPos - mFirstPosition);
            selectedTop = selected.getTop();
            int selectedBottom = selected.getBottom();

            // We are scrolled, don't get in the fade
            if (selectedTop < childrenTop) {
                selectedTop = childrenTop + getVerticalFadingEdgeLength();
            } else if (selectedBottom > childrenBottom) {
                selectedTop = childrenBottom - selected.getMeasuredHeight()
                        - getVerticalFadingEdgeLength();
            }
        } else {
            if (toPosition < firstPosition) {
                // Default to selecting whatever is first
                selectedPos = firstPosition;
                for (int i = 0; i < childCount; i++) {
                    final View v = getChildAt(i);
                    final int top = v.getTop();

                    if (i == 0) {
                        // Remember the position of the first item
                        selectedTop = top;
                        // See if we are scrolled at all
                        if (firstPosition > 0 || top < childrenTop) {
                            // If we are scrolled, don't select anything that is
                            // in the fade region
                            childrenTop += getVerticalFadingEdgeLength();
                        }
                    }
                    if (top >= childrenTop) {
                        // Found a view whose top is fully visisble
                        selectedPos = firstPosition + i;
                        selectedTop = top;
                        break;
                    }
                }
            } else {
                final int itemCount = mItemCount;
                down = false;
                selectedPos = firstPosition + childCount - 1;

                for (int i = childCount - 1; i >= 0; i--) {
                    final View v = getChildAt(i);
                    final int top = v.getTop();
                    final int bottom = v.getBottom();

                    if (i == childCount - 1) {
                        selectedTop = top;
                        if (firstPosition + childCount < itemCount || bottom > childrenBottom) {
                            childrenBottom -= getVerticalFadingEdgeLength();
                        }
                    }

                    if (bottom <= childrenBottom) {
                        selectedPos = firstPosition + i;
                        selectedTop = top;
                        break;
                    }
                }
            }
        }

        mResurrectToPosition = INVALID_POSITION;
        removeCallbacks(mFlingRunnable);
        if (mPositionScroller != null) {
            mPositionScroller.stop();
        }
        mTouchMode = TOUCH_MODE_REST;
        clearScrollingCache();
        mSpecificTop = selectedTop;
        selectedPos = lookForSelectablePosition(selectedPos, down);
        if (selectedPos >= firstPosition && selectedPos <= getLastVisiblePosition()) {
            mLayoutMode = LAYOUT_SPECIFIC;
            updateSelectorState();
            setSelectionInt(selectedPos);
            invokeOnItemScrollListener();
        } else {
            selectedPos = INVALID_POSITION;
        }
        reportScrollStateChange(OnScrollListener.SCROLL_STATE_IDLE);

        return selectedPos >= 0;
    }

    void confirmCheckedPositionsById() {
        // Clear out the positional check states, we'll rebuild it below from IDs.
        mCheckStates.clear();

        boolean checkedCountChanged = false;
        for (int checkedIndex = 0; checkedIndex < mCheckedIdStates.size(); checkedIndex++) {
            final long id = mCheckedIdStates.keyAt(checkedIndex);
            final int lastPos = mCheckedIdStates.valueAt(checkedIndex);

            final long lastPosId = mAdapter.getItemId(lastPos);
            if (id != lastPosId) {
                // Look around to see if the ID is nearby. If not, uncheck it.
                final int start = Math.max(0, lastPos - CHECK_POSITION_SEARCH_DISTANCE);
                final int end = Math.min(lastPos + CHECK_POSITION_SEARCH_DISTANCE, mItemCount);
                boolean found = false;
                for (int searchPos = start; searchPos < end; searchPos++) {
                    final long searchId = mAdapter.getItemId(searchPos);
                    if (id == searchId) {
                        found = true;
                        mCheckStates.put(searchPos, true);
                        mCheckedIdStates.setValueAt(checkedIndex, searchPos);
                        break;
                    }
                }

                if (!found) {
                    mCheckedIdStates.delete(id);
                    checkedIndex--;
                    mCheckedItemCount--;
                    checkedCountChanged = true;
                    if (mChoiceActionMode != null && mMultiChoiceModeCallback != null) {
                        mMultiChoiceModeCallback.onItemCheckedStateChanged(mChoiceActionMode,
                                lastPos, id, false);
                    }
                }
            } else {
                mCheckStates.put(lastPos, true);
            }
        }

        if (checkedCountChanged && mChoiceActionMode != null) {
            mChoiceActionMode.invalidate();
        }
    }

    @Override
    protected void handleDataChanged() {
        int count = mItemCount;
        int lastHandledItemCount = mLastHandledItemCount;
        mLastHandledItemCount = mItemCount;
        mIsWidget = true;

        if (mChoiceMode != CHOICE_MODE_NONE && mAdapter != null && mAdapter.hasStableIds()) {
            confirmCheckedPositionsById();
        }

        // TODO: In the future we can recycle these views based on stable ID instead.
        mRecycler.clearTransientStateViews();

        if (count > 0) {
            int newPos;
            int selectablePos;

            // Find the row we are supposed to sync to
            if (mNeedSync) {
                // Update this first, since setNextSelectedPositionInt inspects it
                mNeedSync = false;
                mPendingSync = null;

                if (mTranscriptMode == TRANSCRIPT_MODE_ALWAYS_SCROLL) {
                    mLayoutMode = LAYOUT_FORCE_BOTTOM;
                    return;
                } else if (mTranscriptMode == TRANSCRIPT_MODE_NORMAL) {
                    if (mForceTranscriptScroll) {
                        mForceTranscriptScroll = false;
                        mLayoutMode = LAYOUT_FORCE_BOTTOM;
                        return;
                    }
                    final int childCount = getChildCount();
                    final int listBottom = getHeight() - getPaddingBottom();
                    final View lastChild = getChildAt(childCount - 1);
                    final int lastBottom = lastChild != null ? lastChild.getBottom() : listBottom;
                    if (mFirstPosition + childCount >= lastHandledItemCount &&
                            lastBottom <= listBottom) {
                        mLayoutMode = LAYOUT_FORCE_BOTTOM;
                        return;
                    }
                    // Something new came in and we didn't scroll; give the user a clue that
                    // there's something new.
                    awakenScrollBars();
                }

                switch (mSyncMode) {
                case SYNC_SELECTED_POSITION:
                    if (isInTouchMode()) {
                        // We saved our state when not in touch mode. (We know this because
                        // mSyncMode is SYNC_SELECTED_POSITION.) Now we are trying to
                        // restore in touch mode. Just leave mSyncPosition as it is (possibly
                        // adjusting if the available range changed) and return.
                        mLayoutMode = LAYOUT_SYNC;
                        mSyncPosition = Math.min(Math.max(0, mSyncPosition), count - 1);

                        return;
                    } else {
                        // See if we can find a position in the new data with the same
                        // id as the old selection. This will change mSyncPosition.
                        newPos = findSyncPosition();
                        if (newPos >= 0) {
                            // Found it. Now verify that new selection is still selectable
                            selectablePos = lookForSelectablePosition(newPos, true);
                            if (selectablePos == newPos) {
                                // Same row id is selected
                                mSyncPosition = newPos;

                                if (mSyncHeight == getHeight()) {
                                    // If we are at the same height as when we saved state, try
                                    // to restore the scroll position too.
                                    mLayoutMode = LAYOUT_SYNC;
                                } else {
                                    // We are not the same height as when the selection was saved, so
                                    // don't try to restore the exact position
                                    mLayoutMode = LAYOUT_SET_SELECTION;
                                }

                                // Restore selection
                                setNextSelectedPositionInt(newPos);
                                return;
                            }
                        }
                    }
                    break;
                case SYNC_FIRST_POSITION:
                    // Leave mSyncPosition as it is -- just pin to available range
                    mLayoutMode = LAYOUT_SYNC;
                    mSyncPosition = Math.min(Math.max(0, mSyncPosition), count - 1);

                    return;
                }
            }

            if (!isInTouchMode()) {
                // We couldn't find matching data -- try to use the same position
                newPos = getSelectedItemPosition();

                // Pin position to the available range
                if (newPos >= count) {
                    newPos = count - 1;
                }
                if (newPos < 0) {
                    newPos = 0;
                }

                // Make sure we select something selectable -- first look down
                selectablePos = lookForSelectablePosition(newPos, true);

                if (selectablePos >= 0) {
                    setNextSelectedPositionInt(selectablePos);
                    return;
                } else {
                    // Looking down didn't work -- try looking up
                    selectablePos = lookForSelectablePosition(newPos, false);
                    if (selectablePos >= 0) {
                        setNextSelectedPositionInt(selectablePos);
                        return;
                    }
                }
            } else {

                // We already know where we want to resurrect the selection
                if (mResurrectToPosition >= 0) {
                    return;
                }
            }

        }

        // Nothing is selected. Give up and reset everything.
        mLayoutMode = mStackFromBottom ? LAYOUT_FORCE_BOTTOM : LAYOUT_FORCE_TOP;
        mSelectedPosition = INVALID_POSITION;
        mSelectedRowId = INVALID_ROW_ID;
        mNextSelectedPosition = INVALID_POSITION;
        mNextSelectedRowId = INVALID_ROW_ID;
        mNeedSync = false;
        mPendingSync = null;
        mSelectorPosition = INVALID_POSITION;
        checkSelectionChanged();
    }

    @Override
    protected void onDisplayHint(int hint) {
        super.onDisplayHint(hint);
        switch (hint) {
            case INVISIBLE:
                if (mPopup != null && mPopup.isShowing()) {
                    dismissPopup();
                }
                break;
            case VISIBLE:
                if (mFiltered && mPopup != null && !mPopup.isShowing()) {
                    showPopup();
                }
                break;
        }
        mPopupHidden = hint == INVISIBLE;
    }

    /**
     * Removes the filter window
     */
    private void dismissPopup() {
        if (mPopup != null) {
            mPopup.dismiss();
        }
    }

    /**
     * Shows the filter window
     */
    private void showPopup() {
        // Make sure we have a window before showing the popup
        if (getWindowVisibility() == View.VISIBLE) {
            createTextFilter(true);
            positionPopup();
            // Make sure we get focus if we are showing the popup
            checkFocus();
        }
    }

    private void positionPopup() {
        int screenHeight = getResources().getDisplayMetrics().heightPixels;
        final int[] xy = new int[2];
        getLocationOnScreen(xy);
        // TODO: The 20 below should come from the theme
        // TODO: And the gravity should be defined in the theme as well
        final int bottomGap = screenHeight - xy[1] - getHeight() + (int) (mDensityScale * 20);
        if (!mPopup.isShowing()) {
            mPopup.showAtLocation(this, Gravity.BOTTOM | Gravity.CENTER_HORIZONTAL,
                    xy[0], bottomGap);
        } else {
            mPopup.update(xy[0], bottomGap, -1, -1);
        }
    }

    /**
     * What is the distance between the source and destination rectangles given the direction of
     * focus navigation between them? The direction basically helps figure out more quickly what is
     * self evident by the relationship between the rects...
     *
     * @param source the source rectangle
     * @param dest the destination rectangle
     * @param direction the direction
     * @return the distance between the rectangles
     */
    static int getDistance(Rect source, Rect dest, int direction) {
        int sX, sY; // source x, y
        int dX, dY; // dest x, y
        switch (direction) {
        case View.FOCUS_RIGHT:
            sX = source.right;
            sY = source.top + source.height() / 2;
            dX = dest.left;
            dY = dest.top + dest.height() / 2;
            break;
        case View.FOCUS_DOWN:
            sX = source.left + source.width() / 2;
            sY = source.bottom;
            dX = dest.left + dest.width() / 2;
            dY = dest.top;
            break;
        case View.FOCUS_LEFT:
            sX = source.left;
            sY = source.top + source.height() / 2;
            dX = dest.right;
            dY = dest.top + dest.height() / 2;
            break;
        case View.FOCUS_UP:
            sX = source.left + source.width() / 2;
            sY = source.top;
            dX = dest.left + dest.width() / 2;
            dY = dest.bottom;
            break;
        case View.FOCUS_FORWARD:
        case View.FOCUS_BACKWARD:
            sX = source.right + source.width() / 2;
            sY = source.top + source.height() / 2;
            dX = dest.left + dest.width() / 2;
            dY = dest.top + dest.height() / 2;
            break;
        default:
            throw new IllegalArgumentException("direction must be one of "
                    + "{FOCUS_UP, FOCUS_DOWN, FOCUS_LEFT, FOCUS_RIGHT, "
                    + "FOCUS_FORWARD, FOCUS_BACKWARD}.");
        }
        int deltaX = dX - sX;
        int deltaY = dY - sY;
        return deltaY * deltaY + deltaX * deltaX;
    }

    @Override
    protected boolean isInFilterMode() {
        return mFiltered;
    }

    /**
     * Sends a key to the text filter window
     *
     * @param keyCode The keycode for the event
     * @param event The actual key event
     *
     * @return True if the text filter handled the event, false otherwise.
     */
    boolean sendToTextFilter(int keyCode, int count, KeyEvent event) {
        if (!acceptFilter()) {
            return false;
        }

        boolean handled = false;
        boolean okToSend = true;
        switch (keyCode) {
        case KeyEvent.KEYCODE_DPAD_UP:
        case KeyEvent.KEYCODE_DPAD_DOWN:
        case KeyEvent.KEYCODE_DPAD_LEFT:
        case KeyEvent.KEYCODE_DPAD_RIGHT:
        case KeyEvent.KEYCODE_DPAD_CENTER:
        case KeyEvent.KEYCODE_ENTER:
            okToSend = false;
            break;
        case KeyEvent.KEYCODE_BACK:
            if (mFiltered && mPopup != null && mPopup.isShowing()) {
                if (event.getAction() == KeyEvent.ACTION_DOWN
                        && event.getRepeatCount() == 0) {
                    KeyEvent.DispatcherState state = getKeyDispatcherState();
                    if (state != null) {
                        state.startTracking(event, this);
                    }
                    handled = true;
                } else if (event.getAction() == KeyEvent.ACTION_UP
                        && event.isTracking() && !event.isCanceled()) {
                    handled = true;
                    mTextFilter.setText("");
                }
            }
            okToSend = false;
            break;
        case KeyEvent.KEYCODE_SPACE:
            // Only send spaces once we are filtered
            okToSend = mFiltered;
            break;
        }

        if (okToSend) {
            createTextFilter(true);

            KeyEvent forwardEvent = event;
            if (forwardEvent.getRepeatCount() > 0) {
                forwardEvent = KeyEvent.changeTimeRepeat(event, event.getEventTime(), 0);
            }

            int action = event.getAction();
            switch (action) {
                case KeyEvent.ACTION_DOWN:
                    handled = mTextFilter.onKeyDown(keyCode, forwardEvent);
                    break;

                case KeyEvent.ACTION_UP:
                    handled = mTextFilter.onKeyUp(keyCode, forwardEvent);
                    break;

                case KeyEvent.ACTION_MULTIPLE:
                    handled = mTextFilter.onKeyMultiple(keyCode, count, event);
                    break;
            }
        }
        return handled;
    }

    /**
     * Return an InputConnection for editing of the filter text.
     */
    @Override
    public InputConnection onCreateInputConnection(EditorInfo outAttrs) {
        if (isTextFilterEnabled()) {
            if (mPublicInputConnection == null) {
                mDefInputConnection = new BaseInputConnection(this, false);
                mPublicInputConnection = new InputConnectionWrapper(outAttrs);
            }
            outAttrs.inputType = EditorInfo.TYPE_CLASS_TEXT | EditorInfo.TYPE_TEXT_VARIATION_FILTER;
            outAttrs.imeOptions = EditorInfo.IME_ACTION_DONE;
            return mPublicInputConnection;
        }
        return null;
    }

    private class InputConnectionWrapper implements InputConnection {
        private final EditorInfo mOutAttrs;
        private InputConnection mTarget;

        public InputConnectionWrapper(EditorInfo outAttrs) {
            mOutAttrs = outAttrs;
        }

        private InputConnection getTarget() {
            if (mTarget == null) {
                mTarget = getTextFilterInput().onCreateInputConnection(mOutAttrs);
            }
            return mTarget;
        }

        @Override
        public boolean reportFullscreenMode(boolean enabled) {
            // Use our own input connection, since it is
            // the "real" one the IME is talking with.
            return mDefInputConnection.reportFullscreenMode(enabled);
        }

        @Override
        public boolean performEditorAction(int editorAction) {
            // The editor is off in its own window; we need to be
            // the one that does this.
            if (editorAction == EditorInfo.IME_ACTION_DONE) {
                InputMethodManager imm = (InputMethodManager)
                        getContext().getSystemService(Context.INPUT_METHOD_SERVICE);
                if (imm != null) {
                    imm.hideSoftInputFromWindow(getWindowToken(), 0);
                }
                return true;
            }
            return false;
        }

        @Override
        public boolean sendKeyEvent(KeyEvent event) {
            // Use our own input connection, since the filter
            // text view may not be shown in a window so has
            // no ViewAncestor to dispatch events with.
            return mDefInputConnection.sendKeyEvent(event);
        }

        @Override
        public CharSequence getTextBeforeCursor(int n, int flags) {
            if (mTarget == null) return "";
            return mTarget.getTextBeforeCursor(n, flags);
        }

        @Override
        public CharSequence getTextAfterCursor(int n, int flags) {
            if (mTarget == null) return "";
            return mTarget.getTextAfterCursor(n, flags);
        }

        @Override
        public CharSequence getSelectedText(int flags) {
            if (mTarget == null) return "";
            return mTarget.getSelectedText(flags);
        }

        @Override
        public int getCursorCapsMode(int reqModes) {
            if (mTarget == null) return InputType.TYPE_TEXT_FLAG_CAP_SENTENCES;
            return mTarget.getCursorCapsMode(reqModes);
        }

        @Override
        public ExtractedText getExtractedText(ExtractedTextRequest request, int flags) {
            return getTarget().getExtractedText(request, flags);
        }

        @Override
        public boolean deleteSurroundingText(int beforeLength, int afterLength) {
            return getTarget().deleteSurroundingText(beforeLength, afterLength);
        }

        @Override
        public boolean setComposingText(CharSequence text, int newCursorPosition) {
            return getTarget().setComposingText(text, newCursorPosition);
        }

        @Override
        public boolean setComposingRegion(int start, int end) {
            return getTarget().setComposingRegion(start, end);
        }

        @Override
        public boolean finishComposingText() {
            return mTarget == null || mTarget.finishComposingText();
        }

        @Override
        public boolean commitText(CharSequence text, int newCursorPosition) {
            return getTarget().commitText(text, newCursorPosition);
        }

        @Override
        public boolean commitCompletion(CompletionInfo text) {
            return getTarget().commitCompletion(text);
        }

        @Override
        public boolean commitCorrection(CorrectionInfo correctionInfo) {
            return getTarget().commitCorrection(correctionInfo);
        }

        @Override
        public boolean setSelection(int start, int end) {
            return getTarget().setSelection(start, end);
        }

        @Override
        public boolean performContextMenuAction(int id) {
            return getTarget().performContextMenuAction(id);
        }

        @Override
        public boolean beginBatchEdit() {
            return getTarget().beginBatchEdit();
        }

        @Override
        public boolean endBatchEdit() {
            return getTarget().endBatchEdit();
        }

        @Override
        public boolean clearMetaKeyStates(int states) {
            return getTarget().clearMetaKeyStates(states);
        }

        @Override
        public boolean performPrivateCommand(String action, Bundle data) {
            return getTarget().performPrivateCommand(action, data);
        }
    }

    /**
     * For filtering we proxy an input connection to an internal text editor,
     * and this allows the proxying to happen.
     */
    @Override
    public boolean checkInputConnectionProxy(View view) {
        return view == mTextFilter;
    }

    /**
     * Creates the window for the text filter and populates it with an EditText field;
     *
     * @param animateEntrance true if the window should appear with an animation
     */
    private void createTextFilter(boolean animateEntrance) {
        if (mPopup == null) {
            PopupWindow p = new PopupWindow(getContext());
            p.setFocusable(false);
            p.setTouchable(false);
            p.setInputMethodMode(PopupWindow.INPUT_METHOD_NOT_NEEDED);
            p.setContentView(getTextFilterInput());
            p.setWidth(LayoutParams.WRAP_CONTENT);
            p.setHeight(LayoutParams.WRAP_CONTENT);
            p.setBackgroundDrawable(null);
            mPopup = p;
            getViewTreeObserver().addOnGlobalLayoutListener(this);
            mGlobalLayoutListenerAddedFilter = true;
        }
        if (animateEntrance) {
            mPopup.setAnimationStyle(com.android.internal.R.style.Animation_TypingFilter);
        } else {
            mPopup.setAnimationStyle(com.android.internal.R.style.Animation_TypingFilterRestore);
        }
    }

    private EditText getTextFilterInput() {
        if (mTextFilter == null) {
            final LayoutInflater layoutInflater = LayoutInflater.from(getContext());
            mTextFilter = (EditText) layoutInflater.inflate(
                    com.android.internal.R.layout.typing_filter, null);
            // For some reason setting this as the "real" input type changes
            // the text view in some way that it doesn't work, and I don't
            // want to figure out why this is.
            mTextFilter.setRawInputType(EditorInfo.TYPE_CLASS_TEXT
                    | EditorInfo.TYPE_TEXT_VARIATION_FILTER);
            mTextFilter.setImeOptions(EditorInfo.IME_FLAG_NO_EXTRACT_UI);
            mTextFilter.addTextChangedListener(this);
        }
        return mTextFilter;
    }

    /**
     * Clear the text filter.
     */
    public void clearTextFilter() {
        if (mFiltered) {
            getTextFilterInput().setText("");
            mFiltered = false;
            if (mPopup != null && mPopup.isShowing()) {
                dismissPopup();
            }
        }
    }

    /**
     * Returns if the ListView currently has a text filter.
     */
    public boolean hasTextFilter() {
        return mFiltered;
    }

    @Override
    public void onGlobalLayout() {
        if (isShown()) {
            // Show the popup if we are filtered
            if (mFiltered && mPopup != null && !mPopup.isShowing() && !mPopupHidden) {
                showPopup();
            }
        } else {
            // Hide the popup when we are no longer visible
            if (mPopup != null && mPopup.isShowing()) {
                dismissPopup();
            }
        }
    }

    /**
     * For our text watcher that is associated with the text filter.  Does
     * nothing.
     */
    @Override
    public void beforeTextChanged(CharSequence s, int start, int count, int after) {
    }

    /**
     * For our text watcher that is associated with the text filter. Performs
     * the actual filtering as the text changes, and takes care of hiding and
     * showing the popup displaying the currently entered filter text.
     */
    @Override
    public void onTextChanged(CharSequence s, int start, int before, int count) {
        if (isTextFilterEnabled()) {
            createTextFilter(true);
            int length = s.length();
            boolean showing = mPopup.isShowing();
            if (!showing && length > 0) {
                // Show the filter popup if necessary
                showPopup();
                mFiltered = true;
            } else if (showing && length == 0) {
                // Remove the filter popup if the user has cleared all text
                dismissPopup();
                mFiltered = false;
            }
            if (mAdapter instanceof Filterable) {
                Filter f = ((Filterable) mAdapter).getFilter();
                // Filter should not be null when we reach this part
                if (f != null) {
                    f.filter(s, this);
                } else {
                    throw new IllegalStateException("You cannot call onTextChanged with a non "
                            + "filterable adapter");
                }
            }
        }
    }

    /**
     * For our text watcher that is associated with the text filter.  Does
     * nothing.
     */
    @Override
    public void afterTextChanged(Editable s) {
    }

    @Override
    public void onFilterComplete(int count) {
        if (mSelectedPosition < 0 && count > 0) {
            mResurrectToPosition = INVALID_POSITION;
            resurrectSelection();
        }
    }

    @Override
    protected ViewGroup.LayoutParams generateDefaultLayoutParams() {
        return new AbsListView.LayoutParams(ViewGroup.LayoutParams.MATCH_PARENT,
                ViewGroup.LayoutParams.WRAP_CONTENT, 0);
    }

    @Override
    protected ViewGroup.LayoutParams generateLayoutParams(ViewGroup.LayoutParams p) {
        return new LayoutParams(p);
    }

    @Override
    public LayoutParams generateLayoutParams(AttributeSet attrs) {
        return new AbsListView.LayoutParams(getContext(), attrs);
    }

    @Override
    protected boolean checkLayoutParams(ViewGroup.LayoutParams p) {
        return p instanceof AbsListView.LayoutParams;
    }

    /**
     * Puts the list or grid into transcript mode. In this mode the list or grid will always scroll
     * to the bottom to show new items.
     *
     * @param mode the transcript mode to set
     *
     * @see #TRANSCRIPT_MODE_DISABLED
     * @see #TRANSCRIPT_MODE_NORMAL
     * @see #TRANSCRIPT_MODE_ALWAYS_SCROLL
     */
    public void setTranscriptMode(int mode) {
        mTranscriptMode = mode;
    }

    /**
     * Returns the current transcript mode.
     *
     * @return {@link #TRANSCRIPT_MODE_DISABLED}, {@link #TRANSCRIPT_MODE_NORMAL} or
     *         {@link #TRANSCRIPT_MODE_ALWAYS_SCROLL}
     */
    public int getTranscriptMode() {
        return mTranscriptMode;
    }

    @Override
    public int getSolidColor() {
        return mCacheColorHint;
    }

    /**
     * When set to a non-zero value, the cache color hint indicates that this list is always drawn
     * on top of a solid, single-color, opaque background.
     *
     * Zero means that what's behind this object is translucent (non solid) or is not made of a
     * single color. This hint will not affect any existing background drawable set on this view (
     * typically set via {@link #setBackgroundDrawable(Drawable)}).
     *
     * @param color The background color
     */
    public void setCacheColorHint(int color) {
        if (color != mCacheColorHint) {
            mCacheColorHint = color;
            int count = getChildCount();
            for (int i = 0; i < count; i++) {
                getChildAt(i).setDrawingCacheBackgroundColor(color);
            }
            mRecycler.setCacheColorHint(color);
        }
    }

    /**
     * When set to a non-zero value, the cache color hint indicates that this list is always drawn
     * on top of a solid, single-color, opaque background
     *
     * @return The cache color hint
     */
    @ViewDebug.ExportedProperty(category = "drawing")
    public int getCacheColorHint() {
        return mCacheColorHint;
    }

    /**
     * Move all views (excluding headers and footers) held by this AbsListView into the supplied
     * List. This includes views displayed on the screen as well as views stored in AbsListView's
     * internal view recycler.
     *
     * @param views A list into which to put the reclaimed views
     */
    public void reclaimViews(List<View> views) {
        int childCount = getChildCount();
        RecyclerListener listener = mRecycler.mRecyclerListener;

        // Reclaim views on screen
        for (int i = 0; i < childCount; i++) {
            View child = getChildAt(i);
            AbsListView.LayoutParams lp = (AbsListView.LayoutParams) child.getLayoutParams();
            // Don't reclaim header or footer views, or views that should be ignored
            if (lp != null && mRecycler.shouldRecycleViewType(lp.viewType)) {
                views.add(child);
                child.setAccessibilityDelegate(null);
                if (listener != null) {
                    // Pretend they went through the scrap heap
                    listener.onMovedToScrapHeap(child);
                }
            }
        }
        mRecycler.reclaimScrapViews(views);
        removeAllViewsInLayout();
    }

    private void finishGlows() {
        if (mEdgeGlowTop != null) {
            mEdgeGlowTop.finish();
            mEdgeGlowBottom.finish();
        }
    }

    /**
     * Sets up this AbsListView to use a remote views adapter which connects to a RemoteViewsService
     * through the specified intent.
     * @param intent the intent used to identify the RemoteViewsService for the adapter to connect to.
     */
    public void setRemoteViewsAdapter(Intent intent) {
        // Ensure that we don't already have a RemoteViewsAdapter that is bound to an existing
        // service handling the specified intent.
        if (mRemoteAdapter != null) {
            Intent.FilterComparison fcNew = new Intent.FilterComparison(intent);
            Intent.FilterComparison fcOld = new Intent.FilterComparison(
                    mRemoteAdapter.getRemoteViewsServiceIntent());
            if (fcNew.equals(fcOld)) {
                return;
            }
        }
        mDeferNotifyDataSetChanged = false;
        // Otherwise, create a new RemoteViewsAdapter for binding
        mRemoteAdapter = new RemoteViewsAdapter(getContext(), intent, this);
        if (mRemoteAdapter.isDataReady()) {
            setAdapter(mRemoteAdapter);
        }
    }

    /**
     * Sets up the onClickHandler to be used by the RemoteViewsAdapter when inflating RemoteViews
     *
     * @param handler The OnClickHandler to use when inflating RemoteViews.
     *
     * @hide
     */
    public void setRemoteViewsOnClickHandler(OnClickHandler handler) {
        // Ensure that we don't already have a RemoteViewsAdapter that is bound to an existing
        // service handling the specified intent.
        if (mRemoteAdapter != null) {
            mRemoteAdapter.setRemoteViewsOnClickHandler(handler);
        }
    }

    /**
     * This defers a notifyDataSetChanged on the pending RemoteViewsAdapter if it has not
     * connected yet.
     */
    @Override
    public void deferNotifyDataSetChanged() {
        mDeferNotifyDataSetChanged = true;
    }

    /**
     * Called back when the adapter connects to the RemoteViewsService.
     */
    @Override
    public boolean onRemoteAdapterConnected() {
        if (mRemoteAdapter != mAdapter) {
            setAdapter(mRemoteAdapter);
            if (mDeferNotifyDataSetChanged) {
                mRemoteAdapter.notifyDataSetChanged();
                mDeferNotifyDataSetChanged = false;
            }
            return false;
        } else if (mRemoteAdapter != null) {
            mRemoteAdapter.superNotifyDataSetChanged();
            return true;
        }
        return false;
    }

    /**
     * Called back when the adapter disconnects from the RemoteViewsService.
     */
    @Override
    public void onRemoteAdapterDisconnected() {
        // If the remote adapter disconnects, we keep it around
        // since the currently displayed items are still cached.
        // Further, we want the service to eventually reconnect
        // when necessary, as triggered by this view requesting
        // items from the Adapter.
    }

    /**
     * Hints the RemoteViewsAdapter, if it exists, about which views are currently
     * being displayed by the AbsListView.
     */
    void setVisibleRangeHint(int start, int end) {
        if (mRemoteAdapter != null) {
            mRemoteAdapter.setVisibleRangeHint(start, end);
        }
    }

    /**
     * Sets the recycler listener to be notified whenever a View is set aside in
     * the recycler for later reuse. This listener can be used to free resources
     * associated to the View.
     *
     * @param listener The recycler listener to be notified of views set aside
     *        in the recycler.
     *
     * @see android.widget.AbsListView.RecycleBin
     * @see android.widget.AbsListView.RecyclerListener
     */
    public void setRecyclerListener(RecyclerListener listener) {
        mRecycler.mRecyclerListener = listener;
    }

    class AdapterDataSetObserver extends AdapterView<ListAdapter>.AdapterDataSetObserver {
        @Override
        public void onChanged() {
            super.onChanged();
            if (mFastScroller != null) {
                mFastScroller.onSectionsChanged();
            }
        }

        @Override
        public void onInvalidated() {
            super.onInvalidated();
            if (mFastScroller != null) {
                mFastScroller.onSectionsChanged();
            }
        }
    }

    /**
     * A MultiChoiceModeListener receives events for {@link AbsListView#CHOICE_MODE_MULTIPLE_MODAL}.
     * It acts as the {@link ActionMode.Callback} for the selection mode and also receives
     * {@link #onItemCheckedStateChanged(ActionMode, int, long, boolean)} events when the user
     * selects and deselects list items.
     */
    public interface MultiChoiceModeListener extends ActionMode.Callback {
        /**
         * Called when an item is checked or unchecked during selection mode.
         *
         * @param mode The {@link ActionMode} providing the selection mode
         * @param position Adapter position of the item that was checked or unchecked
         * @param id Adapter ID of the item that was checked or unchecked
         * @param checked <code>true</code> if the item is now checked, <code>false</code>
         *                if the item is now unchecked.
         */
        public void onItemCheckedStateChanged(ActionMode mode,
                int position, long id, boolean checked);
    }

    class MultiChoiceModeWrapper implements MultiChoiceModeListener {
        private MultiChoiceModeListener mWrapped;

        public void setWrapped(MultiChoiceModeListener wrapped) {
            mWrapped = wrapped;
        }

        public boolean hasWrappedCallback() {
            return mWrapped != null;
        }

        @Override
        public boolean onCreateActionMode(ActionMode mode, Menu menu) {
            if (mWrapped.onCreateActionMode(mode, menu)) {
                // Initialize checked graphic state?
                setLongClickable(false);
                return true;
            }
            return false;
        }

        @Override
        public boolean onPrepareActionMode(ActionMode mode, Menu menu) {
            return mWrapped.onPrepareActionMode(mode, menu);
        }

        @Override
        public boolean onActionItemClicked(ActionMode mode, MenuItem item) {
            return mWrapped.onActionItemClicked(mode, item);
        }

        @Override
        public void onDestroyActionMode(ActionMode mode) {
            mWrapped.onDestroyActionMode(mode);
            mChoiceActionMode = null;

            // Ending selection mode means deselecting everything.
            clearChoices();

            mDataChanged = true;
            rememberSyncState();
            requestLayout();

            setLongClickable(true);
        }

        @Override
        public void onItemCheckedStateChanged(ActionMode mode,
                int position, long id, boolean checked) {
            mWrapped.onItemCheckedStateChanged(mode, position, id, checked);

            // If there are no items selected we no longer need the selection mode.
            if (getCheckedItemCount() == 0) {
                mode.finish();
            }
        }
    }

    /**
     * AbsListView extends LayoutParams to provide a place to hold the view type.
     */
    public static class LayoutParams extends ViewGroup.LayoutParams {
        /**
         * View type for this view, as returned by
         * {@link android.widget.Adapter#getItemViewType(int) }
         */
        @ViewDebug.ExportedProperty(category = "list", mapping = {
            @ViewDebug.IntToString(from = ITEM_VIEW_TYPE_IGNORE, to = "ITEM_VIEW_TYPE_IGNORE"),
            @ViewDebug.IntToString(from = ITEM_VIEW_TYPE_HEADER_OR_FOOTER, to = "ITEM_VIEW_TYPE_HEADER_OR_FOOTER")
        })
        int viewType;

        /**
         * When this boolean is set, the view has been added to the AbsListView
         * at least once. It is used to know whether headers/footers have already
         * been added to the list view and whether they should be treated as
         * recycled views or not.
         */
        @ViewDebug.ExportedProperty(category = "list")
        boolean recycledHeaderFooter;

        /**
         * When an AbsListView is measured with an AT_MOST measure spec, it needs
         * to obtain children views to measure itself. When doing so, the children
         * are not attached to the window, but put in the recycler which assumes
         * they've been attached before. Setting this flag will force the reused
         * view to be attached to the window rather than just attached to the
         * parent.
         */
        @ViewDebug.ExportedProperty(category = "list")
        boolean forceAdd;

        /**
         * The position the view was removed from when pulled out of the
         * scrap heap.
         * @hide
         */
        int scrappedFromPosition;

        /**
         * The ID the view represents
         */
        long itemId = -1;

        public LayoutParams(Context c, AttributeSet attrs) {
            super(c, attrs);
        }

        public LayoutParams(int w, int h) {
            super(w, h);
        }

        public LayoutParams(int w, int h, int viewType) {
            super(w, h);
            this.viewType = viewType;
        }

        public LayoutParams(ViewGroup.LayoutParams source) {
            super(source);
        }
    }

    /**
     * A RecyclerListener is used to receive a notification whenever a View is placed
     * inside the RecycleBin's scrap heap. This listener is used to free resources
     * associated to Views placed in the RecycleBin.
     *
     * @see android.widget.AbsListView.RecycleBin
     * @see android.widget.AbsListView#setRecyclerListener(android.widget.AbsListView.RecyclerListener)
     */
    public static interface RecyclerListener {
        /**
         * Indicates that the specified View was moved into the recycler's scrap heap.
         * The view is not displayed on screen any more and any expensive resource
         * associated with the view should be discarded.
         *
         * @param view
         */
        void onMovedToScrapHeap(View view);
    }

    /**
     * The RecycleBin facilitates reuse of views across layouts. The RecycleBin has two levels of
     * storage: ActiveViews and ScrapViews. ActiveViews are those views which were onscreen at the
     * start of a layout. By construction, they are displaying current information. At the end of
     * layout, all views in ActiveViews are demoted to ScrapViews. ScrapViews are old views that
     * could potentially be used by the adapter to avoid allocating views unnecessarily.
     *
     * @see android.widget.AbsListView#setRecyclerListener(android.widget.AbsListView.RecyclerListener)
     * @see android.widget.AbsListView.RecyclerListener
     */
    class RecycleBin {
        private RecyclerListener mRecyclerListener;

        /**
         * The position of the first view stored in mActiveViews.
         */
        private int mFirstActivePosition;

        /**
         * Views that were on screen at the start of layout. This array is populated at the start of
         * layout, and at the end of layout all view in mActiveViews are moved to mScrapViews.
         * Views in mActiveViews represent a contiguous range of Views, with position of the first
         * view store in mFirstActivePosition.
         */
        private View[] mActiveViews = new View[0];

        /**
         * Unsorted views that can be used by the adapter as a convert view.
         */
        private ArrayList<View>[] mScrapViews;

        private int mViewTypeCount;

        private ArrayList<View> mCurrentScrap;

        private ArrayList<View> mSkippedScrap;

        private SparseArray<View> mTransientStateViews;
        private LongSparseArray<View> mTransientStateViewsById;

        public void setViewTypeCount(int viewTypeCount) {
            if (viewTypeCount < 1) {
                throw new IllegalArgumentException("Can't have a viewTypeCount < 1");
            }
            //noinspection unchecked
            ArrayList<View>[] scrapViews = new ArrayList[viewTypeCount];
            for (int i = 0; i < viewTypeCount; i++) {
                scrapViews[i] = new ArrayList<View>();
            }
            mViewTypeCount = viewTypeCount;
            mCurrentScrap = scrapViews[0];
            mScrapViews = scrapViews;
        }

        public void markChildrenDirty() {
            if (mViewTypeCount == 1) {
                final ArrayList<View> scrap = mCurrentScrap;
                final int scrapCount = scrap.size();
                for (int i = 0; i < scrapCount; i++) {
                    scrap.get(i).forceLayout();
                }
            } else {
                final int typeCount = mViewTypeCount;
                for (int i = 0; i < typeCount; i++) {
                    final ArrayList<View> scrap = mScrapViews[i];
                    final int scrapCount = scrap.size();
                    for (int j = 0; j < scrapCount; j++) {
                        scrap.get(j).forceLayout();
                    }
                }
            }
            if (mTransientStateViews != null) {
                final int count = mTransientStateViews.size();
                for (int i = 0; i < count; i++) {
                    mTransientStateViews.valueAt(i).forceLayout();
                }
            }
            if (mTransientStateViewsById != null) {
                final int count = mTransientStateViewsById.size();
                for (int i = 0; i < count; i++) {
                    mTransientStateViewsById.valueAt(i).forceLayout();
                }
            }
        }

        public boolean shouldRecycleViewType(int viewType) {
            return viewType >= 0;
        }

        /**
         * Clears the scrap heap.
         */
        void clear() {
            if (mViewTypeCount == 1) {
                final ArrayList<View> scrap = mCurrentScrap;
                final int scrapCount = scrap.size();
                for (int i = 0; i < scrapCount; i++) {
                    removeDetachedView(scrap.remove(scrapCount - 1 - i), false);
                }
            } else {
                final int typeCount = mViewTypeCount;
                for (int i = 0; i < typeCount; i++) {
                    final ArrayList<View> scrap = mScrapViews[i];
                    final int scrapCount = scrap.size();
                    for (int j = 0; j < scrapCount; j++) {
                        removeDetachedView(scrap.remove(scrapCount - 1 - j), false);
                    }
                }
            }

            clearTransientStateViews();
        }

        /**
         * Fill ActiveViews with all of the children of the AbsListView.
         *
         * @param childCount The minimum number of views mActiveViews should hold
         * @param firstActivePosition The position of the first view that will be stored in
         *        mActiveViews
         */
        void fillActiveViews(int childCount, int firstActivePosition) {
            if (mActiveViews.length < childCount) {
                mActiveViews = new View[childCount];
            }
            mFirstActivePosition = firstActivePosition;

            //noinspection MismatchedReadAndWriteOfArray
            final View[] activeViews = mActiveViews;
            for (int i = 0; i < childCount; i++) {
                View child = getChildAt(i);
                AbsListView.LayoutParams lp = (AbsListView.LayoutParams) child.getLayoutParams();
                // Don't put header or footer views into the scrap heap
                if (lp != null && lp.viewType != ITEM_VIEW_TYPE_HEADER_OR_FOOTER) {
                    // Note:  We do place AdapterView.ITEM_VIEW_TYPE_IGNORE in active views.
                    //        However, we will NOT place them into scrap views.
                    activeViews[i] = child;
                }
            }
        }

        /**
         * Get the view corresponding to the specified position. The view will be removed from
         * mActiveViews if it is found.
         *
         * @param position The position to look up in mActiveViews
         * @return The view if it is found, null otherwise
         */
        View getActiveView(int position) {
            int index = position - mFirstActivePosition;
            final View[] activeViews = mActiveViews;
            if (index >=0 && index < activeViews.length) {
                final View match = activeViews[index];
                activeViews[index] = null;
                return match;
            }
            return null;
        }

        View getTransientStateView(int position) {
            if (mAdapter != null && mAdapterHasStableIds && mTransientStateViewsById != null) {
                long id = mAdapter.getItemId(position);
                View result = mTransientStateViewsById.get(id);
                mTransientStateViewsById.remove(id);
                return result;
            }
            if (mTransientStateViews != null) {
                final int index = mTransientStateViews.indexOfKey(position);
                if (index >= 0) {
                    View result = mTransientStateViews.valueAt(index);
                    mTransientStateViews.removeAt(index);
                    return result;
                }
            }
            return null;
        }

        /**
         * Dumps and fully detaches any currently saved views with transient
         * state.
         */
        void clearTransientStateViews() {
            final SparseArray<View> viewsByPos = mTransientStateViews;
            if (viewsByPos != null) {
                final int N = viewsByPos.size();
                for (int i = 0; i < N; i++) {
                    removeDetachedView(viewsByPos.valueAt(i), false);
                }
                viewsByPos.clear();
            }

            final LongSparseArray<View> viewsById = mTransientStateViewsById;
            if (viewsById != null) {
                final int N = viewsById.size();
                for (int i = 0; i < N; i++) {
                    removeDetachedView(viewsById.valueAt(i), false);
                }
                viewsById.clear();
            }
        }

        /**
         * @return A view from the ScrapViews collection. These are unordered.
         */
        View getScrapView(int position) {
            if (mViewTypeCount == 1) {
                return retrieveFromScrap(mCurrentScrap, position);
            } else {
                int whichScrap = mAdapter.getItemViewType(position);
                if (whichScrap >= 0 && whichScrap < mScrapViews.length) {
                    return retrieveFromScrap(mScrapViews[whichScrap], position);
                }
            }
            return null;
        }

        /**
         * Puts a view into the list of scrap views.
         * <p>
         * If the list data hasn't changed or the adapter has stable IDs, views
         * with transient state will be preserved for later retrieval.
         *
         * @param scrap The view to add
         * @param position The view's position within its parent
         */
        void addScrapView(View scrap, int position) {
            final AbsListView.LayoutParams lp = (AbsListView.LayoutParams) scrap.getLayoutParams();
            if (lp == null) {
                return;
            }

            lp.scrappedFromPosition = position;

            // Remove but don't scrap header or footer views, or views that
            // should otherwise not be recycled.
            final int viewType = lp.viewType;
            if (!shouldRecycleViewType(viewType)) {
                return;
            }

            scrap.dispatchStartTemporaryDetach();

            // The the accessibility state of the view may change while temporary
            // detached and we do not allow detached views to fire accessibility
            // events. So we are announcing that the subtree changed giving a chance
            // to clients holding on to a view in this subtree to refresh it.
            notifyViewAccessibilityStateChangedIfNeeded(
                    AccessibilityEvent.CONTENT_CHANGE_TYPE_SUBTREE);

            // Don't scrap views that have transient state.
            final boolean scrapHasTransientState = scrap.hasTransientState();
            if (scrapHasTransientState) {
                if (mAdapter != null && mAdapterHasStableIds) {
                    // If the adapter has stable IDs, we can reuse the view for
                    // the same data.
                    if (mTransientStateViewsById == null) {
                        mTransientStateViewsById = new LongSparseArray<View>();
                    }
                    mTransientStateViewsById.put(lp.itemId, scrap);
                } else if (!mDataChanged) {
                    // If the data hasn't changed, we can reuse the views at
                    // their old positions.
                    if (mTransientStateViews == null) {
                        mTransientStateViews = new SparseArray<View>();
                    }
                    mTransientStateViews.put(position, scrap);
                } else {
                    // Otherwise, we'll have to remove the view and start over.
                    if (mSkippedScrap == null) {
                        mSkippedScrap = new ArrayList<View>();
                    }
                    mSkippedScrap.add(scrap);
                }
            } else {
                if (mViewTypeCount == 1) {
                    mCurrentScrap.add(scrap);
                } else {
                    mScrapViews[viewType].add(scrap);
                }

                // Clear any system-managed transient state.
                if (scrap.isAccessibilityFocused()) {
                    scrap.clearAccessibilityFocus();
                }

                scrap.setAccessibilityDelegate(null);

                if (mRecyclerListener != null) {
                    mRecyclerListener.onMovedToScrapHeap(scrap);
                }
            }
        }

        /**
         * Finish the removal of any views that skipped the scrap heap.
         */
        void removeSkippedScrap() {
            if (mSkippedScrap == null) {
                return;
            }
            final int count = mSkippedScrap.size();
            for (int i = 0; i < count; i++) {
                removeDetachedView(mSkippedScrap.get(i), false);
            }
            mSkippedScrap.clear();
        }

        /**
         * Move all views remaining in mActiveViews to mScrapViews.
         */
        void scrapActiveViews() {
            final View[] activeViews = mActiveViews;
            final boolean hasListener = mRecyclerListener != null;
            final boolean multipleScraps = mViewTypeCount > 1;

            ArrayList<View> scrapViews = mCurrentScrap;
            final int count = activeViews.length;
            for (int i = count - 1; i >= 0; i--) {
                final View victim = activeViews[i];
                if (victim != null) {
                    final AbsListView.LayoutParams lp
                            = (AbsListView.LayoutParams) victim.getLayoutParams();
                    final int whichScrap = lp.viewType;

                    activeViews[i] = null;

                    if (victim.hasTransientState()) {
                        // Store views with transient state for later use.
                        victim.dispatchStartTemporaryDetach();

                        if (mAdapter != null && mAdapterHasStableIds) {
                            if (mTransientStateViewsById == null) {
                                mTransientStateViewsById = new LongSparseArray<View>();
                            }
                            long id = mAdapter.getItemId(mFirstActivePosition + i);
                            mTransientStateViewsById.put(id, victim);
                        } else if (!mDataChanged) {
                            if (mTransientStateViews == null) {
                                mTransientStateViews = new SparseArray<View>();
                            }
                            mTransientStateViews.put(mFirstActivePosition + i, victim);
                        } else if (whichScrap != ITEM_VIEW_TYPE_HEADER_OR_FOOTER) {
                            // The data has changed, we can't keep this view.
                            removeDetachedView(victim, false);
                        }
                    } else if (!shouldRecycleViewType(whichScrap)) {
                        // Discard non-recyclable views except headers/footers.
                        if (whichScrap != ITEM_VIEW_TYPE_HEADER_OR_FOOTER) {
                            removeDetachedView(victim, false);
                        }
                    } else {
                        // Store everything else on the appropriate scrap heap.
                        if (multipleScraps) {
                            scrapViews = mScrapViews[whichScrap];
                        }

                        victim.dispatchStartTemporaryDetach();
                        lp.scrappedFromPosition = mFirstActivePosition + i;
                        scrapViews.add(victim);

                        victim.setAccessibilityDelegate(null);
                        if (hasListener) {
                            mRecyclerListener.onMovedToScrapHeap(victim);
                        }
                    }
                }
            }

            pruneScrapViews();
        }

        /**
         * Makes sure that the size of mScrapViews does not exceed the size of
         * mActiveViews, which can happen if an adapter does not recycle its
         * views. Removes cached transient state views that no longer have
         * transient state.
         */
        private void pruneScrapViews() {
            final int maxViews = mActiveViews.length;
            final int viewTypeCount = mViewTypeCount;
            final ArrayList<View>[] scrapViews = mScrapViews;
            for (int i = 0; i < viewTypeCount; ++i) {
                final ArrayList<View> scrapPile = scrapViews[i];
                int size = scrapPile.size();
                final int extras = size - maxViews;
                size--;
                for (int j = 0; j < extras; j++) {
                    removeDetachedView(scrapPile.remove(size--), false);
                }
            }

            final SparseArray<View> transViewsByPos = mTransientStateViews;
            if (transViewsByPos != null) {
                for (int i = 0; i < transViewsByPos.size(); i++) {
                    final View v = transViewsByPos.valueAt(i);
                    if (!v.hasTransientState()) {
                        removeDetachedView(v, false);
                        transViewsByPos.removeAt(i);
                        i--;
                    }
                }
            }

            final LongSparseArray<View> transViewsById = mTransientStateViewsById;
            if (transViewsById != null) {
                for (int i = 0; i < transViewsById.size(); i++) {
                    final View v = transViewsById.valueAt(i);
                    if (!v.hasTransientState()) {
                        removeDetachedView(v, false);
                        transViewsById.removeAt(i);
                        i--;
                    }
                }
            }
        }

        /**
         * Puts all views in the scrap heap into the supplied list.
         */
        void reclaimScrapViews(List<View> views) {
            if (mViewTypeCount == 1) {
                views.addAll(mCurrentScrap);
            } else {
                final int viewTypeCount = mViewTypeCount;
                final ArrayList<View>[] scrapViews = mScrapViews;
                for (int i = 0; i < viewTypeCount; ++i) {
                    final ArrayList<View> scrapPile = scrapViews[i];
                    views.addAll(scrapPile);
                }
            }
        }

        /**
         * Updates the cache color hint of all known views.
         *
         * @param color The new cache color hint.
         */
        void setCacheColorHint(int color) {
            if (mViewTypeCount == 1) {
                final ArrayList<View> scrap = mCurrentScrap;
                final int scrapCount = scrap.size();
                for (int i = 0; i < scrapCount; i++) {
                    scrap.get(i).setDrawingCacheBackgroundColor(color);
                }
            } else {
                final int typeCount = mViewTypeCount;
                for (int i = 0; i < typeCount; i++) {
                    final ArrayList<View> scrap = mScrapViews[i];
                    final int scrapCount = scrap.size();
                    for (int j = 0; j < scrapCount; j++) {
                        scrap.get(j).setDrawingCacheBackgroundColor(color);
                    }
                }
            }
            // Just in case this is called during a layout pass
            final View[] activeViews = mActiveViews;
            final int count = activeViews.length;
            for (int i = 0; i < count; ++i) {
                final View victim = activeViews[i];
                if (victim != null) {
                    victim.setDrawingCacheBackgroundColor(color);
                }
            }
        }
    }

    static View retrieveFromScrap(ArrayList<View> scrapViews, int position) {
        int size = scrapViews.size();
        if (size > 0) {
            // See if we still have a view for this position.
            for (int i=0; i<size; i++) {
                View view = scrapViews.get(i);
                if (((AbsListView.LayoutParams)view.getLayoutParams())
                        .scrappedFromPosition == position) {
                    scrapViews.remove(i);
                    return view;
                }
            }
            return scrapViews.remove(size - 1);
        } else {
            return null;
        }
    }
}<|MERGE_RESOLUTION|>--- conflicted
+++ resolved
@@ -2114,16 +2114,13 @@
         mInLayout = false;
 
         mOverscrollMax = (b - t) / OVERSCROLL_LIMIT_DIVISOR;
-<<<<<<< HEAD
         mHeight = getHeight();
         mWidth = getWidth();
-=======
 
         // TODO: Move somewhere sane. This doesn't belong in onLayout().
         if (mFastScroller != null) {
             mFastScroller.onItemCountChanged(getChildCount(), mItemCount);
         }
->>>>>>> 76593e19
     }
 
     /**
@@ -2271,24 +2268,20 @@
             if (params.viewType == mAdapter.getItemViewType(position)) {
                 final View updatedView = mAdapter.getView(position, transientView, this);
 
-<<<<<<< HEAD
-            if (mListAnimationMode != 0 && !mIsWidget) {
-                child = setAnimation(child);
-            }
-
-            if (child.getImportantForAccessibility() == IMPORTANT_FOR_ACCESSIBILITY_AUTO) {
-                child.setImportantForAccessibility(IMPORTANT_FOR_ACCESSIBILITY_YES);
-=======
                 // If we failed to re-bind the data, scrap the obtained view.
                 if (updatedView != transientView) {
                     mRecycler.addScrapView(updatedView, position);
                 }
->>>>>>> 76593e19
+            }
+
+            if (mListAnimationMode != 0 && !mIsWidget) {
+                child = setAnimation(child);
             }
 
             // Scrap view implies temporary detachment.
             isScrap[0] = true;
             return transientView;
+
         }
 
         final View scrapView = mRecycler.getScrapView(position);
