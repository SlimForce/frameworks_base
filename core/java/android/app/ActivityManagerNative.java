/*
 * Copyright (C) 2006 The Android Open Source Project
 *
 * Licensed under the Apache License, Version 2.0 (the "License");
 * you may not use this file except in compliance with the License.
 * You may obtain a copy of the License at
 *
 *      http://www.apache.org/licenses/LICENSE-2.0
 *
 * Unless required by applicable law or agreed to in writing, software
 * distributed under the License is distributed on an "AS IS" BASIS,
 * WITHOUT WARRANTIES OR CONDITIONS OF ANY KIND, either express or implied.
 * See the License for the specific language governing permissions and
 * limitations under the License.
 */

package android.app;

import android.content.ComponentName;
import android.content.Intent;
import android.content.IntentFilter;
import android.content.IIntentSender;
import android.content.IIntentReceiver;
import android.content.IntentSender;
import android.content.pm.ApplicationInfo;
import android.content.pm.ConfigurationInfo;
import android.content.pm.IPackageDataObserver;
import android.content.res.Configuration;
import android.graphics.Bitmap;
import android.net.Uri;
import android.os.Binder;
import android.os.Bundle;
import android.os.Debug;
import android.os.Parcelable;
import android.os.ParcelFileDescriptor;
import android.os.RemoteException;
import android.os.IBinder;
import android.os.Parcel;
import android.os.ServiceManager;
import android.os.StrictMode;
import android.text.TextUtils;
import android.util.Log;
import android.util.Singleton;

import java.util.ArrayList;
import java.util.List;

/** {@hide} */
public abstract class ActivityManagerNative extends Binder implements IActivityManager
{
    /**
     * Cast a Binder object into an activity manager interface, generating
     * a proxy if needed.
     */
    static public IActivityManager asInterface(IBinder obj) {
        if (obj == null) {
            return null;
        }
        IActivityManager in =
            (IActivityManager)obj.queryLocalInterface(descriptor);
        if (in != null) {
            return in;
        }

        return new ActivityManagerProxy(obj);
    }

    /**
     * Retrieve the system's default/global activity manager.
     */
    static public IActivityManager getDefault() {
        return gDefault.get();
    }

    /**
     * Convenience for checking whether the system is ready.  For internal use only.
     */
    static public boolean isSystemReady() {
        if (!sSystemReady) {
            sSystemReady = getDefault().testIsSystemReady();
        }
        return sSystemReady;
    }
    static boolean sSystemReady = false;

    /**
     * Convenience for sending a sticky broadcast.  For internal use only.
     * If you don't care about permission, use null.
     */
    static public void broadcastStickyIntent(Intent intent, String permission) {
        try {
            getDefault().broadcastIntent(
                null, intent, null, null, Activity.RESULT_OK, null, null,
                null /*permission*/, false, true);
        } catch (RemoteException ex) {
        }
    }

    static public void noteWakeupAlarm(PendingIntent ps) {
        try {
            getDefault().noteWakeupAlarm(ps.getTarget());
        } catch (RemoteException ex) {
        }
    }

    public ActivityManagerNative() {
        attachInterface(this, descriptor);
    }
    
    public boolean onTransact(int code, Parcel data, Parcel reply, int flags)
            throws RemoteException {
        switch (code) {
        case START_ACTIVITY_TRANSACTION:
        {
            data.enforceInterface(IActivityManager.descriptor);
            IBinder b = data.readStrongBinder();
            IApplicationThread app = ApplicationThreadNative.asInterface(b);
            Intent intent = Intent.CREATOR.createFromParcel(data);
            String resolvedType = data.readString();
            Uri[] grantedUriPermissions = data.createTypedArray(Uri.CREATOR);
            int grantedMode = data.readInt();
            IBinder resultTo = data.readStrongBinder();
            String resultWho = data.readString();    
            int requestCode = data.readInt();
            boolean onlyIfNeeded = data.readInt() != 0;
            boolean debug = data.readInt() != 0;
            int result = startActivity(app, intent, resolvedType,
                    grantedUriPermissions, grantedMode, resultTo, resultWho,
                    requestCode, onlyIfNeeded, debug);
            reply.writeNoException();
            reply.writeInt(result);
            return true;
        }

        case START_ACTIVITY_AND_WAIT_TRANSACTION:
        {
            data.enforceInterface(IActivityManager.descriptor);
            IBinder b = data.readStrongBinder();
            IApplicationThread app = ApplicationThreadNative.asInterface(b);
            Intent intent = Intent.CREATOR.createFromParcel(data);
            String resolvedType = data.readString();
            Uri[] grantedUriPermissions = data.createTypedArray(Uri.CREATOR);
            int grantedMode = data.readInt();
            IBinder resultTo = data.readStrongBinder();
            String resultWho = data.readString();    
            int requestCode = data.readInt();
            boolean onlyIfNeeded = data.readInt() != 0;
            boolean debug = data.readInt() != 0;
            WaitResult result = startActivityAndWait(app, intent, resolvedType,
                    grantedUriPermissions, grantedMode, resultTo, resultWho,
                    requestCode, onlyIfNeeded, debug);
            reply.writeNoException();
            result.writeToParcel(reply, 0);
            return true;
        }

        case START_ACTIVITY_WITH_CONFIG_TRANSACTION:
        {
            data.enforceInterface(IActivityManager.descriptor);
            IBinder b = data.readStrongBinder();
            IApplicationThread app = ApplicationThreadNative.asInterface(b);
            Intent intent = Intent.CREATOR.createFromParcel(data);
            String resolvedType = data.readString();
            Uri[] grantedUriPermissions = data.createTypedArray(Uri.CREATOR);
            int grantedMode = data.readInt();
            IBinder resultTo = data.readStrongBinder();
            String resultWho = data.readString();    
            int requestCode = data.readInt();
            boolean onlyIfNeeded = data.readInt() != 0;
            boolean debug = data.readInt() != 0;
            Configuration config = Configuration.CREATOR.createFromParcel(data);
            int result = startActivityWithConfig(app, intent, resolvedType,
                    grantedUriPermissions, grantedMode, resultTo, resultWho,
                    requestCode, onlyIfNeeded, debug, config);
            reply.writeNoException();
            reply.writeInt(result);
            return true;
        }

        case START_ACTIVITY_INTENT_SENDER_TRANSACTION:
        {
            data.enforceInterface(IActivityManager.descriptor);
            IBinder b = data.readStrongBinder();
            IApplicationThread app = ApplicationThreadNative.asInterface(b);
            IntentSender intent = IntentSender.CREATOR.createFromParcel(data);
            Intent fillInIntent = null;
            if (data.readInt() != 0) {
                fillInIntent = Intent.CREATOR.createFromParcel(data);
            }
            String resolvedType = data.readString();
            IBinder resultTo = data.readStrongBinder();
            String resultWho = data.readString();    
            int requestCode = data.readInt();
            int flagsMask = data.readInt();
            int flagsValues = data.readInt();
            int result = startActivityIntentSender(app, intent,
                    fillInIntent, resolvedType, resultTo, resultWho,
                    requestCode, flagsMask, flagsValues);
            reply.writeNoException();
            reply.writeInt(result);
            return true;
        }
        
        case START_NEXT_MATCHING_ACTIVITY_TRANSACTION:
        {
            data.enforceInterface(IActivityManager.descriptor);
            IBinder callingActivity = data.readStrongBinder();
            Intent intent = Intent.CREATOR.createFromParcel(data);
            boolean result = startNextMatchingActivity(callingActivity, intent);
            reply.writeNoException();
            reply.writeInt(result ? 1 : 0);
            return true;
        }
        
        case FINISH_ACTIVITY_TRANSACTION: {
            data.enforceInterface(IActivityManager.descriptor);
            IBinder token = data.readStrongBinder();
            Intent resultData = null;
            int resultCode = data.readInt();
            if (data.readInt() != 0) {
                resultData = Intent.CREATOR.createFromParcel(data);
            }
            boolean res = finishActivity(token, resultCode, resultData);
            reply.writeNoException();
            reply.writeInt(res ? 1 : 0);
            return true;
        }

        case FINISH_SUB_ACTIVITY_TRANSACTION: {
            data.enforceInterface(IActivityManager.descriptor);
            IBinder token = data.readStrongBinder();
            String resultWho = data.readString();    
            int requestCode = data.readInt();
            finishSubActivity(token, resultWho, requestCode);
            reply.writeNoException();
            return true;
        }

        case WILL_ACTIVITY_BE_VISIBLE_TRANSACTION: {
            data.enforceInterface(IActivityManager.descriptor);
            IBinder token = data.readStrongBinder();
            boolean res = willActivityBeVisible(token);
            reply.writeNoException();
            reply.writeInt(res ? 1 : 0);
            return true;
        }

        case REGISTER_RECEIVER_TRANSACTION:
        {
            data.enforceInterface(IActivityManager.descriptor);
            IBinder b = data.readStrongBinder();
            IApplicationThread app =
                b != null ? ApplicationThreadNative.asInterface(b) : null;
            b = data.readStrongBinder();
            IIntentReceiver rec
                = b != null ? IIntentReceiver.Stub.asInterface(b) : null;
            IntentFilter filter = IntentFilter.CREATOR.createFromParcel(data);
            String perm = data.readString();
            Intent intent = registerReceiver(app, rec, filter, perm);
            reply.writeNoException();
            if (intent != null) {
                reply.writeInt(1);
                intent.writeToParcel(reply, 0);
            } else {
                reply.writeInt(0);
            }
            return true;
        }

        case UNREGISTER_RECEIVER_TRANSACTION:
        {
            data.enforceInterface(IActivityManager.descriptor);
            IBinder b = data.readStrongBinder();
            if (b == null) {
                return true;
            }
            IIntentReceiver rec = IIntentReceiver.Stub.asInterface(b);
            unregisterReceiver(rec);
            reply.writeNoException();
            return true;
        }

        case BROADCAST_INTENT_TRANSACTION:
        {
            data.enforceInterface(IActivityManager.descriptor);
            IBinder b = data.readStrongBinder();
            IApplicationThread app =
                b != null ? ApplicationThreadNative.asInterface(b) : null;
            Intent intent = Intent.CREATOR.createFromParcel(data);
            String resolvedType = data.readString();
            b = data.readStrongBinder();
            IIntentReceiver resultTo =
                b != null ? IIntentReceiver.Stub.asInterface(b) : null;
            int resultCode = data.readInt();
            String resultData = data.readString();
            Bundle resultExtras = data.readBundle();
            String perm = data.readString();
            boolean serialized = data.readInt() != 0;
            boolean sticky = data.readInt() != 0;
            int res = broadcastIntent(app, intent, resolvedType, resultTo,
                    resultCode, resultData, resultExtras, perm,
                    serialized, sticky);
            reply.writeNoException();
            reply.writeInt(res);
            return true;
        }

        case UNBROADCAST_INTENT_TRANSACTION:
        {
            data.enforceInterface(IActivityManager.descriptor);
            IBinder b = data.readStrongBinder();
            IApplicationThread app = b != null ? ApplicationThreadNative.asInterface(b) : null;
            Intent intent = Intent.CREATOR.createFromParcel(data);
            unbroadcastIntent(app, intent);
            reply.writeNoException();
            return true;
        }

        case FINISH_RECEIVER_TRANSACTION: {
            data.enforceInterface(IActivityManager.descriptor);
            IBinder who = data.readStrongBinder();
            int resultCode = data.readInt();
            String resultData = data.readString();
            Bundle resultExtras = data.readBundle();
            boolean resultAbort = data.readInt() != 0;
            if (who != null) {
                finishReceiver(who, resultCode, resultData, resultExtras, resultAbort);
            }
            reply.writeNoException();
            return true;
        }

        case ATTACH_APPLICATION_TRANSACTION: {
            data.enforceInterface(IActivityManager.descriptor);
            IApplicationThread app = ApplicationThreadNative.asInterface(
                    data.readStrongBinder());
            if (app != null) {
                attachApplication(app);
            }
            reply.writeNoException();
            return true;
        }

        case ACTIVITY_IDLE_TRANSACTION: {
            data.enforceInterface(IActivityManager.descriptor);
            IBinder token = data.readStrongBinder();
            Configuration config = null;
            if (data.readInt() != 0) {
                config = Configuration.CREATOR.createFromParcel(data);
            }
            if (token != null) {
                activityIdle(token, config);
            }
            reply.writeNoException();
            return true;
        }

        case ACTIVITY_PAUSED_TRANSACTION: {
            data.enforceInterface(IActivityManager.descriptor);
            IBinder token = data.readStrongBinder();
            activityPaused(token);
            reply.writeNoException();
            return true;
        }

        case ACTIVITY_STOPPED_TRANSACTION: {
            data.enforceInterface(IActivityManager.descriptor);
            IBinder token = data.readStrongBinder();
            Bundle map = data.readBundle();
            Bitmap thumbnail = data.readInt() != 0
                ? Bitmap.CREATOR.createFromParcel(data) : null;
            CharSequence description = TextUtils.CHAR_SEQUENCE_CREATOR.createFromParcel(data);
            activityStopped(token, map, thumbnail, description);
            reply.writeNoException();
            return true;
        }

        case ACTIVITY_SLEPT_TRANSACTION: {
            data.enforceInterface(IActivityManager.descriptor);
            IBinder token = data.readStrongBinder();
            activitySlept(token);
            reply.writeNoException();
            return true;
        }

        case ACTIVITY_DESTROYED_TRANSACTION: {
            data.enforceInterface(IActivityManager.descriptor);
            IBinder token = data.readStrongBinder();
            activityDestroyed(token);
            reply.writeNoException();
            return true;
        }

        case GET_CALLING_PACKAGE_TRANSACTION: {
            data.enforceInterface(IActivityManager.descriptor);
            IBinder token = data.readStrongBinder();
            String res = token != null ? getCallingPackage(token) : null;
            reply.writeNoException();
            reply.writeString(res);
            return true;
        }

        case GET_CALLING_ACTIVITY_TRANSACTION: {
            data.enforceInterface(IActivityManager.descriptor);
            IBinder token = data.readStrongBinder();
            ComponentName cn = getCallingActivity(token);
            reply.writeNoException();
            ComponentName.writeToParcel(cn, reply);
            return true;
        }

        case GET_TASKS_TRANSACTION: {
            data.enforceInterface(IActivityManager.descriptor);
            int maxNum = data.readInt();
            int fl = data.readInt();
            IBinder receiverBinder = data.readStrongBinder();
            IThumbnailReceiver receiver = receiverBinder != null
                ? IThumbnailReceiver.Stub.asInterface(receiverBinder)
                : null;
            List list = getTasks(maxNum, fl, receiver);
            reply.writeNoException();
            int N = list != null ? list.size() : -1;
            reply.writeInt(N);
            int i;
            for (i=0; i<N; i++) {
                ActivityManager.RunningTaskInfo info =
                        (ActivityManager.RunningTaskInfo)list.get(i);
                info.writeToParcel(reply, 0);
            }
            return true;
        }

        case GET_RECENT_TASKS_TRANSACTION: {
            data.enforceInterface(IActivityManager.descriptor);
            int maxNum = data.readInt();
            int fl = data.readInt();
            List<ActivityManager.RecentTaskInfo> list = getRecentTasks(maxNum,
                    fl);
            reply.writeNoException();
            reply.writeTypedList(list);
            return true;
        }
        
        case GET_TASK_THUMBNAILS_TRANSACTION: {
            data.enforceInterface(IActivityManager.descriptor);
            int id = data.readInt();
            ActivityManager.TaskThumbnails bm = getTaskThumbnails(id);
            reply.writeNoException();
            if (bm != null) {
                reply.writeInt(1);
                bm.writeToParcel(reply, 0);
            } else {
                reply.writeInt(0);
            }
            return true;
        }
        
        case GET_SERVICES_TRANSACTION: {
            data.enforceInterface(IActivityManager.descriptor);
            int maxNum = data.readInt();
            int fl = data.readInt();
            List list = getServices(maxNum, fl);
            reply.writeNoException();
            int N = list != null ? list.size() : -1;
            reply.writeInt(N);
            int i;
            for (i=0; i<N; i++) {
                ActivityManager.RunningServiceInfo info =
                        (ActivityManager.RunningServiceInfo)list.get(i);
                info.writeToParcel(reply, 0);
            }
            return true;
        }

        case GET_PROCESSES_IN_ERROR_STATE_TRANSACTION: {
            data.enforceInterface(IActivityManager.descriptor);
            List<ActivityManager.ProcessErrorStateInfo> list = getProcessesInErrorState();
            reply.writeNoException();
            reply.writeTypedList(list);
            return true;
        }
        
        case GET_RUNNING_APP_PROCESSES_TRANSACTION: {
            data.enforceInterface(IActivityManager.descriptor);
            List<ActivityManager.RunningAppProcessInfo> list = getRunningAppProcesses();
            reply.writeNoException();
            reply.writeTypedList(list);
            return true;
        }

        case GET_RUNNING_EXTERNAL_APPLICATIONS_TRANSACTION: {
            data.enforceInterface(IActivityManager.descriptor);
            List<ApplicationInfo> list = getRunningExternalApplications();
            reply.writeNoException();
            reply.writeTypedList(list);
            return true;
        }

        case MOVE_TASK_TO_FRONT_TRANSACTION: {
            data.enforceInterface(IActivityManager.descriptor);
            int task = data.readInt();
            int fl = data.readInt();
            moveTaskToFront(task, fl);
            reply.writeNoException();
            return true;
        }

        case MOVE_TASK_TO_BACK_TRANSACTION: {
            data.enforceInterface(IActivityManager.descriptor);
            int task = data.readInt();
            moveTaskToBack(task);
            reply.writeNoException();
            return true;
        }

        case MOVE_ACTIVITY_TASK_TO_BACK_TRANSACTION: {
            data.enforceInterface(IActivityManager.descriptor);
            IBinder token = data.readStrongBinder();
            boolean nonRoot = data.readInt() != 0;
            boolean res = moveActivityTaskToBack(token, nonRoot);
            reply.writeNoException();
            reply.writeInt(res ? 1 : 0);
            return true;
        }

        case MOVE_TASK_BACKWARDS_TRANSACTION: {
            data.enforceInterface(IActivityManager.descriptor);
            int task = data.readInt();
            moveTaskBackwards(task);
            reply.writeNoException();
            return true;
        }

        case GET_TASK_FOR_ACTIVITY_TRANSACTION: {
            data.enforceInterface(IActivityManager.descriptor);
            IBinder token = data.readStrongBinder();
            boolean onlyRoot = data.readInt() != 0;
            int res = token != null
                ? getTaskForActivity(token, onlyRoot) : -1;
                reply.writeNoException();
            reply.writeInt(res);
            return true;
        }

        case FINISH_OTHER_INSTANCES_TRANSACTION: {
            data.enforceInterface(IActivityManager.descriptor);
            IBinder token = data.readStrongBinder();
            ComponentName className = ComponentName.readFromParcel(data);
            finishOtherInstances(token, className);
            reply.writeNoException();
            return true;
        }

        case REPORT_THUMBNAIL_TRANSACTION: {
            data.enforceInterface(IActivityManager.descriptor);
            IBinder token = data.readStrongBinder();
            Bitmap thumbnail = data.readInt() != 0
                ? Bitmap.CREATOR.createFromParcel(data) : null;
            CharSequence description = TextUtils.CHAR_SEQUENCE_CREATOR.createFromParcel(data);
            reportThumbnail(token, thumbnail, description);
            reply.writeNoException();
            return true;
        }

        case GET_CONTENT_PROVIDER_TRANSACTION: {
            data.enforceInterface(IActivityManager.descriptor);
            IBinder b = data.readStrongBinder();
            IApplicationThread app = ApplicationThreadNative.asInterface(b);
            String name = data.readString();
            ContentProviderHolder cph = getContentProvider(app, name);
            reply.writeNoException();
            if (cph != null) {
                reply.writeInt(1);
                cph.writeToParcel(reply, 0);
            } else {
                reply.writeInt(0);
            }
            return true;
        }

        case PUBLISH_CONTENT_PROVIDERS_TRANSACTION: {
            data.enforceInterface(IActivityManager.descriptor);
            IBinder b = data.readStrongBinder();
            IApplicationThread app = ApplicationThreadNative.asInterface(b);
            ArrayList<ContentProviderHolder> providers =
                data.createTypedArrayList(ContentProviderHolder.CREATOR);
            publishContentProviders(app, providers);
            reply.writeNoException();
            return true;
        }

        case REMOVE_CONTENT_PROVIDER_TRANSACTION: {
            data.enforceInterface(IActivityManager.descriptor);
            IBinder b = data.readStrongBinder();
            IApplicationThread app = ApplicationThreadNative.asInterface(b);
            String name = data.readString();
            removeContentProvider(app, name);
            reply.writeNoException();
            return true;
        }
        
        case GET_RUNNING_SERVICE_CONTROL_PANEL_TRANSACTION: {
            data.enforceInterface(IActivityManager.descriptor);
            ComponentName comp = ComponentName.CREATOR.createFromParcel(data);
            PendingIntent pi = getRunningServiceControlPanel(comp);
            reply.writeNoException();
            PendingIntent.writePendingIntentOrNullToParcel(pi, reply);
            return true;
        }

        case START_SERVICE_TRANSACTION: {
            data.enforceInterface(IActivityManager.descriptor);
            IBinder b = data.readStrongBinder();
            IApplicationThread app = ApplicationThreadNative.asInterface(b);
            Intent service = Intent.CREATOR.createFromParcel(data);
            String resolvedType = data.readString();
            ComponentName cn = startService(app, service, resolvedType);
            reply.writeNoException();
            ComponentName.writeToParcel(cn, reply);
            return true;
        }

        case STOP_SERVICE_TRANSACTION: {
            data.enforceInterface(IActivityManager.descriptor);
            IBinder b = data.readStrongBinder();
            IApplicationThread app = ApplicationThreadNative.asInterface(b);
            Intent service = Intent.CREATOR.createFromParcel(data);
            String resolvedType = data.readString();
            int res = stopService(app, service, resolvedType);
            reply.writeNoException();
            reply.writeInt(res);
            return true;
        }

        case STOP_SERVICE_TOKEN_TRANSACTION: {
            data.enforceInterface(IActivityManager.descriptor);
            ComponentName className = ComponentName.readFromParcel(data);
            IBinder token = data.readStrongBinder();
            int startId = data.readInt();
            boolean res = stopServiceToken(className, token, startId);
            reply.writeNoException();
            reply.writeInt(res ? 1 : 0);
            return true;
        }

        case SET_SERVICE_FOREGROUND_TRANSACTION: {
            data.enforceInterface(IActivityManager.descriptor);
            ComponentName className = ComponentName.readFromParcel(data);
            IBinder token = data.readStrongBinder();
            int id = data.readInt();
            Notification notification = null;
            if (data.readInt() != 0) {
                notification = Notification.CREATOR.createFromParcel(data);
            }
            boolean removeNotification = data.readInt() != 0;
            setServiceForeground(className, token, id, notification, removeNotification);
            reply.writeNoException();
            return true;
        }

        case BIND_SERVICE_TRANSACTION: {
            data.enforceInterface(IActivityManager.descriptor);
            IBinder b = data.readStrongBinder();
            IApplicationThread app = ApplicationThreadNative.asInterface(b);
            IBinder token = data.readStrongBinder();
            Intent service = Intent.CREATOR.createFromParcel(data);
            String resolvedType = data.readString();
            b = data.readStrongBinder();
            int fl = data.readInt();
            IServiceConnection conn = IServiceConnection.Stub.asInterface(b);
            int res = bindService(app, token, service, resolvedType, conn, fl);
            reply.writeNoException();
            reply.writeInt(res);
            return true;
        }

        case UNBIND_SERVICE_TRANSACTION: {
            data.enforceInterface(IActivityManager.descriptor);
            IBinder b = data.readStrongBinder();
            IServiceConnection conn = IServiceConnection.Stub.asInterface(b);
            boolean res = unbindService(conn);
            reply.writeNoException();
            reply.writeInt(res ? 1 : 0);
            return true;
        }

        case PUBLISH_SERVICE_TRANSACTION: {
            data.enforceInterface(IActivityManager.descriptor);
            IBinder token = data.readStrongBinder();
            Intent intent = Intent.CREATOR.createFromParcel(data);
            IBinder service = data.readStrongBinder();
            publishService(token, intent, service);
            reply.writeNoException();
            return true;
        }

        case UNBIND_FINISHED_TRANSACTION: {
            data.enforceInterface(IActivityManager.descriptor);
            IBinder token = data.readStrongBinder();
            Intent intent = Intent.CREATOR.createFromParcel(data);
            boolean doRebind = data.readInt() != 0;
            unbindFinished(token, intent, doRebind);
            reply.writeNoException();
            return true;
        }

        case SERVICE_DONE_EXECUTING_TRANSACTION: {
            data.enforceInterface(IActivityManager.descriptor);
            IBinder token = data.readStrongBinder();
            int type = data.readInt();
            int startId = data.readInt();
            int res = data.readInt();
            serviceDoneExecuting(token, type, startId, res);
            reply.writeNoException();
            return true;
        }

        case START_INSTRUMENTATION_TRANSACTION: {
            data.enforceInterface(IActivityManager.descriptor);
            ComponentName className = ComponentName.readFromParcel(data);
            String profileFile = data.readString();
            int fl = data.readInt();
            Bundle arguments = data.readBundle();
            IBinder b = data.readStrongBinder();
            IInstrumentationWatcher w = IInstrumentationWatcher.Stub.asInterface(b);
            boolean res = startInstrumentation(className, profileFile, fl, arguments, w);
            reply.writeNoException();
            reply.writeInt(res ? 1 : 0);
            return true;
        }


        case FINISH_INSTRUMENTATION_TRANSACTION: {
            data.enforceInterface(IActivityManager.descriptor);
            IBinder b = data.readStrongBinder();
            IApplicationThread app = ApplicationThreadNative.asInterface(b);
            int resultCode = data.readInt();
            Bundle results = data.readBundle();
            finishInstrumentation(app, resultCode, results);
            reply.writeNoException();
            return true;
        }

        case GET_CONFIGURATION_TRANSACTION: {
            data.enforceInterface(IActivityManager.descriptor);
            Configuration config = getConfiguration();
            reply.writeNoException();
            config.writeToParcel(reply, 0);
            return true;
        }

        case UPDATE_CONFIGURATION_TRANSACTION: {
            data.enforceInterface(IActivityManager.descriptor);
            Configuration config = Configuration.CREATOR.createFromParcel(data);
            updateConfiguration(config);
            reply.writeNoException();
            return true;
        }

        case SET_REQUESTED_ORIENTATION_TRANSACTION: {
            data.enforceInterface(IActivityManager.descriptor);
            IBinder token = data.readStrongBinder();
            int requestedOrientation = data.readInt();
            setRequestedOrientation(token, requestedOrientation);
            reply.writeNoException();
            return true;
        }

        case GET_REQUESTED_ORIENTATION_TRANSACTION: {
            data.enforceInterface(IActivityManager.descriptor);
            IBinder token = data.readStrongBinder();
            int req = getRequestedOrientation(token);
            reply.writeNoException();
            reply.writeInt(req);
            return true;
        }

        case GET_ACTIVITY_CLASS_FOR_TOKEN_TRANSACTION: {
            data.enforceInterface(IActivityManager.descriptor);
            IBinder token = data.readStrongBinder();
            ComponentName cn = getActivityClassForToken(token);
            reply.writeNoException();
            ComponentName.writeToParcel(cn, reply);
            return true;
        }

        case GET_PACKAGE_FOR_TOKEN_TRANSACTION: {
            data.enforceInterface(IActivityManager.descriptor);
            IBinder token = data.readStrongBinder();
            reply.writeNoException();
            reply.writeString(getPackageForToken(token));
            return true;
        }

        case GET_INTENT_SENDER_TRANSACTION: {
            data.enforceInterface(IActivityManager.descriptor);
            int type = data.readInt();
            String packageName = data.readString();
            IBinder token = data.readStrongBinder();
            String resultWho = data.readString();
            int requestCode = data.readInt();
            Intent[] requestIntents;
            String[] requestResolvedTypes;
            if (data.readInt() != 0) {
                requestIntents = data.createTypedArray(Intent.CREATOR);
                requestResolvedTypes = data.createStringArray();
            } else {
                requestIntents = null;
                requestResolvedTypes = null;
            }
            int fl = data.readInt();
            IIntentSender res = getIntentSender(type, packageName, token,
                    resultWho, requestCode, requestIntents,
                    requestResolvedTypes, fl);
            reply.writeNoException();
            reply.writeStrongBinder(res != null ? res.asBinder() : null);
            return true;
        }

        case CANCEL_INTENT_SENDER_TRANSACTION: {
            data.enforceInterface(IActivityManager.descriptor);
            IIntentSender r = IIntentSender.Stub.asInterface(
                data.readStrongBinder());
            cancelIntentSender(r);
            reply.writeNoException();
            return true;
        }

        case GET_PACKAGE_FOR_INTENT_SENDER_TRANSACTION: {
            data.enforceInterface(IActivityManager.descriptor);
            IIntentSender r = IIntentSender.Stub.asInterface(
                data.readStrongBinder());
            String res = getPackageForIntentSender(r);
            reply.writeNoException();
            reply.writeString(res);
            return true;
        }

        case SET_PROCESS_LIMIT_TRANSACTION: {
            data.enforceInterface(IActivityManager.descriptor);
            int max = data.readInt();
            setProcessLimit(max);
            reply.writeNoException();
            return true;
        }

        case GET_PROCESS_LIMIT_TRANSACTION: {
            data.enforceInterface(IActivityManager.descriptor);
            int limit = getProcessLimit();
            reply.writeNoException();
            reply.writeInt(limit);
            return true;
        }

        case SET_PROCESS_FOREGROUND_TRANSACTION: {
            data.enforceInterface(IActivityManager.descriptor);
            IBinder token = data.readStrongBinder();
            int pid = data.readInt();
            boolean isForeground = data.readInt() != 0;
            setProcessForeground(token, pid, isForeground);
            reply.writeNoException();
            return true;
        }

        case CHECK_PERMISSION_TRANSACTION: {
            data.enforceInterface(IActivityManager.descriptor);
            String perm = data.readString();
            int pid = data.readInt();
            int uid = data.readInt();
            int res = checkPermission(perm, pid, uid);
            reply.writeNoException();
            reply.writeInt(res);
            return true;
        }

        case CHECK_URI_PERMISSION_TRANSACTION: {
            data.enforceInterface(IActivityManager.descriptor);
            Uri uri = Uri.CREATOR.createFromParcel(data);
            int pid = data.readInt();
            int uid = data.readInt();
            int mode = data.readInt();
            int res = checkUriPermission(uri, pid, uid, mode);
            reply.writeNoException();
            reply.writeInt(res);
            return true;
        }
        
        case CLEAR_APP_DATA_TRANSACTION: {
            data.enforceInterface(IActivityManager.descriptor);            
            String packageName = data.readString();
            IPackageDataObserver observer = IPackageDataObserver.Stub.asInterface(
                    data.readStrongBinder());
            boolean res = clearApplicationUserData(packageName, observer);
            reply.writeNoException();
            reply.writeInt(res ? 1 : 0);
            return true;
        }
        
        case GRANT_URI_PERMISSION_TRANSACTION: {
            data.enforceInterface(IActivityManager.descriptor);
            IBinder b = data.readStrongBinder();
            IApplicationThread app = ApplicationThreadNative.asInterface(b);
            String targetPkg = data.readString();
            Uri uri = Uri.CREATOR.createFromParcel(data);
            int mode = data.readInt();
            grantUriPermission(app, targetPkg, uri, mode);
            reply.writeNoException();
            return true;
        }
        
        case REVOKE_URI_PERMISSION_TRANSACTION: {
            data.enforceInterface(IActivityManager.descriptor);
            IBinder b = data.readStrongBinder();
            IApplicationThread app = ApplicationThreadNative.asInterface(b);
            Uri uri = Uri.CREATOR.createFromParcel(data);
            int mode = data.readInt();
            revokeUriPermission(app, uri, mode);
            reply.writeNoException();
            return true;
        }
        
        case SHOW_WAITING_FOR_DEBUGGER_TRANSACTION: {
            data.enforceInterface(IActivityManager.descriptor);
            IBinder b = data.readStrongBinder();
            IApplicationThread app = ApplicationThreadNative.asInterface(b);
            boolean waiting = data.readInt() != 0;
            showWaitingForDebugger(app, waiting);
            reply.writeNoException();
            return true;
        }

        case GET_MEMORY_INFO_TRANSACTION: {
            data.enforceInterface(IActivityManager.descriptor);
            ActivityManager.MemoryInfo mi = new ActivityManager.MemoryInfo();
            getMemoryInfo(mi);
            reply.writeNoException();
            mi.writeToParcel(reply, 0);
            return true;
        }

        case UNHANDLED_BACK_TRANSACTION: {
            data.enforceInterface(IActivityManager.descriptor);
            unhandledBack();
            reply.writeNoException();
            return true;
        }

        case OPEN_CONTENT_URI_TRANSACTION: {
            data.enforceInterface(IActivityManager.descriptor);
            Uri uri = Uri.parse(data.readString());
            ParcelFileDescriptor pfd = openContentUri(uri);
            reply.writeNoException();
            if (pfd != null) {
                reply.writeInt(1);
                pfd.writeToParcel(reply, Parcelable.PARCELABLE_WRITE_RETURN_VALUE);
            } else {
                reply.writeInt(0);
            }
            return true;
        }
        
        case GOING_TO_SLEEP_TRANSACTION: {
            data.enforceInterface(IActivityManager.descriptor);
            goingToSleep();
            reply.writeNoException();
            return true;
        }

        case WAKING_UP_TRANSACTION: {
            data.enforceInterface(IActivityManager.descriptor);
            wakingUp();
            reply.writeNoException();
            return true;
        }

        case SET_DEBUG_APP_TRANSACTION: {
            data.enforceInterface(IActivityManager.descriptor);
            String pn = data.readString();
            boolean wfd = data.readInt() != 0;
            boolean per = data.readInt() != 0;
            setDebugApp(pn, wfd, per);
            reply.writeNoException();
            return true;
        }

        case SET_ALWAYS_FINISH_TRANSACTION: {
            data.enforceInterface(IActivityManager.descriptor);
            boolean enabled = data.readInt() != 0;
            setAlwaysFinish(enabled);
            reply.writeNoException();
            return true;
        }

        case SET_ACTIVITY_CONTROLLER_TRANSACTION: {
            data.enforceInterface(IActivityManager.descriptor);
            IActivityController watcher = IActivityController.Stub.asInterface(
                    data.readStrongBinder());
            setActivityController(watcher);
            return true;
        }

        case ENTER_SAFE_MODE_TRANSACTION: {
            data.enforceInterface(IActivityManager.descriptor);
            enterSafeMode();
            reply.writeNoException();
            return true;
        }

        case NOTE_WAKEUP_ALARM_TRANSACTION: {
            data.enforceInterface(IActivityManager.descriptor);
            IIntentSender is = IIntentSender.Stub.asInterface(
                    data.readStrongBinder());
            noteWakeupAlarm(is);
            reply.writeNoException();
            return true;
        }

        case KILL_PIDS_TRANSACTION: {
            data.enforceInterface(IActivityManager.descriptor);
            int[] pids = data.createIntArray();
            String reason = data.readString();
            boolean secure = data.readInt() != 0;
            boolean res = killPids(pids, reason, secure);
            reply.writeNoException();
            reply.writeInt(res ? 1 : 0);
            return true;
        }

        case START_RUNNING_TRANSACTION: {
            data.enforceInterface(IActivityManager.descriptor);
            String pkg = data.readString();
            String cls = data.readString();
            String action = data.readString();
            String indata = data.readString();
            startRunning(pkg, cls, action, indata);
            reply.writeNoException();
            return true;
        }

        case HANDLE_APPLICATION_CRASH_TRANSACTION: {
            data.enforceInterface(IActivityManager.descriptor);
            IBinder app = data.readStrongBinder();
            ApplicationErrorReport.CrashInfo ci = new ApplicationErrorReport.CrashInfo(data);
            handleApplicationCrash(app, ci);
            reply.writeNoException();
            return true;
        }

        case HANDLE_APPLICATION_WTF_TRANSACTION: {
            data.enforceInterface(IActivityManager.descriptor);
            IBinder app = data.readStrongBinder();
            String tag = data.readString();
            ApplicationErrorReport.CrashInfo ci = new ApplicationErrorReport.CrashInfo(data);
            boolean res = handleApplicationWtf(app, tag, ci);
            reply.writeNoException();
            reply.writeInt(res ? 1 : 0);
            return true;
        }

        case HANDLE_APPLICATION_STRICT_MODE_VIOLATION_TRANSACTION: {
            data.enforceInterface(IActivityManager.descriptor);
            IBinder app = data.readStrongBinder();
            int violationMask = data.readInt();
            StrictMode.ViolationInfo info = new StrictMode.ViolationInfo(data);
            handleApplicationStrictModeViolation(app, violationMask, info);
            reply.writeNoException();
            return true;
        }

        case SIGNAL_PERSISTENT_PROCESSES_TRANSACTION: {
            data.enforceInterface(IActivityManager.descriptor);
            int sig = data.readInt();
            signalPersistentProcesses(sig);
            reply.writeNoException();
            return true;
        }

        case KILL_BACKGROUND_PROCESSES_TRANSACTION: {
            data.enforceInterface(IActivityManager.descriptor);
            String packageName = data.readString();
            killBackgroundProcesses(packageName);
            reply.writeNoException();
            return true;
        }
        
        case FORCE_STOP_PACKAGE_TRANSACTION: {
            data.enforceInterface(IActivityManager.descriptor);
            String packageName = data.readString();
            forceStopPackage(packageName);
            reply.writeNoException();
            return true;
        }
        
        case GET_DEVICE_CONFIGURATION_TRANSACTION: {
            data.enforceInterface(IActivityManager.descriptor);
            ConfigurationInfo config = getDeviceConfigurationInfo();
            reply.writeNoException();
            config.writeToParcel(reply, 0);
            return true;
        }
        
        case PROFILE_CONTROL_TRANSACTION: {
            data.enforceInterface(IActivityManager.descriptor);
            String process = data.readString();
            boolean start = data.readInt() != 0;
            String path = data.readString();
            ParcelFileDescriptor fd = data.readInt() != 0
                    ? data.readFileDescriptor() : null;
            boolean res = profileControl(process, start, path, fd);
            reply.writeNoException();
            reply.writeInt(res ? 1 : 0);
            return true;
        }
        
        case SHUTDOWN_TRANSACTION: {
            data.enforceInterface(IActivityManager.descriptor);
            boolean res = shutdown(data.readInt());
            reply.writeNoException();
            reply.writeInt(res ? 1 : 0);
            return true;
        }
        
        case STOP_APP_SWITCHES_TRANSACTION: {
            data.enforceInterface(IActivityManager.descriptor);
            stopAppSwitches();
            reply.writeNoException();
            return true;
        }
        
        case RESUME_APP_SWITCHES_TRANSACTION: {
            data.enforceInterface(IActivityManager.descriptor);
            resumeAppSwitches();
            reply.writeNoException();
            return true;
        }
        
        case PEEK_SERVICE_TRANSACTION: {
            data.enforceInterface(IActivityManager.descriptor);
            Intent service = Intent.CREATOR.createFromParcel(data);
            String resolvedType = data.readString();
            IBinder binder = peekService(service, resolvedType);
            reply.writeNoException();
            reply.writeStrongBinder(binder);
            return true;
        }
        
        case START_BACKUP_AGENT_TRANSACTION: {
            data.enforceInterface(IActivityManager.descriptor);
            ApplicationInfo info = ApplicationInfo.CREATOR.createFromParcel(data);
            int backupRestoreMode = data.readInt();
            boolean success = bindBackupAgent(info, backupRestoreMode);
            reply.writeNoException();
            reply.writeInt(success ? 1 : 0);
            return true;
        }

        case BACKUP_AGENT_CREATED_TRANSACTION: {
            data.enforceInterface(IActivityManager.descriptor);
            String packageName = data.readString();
            IBinder agent = data.readStrongBinder();
            backupAgentCreated(packageName, agent);
            reply.writeNoException();
            return true;
        }

        case UNBIND_BACKUP_AGENT_TRANSACTION: {
            data.enforceInterface(IActivityManager.descriptor);
            ApplicationInfo info = ApplicationInfo.CREATOR.createFromParcel(data);
            unbindBackupAgent(info);
            reply.writeNoException();
            return true;
        }
        
        case REGISTER_ACTIVITY_WATCHER_TRANSACTION: {
            data.enforceInterface(IActivityManager.descriptor);
            IActivityWatcher watcher = IActivityWatcher.Stub.asInterface(
                    data.readStrongBinder());
            registerActivityWatcher(watcher);
            return true;
        }
        
        case UNREGISTER_ACTIVITY_WATCHER_TRANSACTION: {
            data.enforceInterface(IActivityManager.descriptor);
            IActivityWatcher watcher = IActivityWatcher.Stub.asInterface(
                    data.readStrongBinder());
            unregisterActivityWatcher(watcher);
            return true;
        }
        
        case START_ACTIVITY_IN_PACKAGE_TRANSACTION:
        {
            data.enforceInterface(IActivityManager.descriptor);
            int uid = data.readInt();
            Intent intent = Intent.CREATOR.createFromParcel(data);
            String resolvedType = data.readString();
            IBinder resultTo = data.readStrongBinder();
            String resultWho = data.readString();    
            int requestCode = data.readInt();
            boolean onlyIfNeeded = data.readInt() != 0;
            int result = startActivityInPackage(uid, intent, resolvedType,
                    resultTo, resultWho, requestCode, onlyIfNeeded);
            reply.writeNoException();
            reply.writeInt(result);
            return true;
        }
        
        case KILL_APPLICATION_WITH_UID_TRANSACTION: {
            data.enforceInterface(IActivityManager.descriptor);
            String pkg = data.readString();
            int uid = data.readInt();
            killApplicationWithUid(pkg, uid);
            reply.writeNoException();
            return true;
        }
        
        case CLOSE_SYSTEM_DIALOGS_TRANSACTION: {
            data.enforceInterface(IActivityManager.descriptor);
            String reason = data.readString();
            closeSystemDialogs(reason);
            reply.writeNoException();
            return true;
        }
        
        case GET_PROCESS_MEMORY_INFO_TRANSACTION: {
            data.enforceInterface(IActivityManager.descriptor);
            int[] pids = data.createIntArray();
            Debug.MemoryInfo[] res =  getProcessMemoryInfo(pids);
            reply.writeNoException();
            reply.writeTypedArray(res, Parcelable.PARCELABLE_WRITE_RETURN_VALUE);
            return true;
        }

        case KILL_APPLICATION_PROCESS_TRANSACTION: {
            data.enforceInterface(IActivityManager.descriptor);
            String processName = data.readString();
            int uid = data.readInt();
            killApplicationProcess(processName, uid);
            reply.writeNoException();
            return true;
        }
        
        case OVERRIDE_PENDING_TRANSITION_TRANSACTION: {
            data.enforceInterface(IActivityManager.descriptor);
            IBinder token = data.readStrongBinder();
            String packageName = data.readString();
            int enterAnim = data.readInt();
            int exitAnim = data.readInt();
            overridePendingTransition(token, packageName, enterAnim, exitAnim);
            reply.writeNoException();
            return true;
        }
        
        case IS_USER_A_MONKEY_TRANSACTION: {
            data.enforceInterface(IActivityManager.descriptor);
            boolean areThey = isUserAMonkey();
            reply.writeNoException();
            reply.writeInt(areThey ? 1 : 0);
            return true;
        }
        
        case FINISH_HEAVY_WEIGHT_APP_TRANSACTION: {
            data.enforceInterface(IActivityManager.descriptor);
            finishHeavyWeightApp();
            reply.writeNoException();
            return true;
        }

        case IS_IMMERSIVE_TRANSACTION: {
            data.enforceInterface(IActivityManager.descriptor);
            IBinder token = data.readStrongBinder();
            boolean isit = isImmersive(token);
            reply.writeNoException();
            reply.writeInt(isit ? 1 : 0);
            return true;
        }

        case SET_IMMERSIVE_TRANSACTION: {
            data.enforceInterface(IActivityManager.descriptor);
            IBinder token = data.readStrongBinder();
            boolean imm = data.readInt() == 1;
            setImmersive(token, imm);
            reply.writeNoException();
            return true;
        }
        
        case IS_TOP_ACTIVITY_IMMERSIVE_TRANSACTION: {
            data.enforceInterface(IActivityManager.descriptor);
            boolean isit = isTopActivityImmersive();
            reply.writeNoException();
            reply.writeInt(isit ? 1 : 0);
            return true;
        }

        case CRASH_APPLICATION_TRANSACTION: {
            data.enforceInterface(IActivityManager.descriptor);
            int uid = data.readInt();
            int initialPid = data.readInt();
            String packageName = data.readString();
            String message = data.readString();
            crashApplication(uid, initialPid, packageName, message);
            reply.writeNoException();
            return true;
        }

        case GET_PROVIDER_MIME_TYPE_TRANSACTION: {
            data.enforceInterface(IActivityManager.descriptor);
            Uri uri = Uri.CREATOR.createFromParcel(data);
            String type = getProviderMimeType(uri);
            reply.writeNoException();
            reply.writeString(type);
            return true;
        }

        case NEW_URI_PERMISSION_OWNER_TRANSACTION: {
            data.enforceInterface(IActivityManager.descriptor);
            String name = data.readString();
            IBinder perm = newUriPermissionOwner(name);
            reply.writeNoException();
            reply.writeStrongBinder(perm);
            return true;
        }

        case GRANT_URI_PERMISSION_FROM_OWNER_TRANSACTION: {
            data.enforceInterface(IActivityManager.descriptor);
            IBinder owner = data.readStrongBinder();
            int fromUid = data.readInt();
            String targetPkg = data.readString();
            Uri uri = Uri.CREATOR.createFromParcel(data);
            int mode = data.readInt();
            grantUriPermissionFromOwner(owner, fromUid, targetPkg, uri, mode);
            reply.writeNoException();
            return true;
        }

        case REVOKE_URI_PERMISSION_FROM_OWNER_TRANSACTION: {
            data.enforceInterface(IActivityManager.descriptor);
            IBinder owner = data.readStrongBinder();
            Uri uri = null;
            if (data.readInt() != 0) {
                Uri.CREATOR.createFromParcel(data);
            }
            int mode = data.readInt();
            revokeUriPermissionFromOwner(owner, uri, mode);
            reply.writeNoException();
            return true;
        }

        case CHECK_GRANT_URI_PERMISSION_TRANSACTION: {
            data.enforceInterface(IActivityManager.descriptor);
            int callingUid = data.readInt();
            String targetPkg = data.readString();
            Uri uri = Uri.CREATOR.createFromParcel(data);
            int modeFlags = data.readInt();
            int res = checkGrantUriPermission(callingUid, targetPkg, uri, modeFlags);
            reply.writeNoException();
            reply.writeInt(res);
            return true;
        }

        case DUMP_HEAP_TRANSACTION: {
            data.enforceInterface(IActivityManager.descriptor);
            String process = data.readString();
            boolean managed = data.readInt() != 0;
            String path = data.readString();
            ParcelFileDescriptor fd = data.readInt() != 0
                    ? data.readFileDescriptor() : null;
            boolean res = dumpHeap(process, managed, path, fd);
            reply.writeNoException();
            reply.writeInt(res ? 1 : 0);
            return true;
        }

        case START_ACTIVITIES_IN_PACKAGE_TRANSACTION:
        {
            data.enforceInterface(IActivityManager.descriptor);
            int uid = data.readInt();
            Intent[] intents = data.createTypedArray(Intent.CREATOR);
            String[] resolvedTypes = data.createStringArray();
            IBinder resultTo = data.readStrongBinder();
            int result = startActivitiesInPackage(uid, intents, resolvedTypes, resultTo);
            reply.writeNoException();
            reply.writeInt(result);
            return true;
        }

        case START_ACTIVITIES_TRANSACTION:
        {
            data.enforceInterface(IActivityManager.descriptor);
            IBinder b = data.readStrongBinder();
            IApplicationThread app = ApplicationThreadNative.asInterface(b);
            Intent[] intents = data.createTypedArray(Intent.CREATOR);
            String[] resolvedTypes = data.createStringArray();
            IBinder resultTo = data.readStrongBinder();
            int result = startActivities(app, intents, resolvedTypes, resultTo);
            reply.writeNoException();
            reply.writeInt(result);
            return true;
        }

        case GET_FRONT_ACTIVITY_SCREEN_COMPAT_MODE_TRANSACTION:
        {
            data.enforceInterface(IActivityManager.descriptor);
            int mode = getFrontActivityScreenCompatMode();
            reply.writeNoException();
            reply.writeInt(mode);
            return true;
        }

        case SET_FRONT_ACTIVITY_SCREEN_COMPAT_MODE_TRANSACTION:
        {
            data.enforceInterface(IActivityManager.descriptor);
            int mode = data.readInt();
            setFrontActivityScreenCompatMode(mode);
            reply.writeNoException();
            reply.writeInt(mode);
            return true;
        }

        case GET_PACKAGE_SCREEN_COMPAT_MODE_TRANSACTION:
        {
            data.enforceInterface(IActivityManager.descriptor);
            String pkg = data.readString();
            int mode = getPackageScreenCompatMode(pkg);
            reply.writeNoException();
            reply.writeInt(mode);
            return true;
        }

        case SET_PACKAGE_SCREEN_COMPAT_MODE_TRANSACTION:
        {
            data.enforceInterface(IActivityManager.descriptor);
            String pkg = data.readString();
            int mode = data.readInt();
            setPackageScreenCompatMode(pkg, mode);
            reply.writeNoException();
            return true;
        }
        
        case SWITCH_USER_TRANSACTION: {
            data.enforceInterface(IActivityManager.descriptor);
            int userid = data.readInt();
            boolean result = switchUser(userid);
            reply.writeNoException();
            reply.writeInt(result ? 1 : 0);
            return true;
        }
        
        case REMOVE_SUB_TASK_TRANSACTION:
        {
            data.enforceInterface(IActivityManager.descriptor);
            int taskId = data.readInt();
            int subTaskIndex = data.readInt();
            boolean result = removeSubTask(taskId, subTaskIndex);
            reply.writeNoException();
            reply.writeInt(result ? 1 : 0);
            return true;
        }

        case REMOVE_TASK_TRANSACTION:
        {
            data.enforceInterface(IActivityManager.descriptor);
            int taskId = data.readInt();
            int fl = data.readInt();
            boolean result = removeTask(taskId, fl);
            reply.writeNoException();
            reply.writeInt(result ? 1 : 0);
            return true;
        }

        case REGISTER_PROCESS_OBSERVER_TRANSACTION: {
            data.enforceInterface(IActivityManager.descriptor);
            IProcessObserver observer = IProcessObserver.Stub.asInterface(
                    data.readStrongBinder());
            registerProcessObserver(observer);
            return true;
        }

        case UNREGISTER_PROCESS_OBSERVER_TRANSACTION: {
            data.enforceInterface(IActivityManager.descriptor);
            IProcessObserver observer = IProcessObserver.Stub.asInterface(
                    data.readStrongBinder());
            unregisterProcessObserver(observer);
            return true;
        }

        case GET_PACKAGE_ASK_SCREEN_COMPAT_TRANSACTION:
        {
            data.enforceInterface(IActivityManager.descriptor);
            String pkg = data.readString();
            boolean ask = getPackageAskScreenCompat(pkg);
            reply.writeNoException();
            reply.writeInt(ask ? 1 : 0);
            return true;
        }

        case SET_PACKAGE_ASK_SCREEN_COMPAT_TRANSACTION:
        {
            data.enforceInterface(IActivityManager.descriptor);
            String pkg = data.readString();
            boolean ask = data.readInt() != 0;
            setPackageAskScreenCompat(pkg, ask);
            reply.writeNoException();
            return true;
        }

        }

        return super.onTransact(code, data, reply, flags);
    }

    public IBinder asBinder() {
        return this;
    }

    private static final Singleton<IActivityManager> gDefault = new Singleton<IActivityManager>() {
        protected IActivityManager create() {
            IBinder b = ServiceManager.getService("activity");
            if (false) {
                Log.v("ActivityManager", "default service binder = " + b);
            }
            IActivityManager am = asInterface(b);
            if (false) {
                Log.v("ActivityManager", "default service = " + am);
            }
            return am;
        }
    };
}

class ActivityManagerProxy implements IActivityManager
{
    public ActivityManagerProxy(IBinder remote)
    {
        mRemote = remote;
    }
    
    public IBinder asBinder()
    {
        return mRemote;
    }
    
    public int startActivity(IApplicationThread caller, Intent intent,
            String resolvedType, Uri[] grantedUriPermissions, int grantedMode,
            IBinder resultTo, String resultWho,
            int requestCode, boolean onlyIfNeeded,
            boolean debug) throws RemoteException {
        Parcel data = Parcel.obtain();
        Parcel reply = Parcel.obtain();
        data.writeInterfaceToken(IActivityManager.descriptor);
        data.writeStrongBinder(caller != null ? caller.asBinder() : null);
        intent.writeToParcel(data, 0);
        data.writeString(resolvedType);
        data.writeTypedArray(grantedUriPermissions, 0);
        data.writeInt(grantedMode);
        data.writeStrongBinder(resultTo);
        data.writeString(resultWho);
        data.writeInt(requestCode);
        data.writeInt(onlyIfNeeded ? 1 : 0);
        data.writeInt(debug ? 1 : 0);
        mRemote.transact(START_ACTIVITY_TRANSACTION, data, reply, 0);
        reply.readException();
        int result = reply.readInt();
        reply.recycle();
        data.recycle();
        return result;
    }
    public WaitResult startActivityAndWait(IApplicationThread caller, Intent intent,
            String resolvedType, Uri[] grantedUriPermissions, int grantedMode,
            IBinder resultTo, String resultWho,
            int requestCode, boolean onlyIfNeeded,
            boolean debug) throws RemoteException {
        Parcel data = Parcel.obtain();
        Parcel reply = Parcel.obtain();
        data.writeInterfaceToken(IActivityManager.descriptor);
        data.writeStrongBinder(caller != null ? caller.asBinder() : null);
        intent.writeToParcel(data, 0);
        data.writeString(resolvedType);
        data.writeTypedArray(grantedUriPermissions, 0);
        data.writeInt(grantedMode);
        data.writeStrongBinder(resultTo);
        data.writeString(resultWho);
        data.writeInt(requestCode);
        data.writeInt(onlyIfNeeded ? 1 : 0);
        data.writeInt(debug ? 1 : 0);
        mRemote.transact(START_ACTIVITY_AND_WAIT_TRANSACTION, data, reply, 0);
        reply.readException();
        WaitResult result = WaitResult.CREATOR.createFromParcel(reply);
        reply.recycle();
        data.recycle();
        return result;
    }
    public int startActivityWithConfig(IApplicationThread caller, Intent intent,
            String resolvedType, Uri[] grantedUriPermissions, int grantedMode,
            IBinder resultTo, String resultWho,
            int requestCode, boolean onlyIfNeeded,
            boolean debug, Configuration config) throws RemoteException {
        Parcel data = Parcel.obtain();
        Parcel reply = Parcel.obtain();
        data.writeInterfaceToken(IActivityManager.descriptor);
        data.writeStrongBinder(caller != null ? caller.asBinder() : null);
        intent.writeToParcel(data, 0);
        data.writeString(resolvedType);
        data.writeTypedArray(grantedUriPermissions, 0);
        data.writeInt(grantedMode);
        data.writeStrongBinder(resultTo);
        data.writeString(resultWho);
        data.writeInt(requestCode);
        data.writeInt(onlyIfNeeded ? 1 : 0);
        data.writeInt(debug ? 1 : 0);
        config.writeToParcel(data, 0);
        mRemote.transact(START_ACTIVITY_TRANSACTION, data, reply, 0);
        reply.readException();
        int result = reply.readInt();
        reply.recycle();
        data.recycle();
        return result;
    }
    public int startActivityIntentSender(IApplicationThread caller,
            IntentSender intent, Intent fillInIntent, String resolvedType,
            IBinder resultTo, String resultWho, int requestCode,
            int flagsMask, int flagsValues) throws RemoteException {
        Parcel data = Parcel.obtain();
        Parcel reply = Parcel.obtain();
        data.writeInterfaceToken(IActivityManager.descriptor);
        data.writeStrongBinder(caller != null ? caller.asBinder() : null);
        intent.writeToParcel(data, 0);
        if (fillInIntent != null) {
            data.writeInt(1);
            fillInIntent.writeToParcel(data, 0);
        } else {
            data.writeInt(0);
        }
        data.writeString(resolvedType);
        data.writeStrongBinder(resultTo);
        data.writeString(resultWho);
        data.writeInt(requestCode);
        data.writeInt(flagsMask);
        data.writeInt(flagsValues);
        mRemote.transact(START_ACTIVITY_INTENT_SENDER_TRANSACTION, data, reply, 0);
        reply.readException();
        int result = reply.readInt();
        reply.recycle();
        data.recycle();
        return result;
    }
    public boolean startNextMatchingActivity(IBinder callingActivity,
            Intent intent) throws RemoteException {
        Parcel data = Parcel.obtain();
        Parcel reply = Parcel.obtain();
        data.writeInterfaceToken(IActivityManager.descriptor);
        data.writeStrongBinder(callingActivity);
        intent.writeToParcel(data, 0);
        mRemote.transact(START_NEXT_MATCHING_ACTIVITY_TRANSACTION, data, reply, 0);
        reply.readException();
        int result = reply.readInt();
        reply.recycle();
        data.recycle();
        return result != 0;
    }
    public boolean finishActivity(IBinder token, int resultCode, Intent resultData)
            throws RemoteException {
        Parcel data = Parcel.obtain();
        Parcel reply = Parcel.obtain();
        data.writeInterfaceToken(IActivityManager.descriptor);
        data.writeStrongBinder(token);
        data.writeInt(resultCode);
        if (resultData != null) {
            data.writeInt(1);
            resultData.writeToParcel(data, 0);
        } else {
            data.writeInt(0);
        }
        mRemote.transact(FINISH_ACTIVITY_TRANSACTION, data, reply, 0);
        reply.readException();
        boolean res = reply.readInt() != 0;
        data.recycle();
        reply.recycle();
        return res;
    }
    public void finishSubActivity(IBinder token, String resultWho, int requestCode) throws RemoteException
    {
        Parcel data = Parcel.obtain();
        Parcel reply = Parcel.obtain();
        data.writeInterfaceToken(IActivityManager.descriptor);
        data.writeStrongBinder(token);
        data.writeString(resultWho);
        data.writeInt(requestCode);
        mRemote.transact(FINISH_SUB_ACTIVITY_TRANSACTION, data, reply, 0);
        reply.readException();
        data.recycle();
        reply.recycle();
    }
    public boolean willActivityBeVisible(IBinder token) throws RemoteException {
        Parcel data = Parcel.obtain();
        Parcel reply = Parcel.obtain();
        data.writeInterfaceToken(IActivityManager.descriptor);
        data.writeStrongBinder(token);
        mRemote.transact(WILL_ACTIVITY_BE_VISIBLE_TRANSACTION, data, reply, 0);
        reply.readException();
        boolean res = reply.readInt() != 0;
        data.recycle();
        reply.recycle();
        return res;
    }
    public Intent registerReceiver(IApplicationThread caller,
            IIntentReceiver receiver,
            IntentFilter filter, String perm) throws RemoteException
    {
        Parcel data = Parcel.obtain();
        Parcel reply = Parcel.obtain();
        data.writeInterfaceToken(IActivityManager.descriptor);
        data.writeStrongBinder(caller != null ? caller.asBinder() : null);
        data.writeStrongBinder(receiver != null ? receiver.asBinder() : null);
        filter.writeToParcel(data, 0);
        data.writeString(perm);
        mRemote.transact(REGISTER_RECEIVER_TRANSACTION, data, reply, 0);
        reply.readException();
        Intent intent = null;
        int haveIntent = reply.readInt();
        if (haveIntent != 0) {
            intent = Intent.CREATOR.createFromParcel(reply);
        }
        reply.recycle();
        data.recycle();
        return intent;
    }
    public void unregisterReceiver(IIntentReceiver receiver) throws RemoteException
    {
        Parcel data = Parcel.obtain();
        Parcel reply = Parcel.obtain();
        data.writeInterfaceToken(IActivityManager.descriptor);
        data.writeStrongBinder(receiver.asBinder());
        mRemote.transact(UNREGISTER_RECEIVER_TRANSACTION, data, reply, 0);
        reply.readException();
        data.recycle();
        reply.recycle();
    }
    public int broadcastIntent(IApplicationThread caller,
            Intent intent, String resolvedType,  IIntentReceiver resultTo,
            int resultCode, String resultData, Bundle map,
            String requiredPermission, boolean serialized,
            boolean sticky) throws RemoteException
    {
        Parcel data = Parcel.obtain();
        Parcel reply = Parcel.obtain();
        data.writeInterfaceToken(IActivityManager.descriptor);
        data.writeStrongBinder(caller != null ? caller.asBinder() : null);
        intent.writeToParcel(data, 0);
        data.writeString(resolvedType);
        data.writeStrongBinder(resultTo != null ? resultTo.asBinder() : null);
        data.writeInt(resultCode);
        data.writeString(resultData);
        data.writeBundle(map);
        data.writeString(requiredPermission);
        data.writeInt(serialized ? 1 : 0);
        data.writeInt(sticky ? 1 : 0);
        mRemote.transact(BROADCAST_INTENT_TRANSACTION, data, reply, 0);
        reply.readException();
        int res = reply.readInt();
        reply.recycle();
        data.recycle();
        return res;
    }
    public void unbroadcastIntent(IApplicationThread caller, Intent intent) throws RemoteException
    {
        Parcel data = Parcel.obtain();
        Parcel reply = Parcel.obtain();
        data.writeInterfaceToken(IActivityManager.descriptor);
        data.writeStrongBinder(caller != null ? caller.asBinder() : null);
        intent.writeToParcel(data, 0);
        mRemote.transact(UNBROADCAST_INTENT_TRANSACTION, data, reply, 0);
        reply.readException();
        data.recycle();
        reply.recycle();
    }
    public void finishReceiver(IBinder who, int resultCode, String resultData, Bundle map, boolean abortBroadcast) throws RemoteException
    {
        Parcel data = Parcel.obtain();
        Parcel reply = Parcel.obtain();
        data.writeInterfaceToken(IActivityManager.descriptor);
        data.writeStrongBinder(who);
        data.writeInt(resultCode);
        data.writeString(resultData);
        data.writeBundle(map);
        data.writeInt(abortBroadcast ? 1 : 0);
        mRemote.transact(FINISH_RECEIVER_TRANSACTION, data, reply, IBinder.FLAG_ONEWAY);
        reply.readException();
        data.recycle();
        reply.recycle();
    }
    public void attachApplication(IApplicationThread app) throws RemoteException
    {
        Parcel data = Parcel.obtain();
        Parcel reply = Parcel.obtain();
        data.writeInterfaceToken(IActivityManager.descriptor);
        data.writeStrongBinder(app.asBinder());
        mRemote.transact(ATTACH_APPLICATION_TRANSACTION, data, reply, 0);
        reply.readException();
        data.recycle();
        reply.recycle();
    }
    public void activityIdle(IBinder token, Configuration config) throws RemoteException
    {
        Parcel data = Parcel.obtain();
        Parcel reply = Parcel.obtain();
        data.writeInterfaceToken(IActivityManager.descriptor);
        data.writeStrongBinder(token);
        if (config != null) {
            data.writeInt(1);
            config.writeToParcel(data, 0);
        } else {
            data.writeInt(0);
        }
        mRemote.transact(ACTIVITY_IDLE_TRANSACTION, data, reply, IBinder.FLAG_ONEWAY);
        reply.readException();
        data.recycle();
        reply.recycle();
    }
    public void activityPaused(IBinder token) throws RemoteException
    {
        Parcel data = Parcel.obtain();
        Parcel reply = Parcel.obtain();
        data.writeInterfaceToken(IActivityManager.descriptor);
        data.writeStrongBinder(token);
        mRemote.transact(ACTIVITY_PAUSED_TRANSACTION, data, reply, 0);
        reply.readException();
        data.recycle();
        reply.recycle();
    }
    public void activityStopped(IBinder token, Bundle state,
            Bitmap thumbnail, CharSequence description) throws RemoteException
    {
        Parcel data = Parcel.obtain();
        Parcel reply = Parcel.obtain();
        data.writeInterfaceToken(IActivityManager.descriptor);
        data.writeStrongBinder(token);
        data.writeBundle(state);
        if (thumbnail != null) {
            data.writeInt(1);
            thumbnail.writeToParcel(data, 0);
        } else {
            data.writeInt(0);
        }
        TextUtils.writeToParcel(description, data, 0);
        mRemote.transact(ACTIVITY_STOPPED_TRANSACTION, data, reply, IBinder.FLAG_ONEWAY);
        reply.readException();
        data.recycle();
        reply.recycle();
    }
    public void activitySlept(IBinder token) throws RemoteException
    {
        Parcel data = Parcel.obtain();
        Parcel reply = Parcel.obtain();
        data.writeInterfaceToken(IActivityManager.descriptor);
        data.writeStrongBinder(token);
        mRemote.transact(ACTIVITY_SLEPT_TRANSACTION, data, reply, IBinder.FLAG_ONEWAY);
        reply.readException();
        data.recycle();
        reply.recycle();
    }
    public void activityDestroyed(IBinder token) throws RemoteException
    {
        Parcel data = Parcel.obtain();
        Parcel reply = Parcel.obtain();
        data.writeInterfaceToken(IActivityManager.descriptor);
        data.writeStrongBinder(token);
        mRemote.transact(ACTIVITY_DESTROYED_TRANSACTION, data, reply, IBinder.FLAG_ONEWAY);
        reply.readException();
        data.recycle();
        reply.recycle();
    }
    public String getCallingPackage(IBinder token) throws RemoteException
    {
        Parcel data = Parcel.obtain();
        Parcel reply = Parcel.obtain();
        data.writeInterfaceToken(IActivityManager.descriptor);
        data.writeStrongBinder(token);
        mRemote.transact(GET_CALLING_PACKAGE_TRANSACTION, data, reply, 0);
        reply.readException();
        String res = reply.readString();
        data.recycle();
        reply.recycle();
        return res;
    }
    public ComponentName getCallingActivity(IBinder token)
            throws RemoteException {
        Parcel data = Parcel.obtain();
        Parcel reply = Parcel.obtain();
        data.writeInterfaceToken(IActivityManager.descriptor);
        data.writeStrongBinder(token);
        mRemote.transact(GET_CALLING_ACTIVITY_TRANSACTION, data, reply, 0);
        reply.readException();
        ComponentName res = ComponentName.readFromParcel(reply);
        data.recycle();
        reply.recycle();
        return res;
    }
    public List getTasks(int maxNum, int flags,
            IThumbnailReceiver receiver) throws RemoteException {
        Parcel data = Parcel.obtain();
        Parcel reply = Parcel.obtain();
        data.writeInterfaceToken(IActivityManager.descriptor);
        data.writeInt(maxNum);
        data.writeInt(flags);
        data.writeStrongBinder(receiver != null ? receiver.asBinder() : null);
        mRemote.transact(GET_TASKS_TRANSACTION, data, reply, 0);
        reply.readException();
        ArrayList list = null;
        int N = reply.readInt();
        if (N >= 0) {
            list = new ArrayList();
            while (N > 0) {
                ActivityManager.RunningTaskInfo info =
                        ActivityManager.RunningTaskInfo.CREATOR
                        .createFromParcel(reply);
                list.add(info);
                N--;
            }
        }
        data.recycle();
        reply.recycle();
        return list;
    }
    public List<ActivityManager.RecentTaskInfo> getRecentTasks(int maxNum,
            int flags) throws RemoteException {
        Parcel data = Parcel.obtain();
        Parcel reply = Parcel.obtain();
        data.writeInterfaceToken(IActivityManager.descriptor);
        data.writeInt(maxNum);
        data.writeInt(flags);
        mRemote.transact(GET_RECENT_TASKS_TRANSACTION, data, reply, 0);
        reply.readException();
        ArrayList<ActivityManager.RecentTaskInfo> list
            = reply.createTypedArrayList(ActivityManager.RecentTaskInfo.CREATOR);
        data.recycle();
        reply.recycle();
        return list;
    }
    public ActivityManager.TaskThumbnails getTaskThumbnails(int id) throws RemoteException {
        Parcel data = Parcel.obtain();
        Parcel reply = Parcel.obtain();
        data.writeInterfaceToken(IActivityManager.descriptor);
        data.writeInt(id);
        mRemote.transact(GET_TASK_THUMBNAILS_TRANSACTION, data, reply, 0);
        reply.readException();
        ActivityManager.TaskThumbnails bm = null;
        if (reply.readInt() != 0) {
            bm = ActivityManager.TaskThumbnails.CREATOR.createFromParcel(reply);
        }
        data.recycle();
        reply.recycle();
        return bm;
    }
    public List getServices(int maxNum, int flags) throws RemoteException {
        Parcel data = Parcel.obtain();
        Parcel reply = Parcel.obtain();
        data.writeInterfaceToken(IActivityManager.descriptor);
        data.writeInt(maxNum);
        data.writeInt(flags);
        mRemote.transact(GET_SERVICES_TRANSACTION, data, reply, 0);
        reply.readException();
        ArrayList list = null;
        int N = reply.readInt();
        if (N >= 0) {
            list = new ArrayList();
            while (N > 0) {
                ActivityManager.RunningServiceInfo info =
                        ActivityManager.RunningServiceInfo.CREATOR
                        .createFromParcel(reply);
                list.add(info);
                N--;
            }
        }
        data.recycle();
        reply.recycle();
        return list;
    }
    public List<ActivityManager.ProcessErrorStateInfo> getProcessesInErrorState()
            throws RemoteException {
        Parcel data = Parcel.obtain();
        Parcel reply = Parcel.obtain();
        data.writeInterfaceToken(IActivityManager.descriptor);
        mRemote.transact(GET_PROCESSES_IN_ERROR_STATE_TRANSACTION, data, reply, 0);
        reply.readException();
        ArrayList<ActivityManager.ProcessErrorStateInfo> list
            = reply.createTypedArrayList(ActivityManager.ProcessErrorStateInfo.CREATOR);
        data.recycle();
        reply.recycle();
        return list;
    }
    public List<ActivityManager.RunningAppProcessInfo> getRunningAppProcesses()
            throws RemoteException {
        Parcel data = Parcel.obtain();
        Parcel reply = Parcel.obtain();
        data.writeInterfaceToken(IActivityManager.descriptor);
        mRemote.transact(GET_RUNNING_APP_PROCESSES_TRANSACTION, data, reply, 0);
        reply.readException();
        ArrayList<ActivityManager.RunningAppProcessInfo> list
        = reply.createTypedArrayList(ActivityManager.RunningAppProcessInfo.CREATOR);
        data.recycle();
        reply.recycle();
        return list;
    }
    public List<ApplicationInfo> getRunningExternalApplications()
            throws RemoteException {
        Parcel data = Parcel.obtain();
        Parcel reply = Parcel.obtain();
        data.writeInterfaceToken(IActivityManager.descriptor);
        mRemote.transact(GET_RUNNING_EXTERNAL_APPLICATIONS_TRANSACTION, data, reply, 0);
        reply.readException();
        ArrayList<ApplicationInfo> list
        = reply.createTypedArrayList(ApplicationInfo.CREATOR);
        data.recycle();
        reply.recycle();
        return list;
    }
    public void moveTaskToFront(int task, int flags) throws RemoteException
    {
        Parcel data = Parcel.obtain();
        Parcel reply = Parcel.obtain();
        data.writeInterfaceToken(IActivityManager.descriptor);
        data.writeInt(task);
        data.writeInt(flags);
        mRemote.transact(MOVE_TASK_TO_FRONT_TRANSACTION, data, reply, 0);
        reply.readException();
        data.recycle();
        reply.recycle();
    }
    public void moveTaskToBack(int task) throws RemoteException
    {
        Parcel data = Parcel.obtain();
        Parcel reply = Parcel.obtain();
        data.writeInterfaceToken(IActivityManager.descriptor);
        data.writeInt(task);
        mRemote.transact(MOVE_TASK_TO_BACK_TRANSACTION, data, reply, 0);
        reply.readException();
        data.recycle();
        reply.recycle();
    }
    public boolean moveActivityTaskToBack(IBinder token, boolean nonRoot)
            throws RemoteException {
        Parcel data = Parcel.obtain();
        Parcel reply = Parcel.obtain();
        data.writeInterfaceToken(IActivityManager.descriptor);
        data.writeStrongBinder(token);
        data.writeInt(nonRoot ? 1 : 0);
        mRemote.transact(MOVE_ACTIVITY_TASK_TO_BACK_TRANSACTION, data, reply, 0);
        reply.readException();
        boolean res = reply.readInt() != 0;
        data.recycle();
        reply.recycle();
        return res;
    }
    public void moveTaskBackwards(int task) throws RemoteException
    {
        Parcel data = Parcel.obtain();
        Parcel reply = Parcel.obtain();
        data.writeInterfaceToken(IActivityManager.descriptor);
        data.writeInt(task);
        mRemote.transact(MOVE_TASK_BACKWARDS_TRANSACTION, data, reply, 0);
        reply.readException();
        data.recycle();
        reply.recycle();
    }
    public int getTaskForActivity(IBinder token, boolean onlyRoot) throws RemoteException
    {
        Parcel data = Parcel.obtain();
        Parcel reply = Parcel.obtain();
        data.writeInterfaceToken(IActivityManager.descriptor);
        data.writeStrongBinder(token);
        data.writeInt(onlyRoot ? 1 : 0);
        mRemote.transact(GET_TASK_FOR_ACTIVITY_TRANSACTION, data, reply, 0);
        reply.readException();
        int res = reply.readInt();
        data.recycle();
        reply.recycle();
        return res;
    }
    public void finishOtherInstances(IBinder token, ComponentName className) throws RemoteException
    {
        Parcel data = Parcel.obtain();
        Parcel reply = Parcel.obtain();
        data.writeInterfaceToken(IActivityManager.descriptor);
        data.writeStrongBinder(token);
        ComponentName.writeToParcel(className, data);
        mRemote.transact(FINISH_OTHER_INSTANCES_TRANSACTION, data, reply, 0);
        reply.readException();
        data.recycle();
        reply.recycle();
    }
    public void reportThumbnail(IBinder token,
                                Bitmap thumbnail, CharSequence description) throws RemoteException
    {
        Parcel data = Parcel.obtain();
        Parcel reply = Parcel.obtain();
        data.writeInterfaceToken(IActivityManager.descriptor);
        data.writeStrongBinder(token);
        if (thumbnail != null) {
            data.writeInt(1);
            thumbnail.writeToParcel(data, 0);
        } else {
            data.writeInt(0);
        }
        TextUtils.writeToParcel(description, data, 0);
        mRemote.transact(REPORT_THUMBNAIL_TRANSACTION, data, reply, IBinder.FLAG_ONEWAY);
        reply.readException();
        data.recycle();
        reply.recycle();
    }
    public ContentProviderHolder getContentProvider(IApplicationThread caller,
                                                    String name) throws RemoteException
    {
        Parcel data = Parcel.obtain();
        Parcel reply = Parcel.obtain();
        data.writeInterfaceToken(IActivityManager.descriptor);
        data.writeStrongBinder(caller != null ? caller.asBinder() : null);
        data.writeString(name);
        mRemote.transact(GET_CONTENT_PROVIDER_TRANSACTION, data, reply, 0);
        reply.readException();
        int res = reply.readInt();
        ContentProviderHolder cph = null;
        if (res != 0) {
            cph = ContentProviderHolder.CREATOR.createFromParcel(reply);
        }
        data.recycle();
        reply.recycle();
        return cph;
    }
    public void publishContentProviders(IApplicationThread caller,
                                        List<ContentProviderHolder> providers) throws RemoteException
    {
        Parcel data = Parcel.obtain();
        Parcel reply = Parcel.obtain();
        data.writeInterfaceToken(IActivityManager.descriptor);
        data.writeStrongBinder(caller != null ? caller.asBinder() : null);
        data.writeTypedList(providers);
        mRemote.transact(PUBLISH_CONTENT_PROVIDERS_TRANSACTION, data, reply, 0);
        reply.readException();
        data.recycle();
        reply.recycle();
    }
    
    public void removeContentProvider(IApplicationThread caller,
            String name) throws RemoteException {
        Parcel data = Parcel.obtain();
        Parcel reply = Parcel.obtain();
        data.writeInterfaceToken(IActivityManager.descriptor);
        data.writeStrongBinder(caller != null ? caller.asBinder() : null);
        data.writeString(name);
        mRemote.transact(REMOVE_CONTENT_PROVIDER_TRANSACTION, data, reply, 0);
        reply.readException();
        data.recycle();
        reply.recycle();
    }
    
    public PendingIntent getRunningServiceControlPanel(ComponentName service)
            throws RemoteException
    {
        Parcel data = Parcel.obtain();
        Parcel reply = Parcel.obtain();
        data.writeInterfaceToken(IActivityManager.descriptor);
        service.writeToParcel(data, 0);
        mRemote.transact(GET_RUNNING_SERVICE_CONTROL_PANEL_TRANSACTION, data, reply, 0);
        reply.readException();
        PendingIntent res = PendingIntent.readPendingIntentOrNullFromParcel(reply);
        data.recycle();
        reply.recycle();
        return res;
    }
    
    public ComponentName startService(IApplicationThread caller, Intent service,
            String resolvedType) throws RemoteException
    {
        Parcel data = Parcel.obtain();
        Parcel reply = Parcel.obtain();
        data.writeInterfaceToken(IActivityManager.descriptor);
        data.writeStrongBinder(caller != null ? caller.asBinder() : null);
        service.writeToParcel(data, 0);
        data.writeString(resolvedType);
        mRemote.transact(START_SERVICE_TRANSACTION, data, reply, 0);
        reply.readException();
        ComponentName res = ComponentName.readFromParcel(reply);
        data.recycle();
        reply.recycle();
        return res;
    }
    public int stopService(IApplicationThread caller, Intent service,
            String resolvedType) throws RemoteException
    {
        Parcel data = Parcel.obtain();
        Parcel reply = Parcel.obtain();
        data.writeInterfaceToken(IActivityManager.descriptor);
        data.writeStrongBinder(caller != null ? caller.asBinder() : null);
        service.writeToParcel(data, 0);
        data.writeString(resolvedType);
        mRemote.transact(STOP_SERVICE_TRANSACTION, data, reply, 0);
        reply.readException();
        int res = reply.readInt();
        reply.recycle();
        data.recycle();
        return res;
    }
    public boolean stopServiceToken(ComponentName className, IBinder token,
            int startId) throws RemoteException {
        Parcel data = Parcel.obtain();
        Parcel reply = Parcel.obtain();
        data.writeInterfaceToken(IActivityManager.descriptor);
        ComponentName.writeToParcel(className, data);
        data.writeStrongBinder(token);
        data.writeInt(startId);
        mRemote.transact(STOP_SERVICE_TOKEN_TRANSACTION, data, reply, 0);
        reply.readException();
        boolean res = reply.readInt() != 0;
        data.recycle();
        reply.recycle();
        return res;
    }
    public void setServiceForeground(ComponentName className, IBinder token,
            int id, Notification notification, boolean removeNotification) throws RemoteException {
        Parcel data = Parcel.obtain();
        Parcel reply = Parcel.obtain();
        data.writeInterfaceToken(IActivityManager.descriptor);
        ComponentName.writeToParcel(className, data);
        data.writeStrongBinder(token);
        data.writeInt(id);
        if (notification != null) {
            data.writeInt(1);
            notification.writeToParcel(data, 0);
        } else {
            data.writeInt(0);
        }
        data.writeInt(removeNotification ? 1 : 0);
        mRemote.transact(SET_SERVICE_FOREGROUND_TRANSACTION, data, reply, 0);
        reply.readException();
        data.recycle();
        reply.recycle();
    }
    public int bindService(IApplicationThread caller, IBinder token,
            Intent service, String resolvedType, IServiceConnection connection,
            int flags) throws RemoteException {
        Parcel data = Parcel.obtain();
        Parcel reply = Parcel.obtain();
        data.writeInterfaceToken(IActivityManager.descriptor);
        data.writeStrongBinder(caller != null ? caller.asBinder() : null);
        data.writeStrongBinder(token);
        service.writeToParcel(data, 0);
        data.writeString(resolvedType);
        data.writeStrongBinder(connection.asBinder());
        data.writeInt(flags);
        mRemote.transact(BIND_SERVICE_TRANSACTION, data, reply, 0);
        reply.readException();
        int res = reply.readInt();
        data.recycle();
        reply.recycle();
        return res;
    }
    public boolean unbindService(IServiceConnection connection) throws RemoteException
    {
        Parcel data = Parcel.obtain();
        Parcel reply = Parcel.obtain();
        data.writeInterfaceToken(IActivityManager.descriptor);
        data.writeStrongBinder(connection.asBinder());
        mRemote.transact(UNBIND_SERVICE_TRANSACTION, data, reply, 0);
        reply.readException();
        boolean res = reply.readInt() != 0;
        data.recycle();
        reply.recycle();
        return res;
    }
    
    public void publishService(IBinder token,
            Intent intent, IBinder service) throws RemoteException {
        Parcel data = Parcel.obtain();
        Parcel reply = Parcel.obtain();
        data.writeInterfaceToken(IActivityManager.descriptor);
        data.writeStrongBinder(token);
        intent.writeToParcel(data, 0);
        data.writeStrongBinder(service);
        mRemote.transact(PUBLISH_SERVICE_TRANSACTION, data, reply, 0);
        reply.readException();
        data.recycle();
        reply.recycle();
    }

    public void unbindFinished(IBinder token, Intent intent, boolean doRebind)
            throws RemoteException {
        Parcel data = Parcel.obtain();
        Parcel reply = Parcel.obtain();
        data.writeInterfaceToken(IActivityManager.descriptor);
        data.writeStrongBinder(token);
        intent.writeToParcel(data, 0);
        data.writeInt(doRebind ? 1 : 0);
        mRemote.transact(UNBIND_FINISHED_TRANSACTION, data, reply, 0);
        reply.readException();
        data.recycle();
        reply.recycle();
    }

    public void serviceDoneExecuting(IBinder token, int type, int startId,
            int res) throws RemoteException {
        Parcel data = Parcel.obtain();
        Parcel reply = Parcel.obtain();
        data.writeInterfaceToken(IActivityManager.descriptor);
        data.writeStrongBinder(token);
        data.writeInt(type);
        data.writeInt(startId);
        data.writeInt(res);
        mRemote.transact(SERVICE_DONE_EXECUTING_TRANSACTION, data, reply, IBinder.FLAG_ONEWAY);
        reply.readException();
        data.recycle();
        reply.recycle();
    }
    
    public IBinder peekService(Intent service, String resolvedType) throws RemoteException {
        Parcel data = Parcel.obtain();
        Parcel reply = Parcel.obtain();
        data.writeInterfaceToken(IActivityManager.descriptor);
        service.writeToParcel(data, 0);
        data.writeString(resolvedType);
        mRemote.transact(PEEK_SERVICE_TRANSACTION, data, reply, 0);
        reply.readException();
        IBinder binder = reply.readStrongBinder();
        reply.recycle();
        data.recycle();
        return binder;
    }

    public boolean bindBackupAgent(ApplicationInfo app, int backupRestoreMode)
            throws RemoteException {
        Parcel data = Parcel.obtain();
        Parcel reply = Parcel.obtain();
        data.writeInterfaceToken(IActivityManager.descriptor);
        app.writeToParcel(data, 0);
        data.writeInt(backupRestoreMode);
        mRemote.transact(START_BACKUP_AGENT_TRANSACTION, data, reply, 0);
        reply.readException();
        boolean success = reply.readInt() != 0;
        reply.recycle();
        data.recycle();
        return success;
    }

    public void backupAgentCreated(String packageName, IBinder agent) throws RemoteException {
        Parcel data = Parcel.obtain();
        Parcel reply = Parcel.obtain();
        data.writeInterfaceToken(IActivityManager.descriptor);
        data.writeString(packageName);
        data.writeStrongBinder(agent);
        mRemote.transact(BACKUP_AGENT_CREATED_TRANSACTION, data, reply, 0);
        reply.recycle();
        data.recycle();
    }

    public void unbindBackupAgent(ApplicationInfo app) throws RemoteException {
        Parcel data = Parcel.obtain();
        Parcel reply = Parcel.obtain();
        data.writeInterfaceToken(IActivityManager.descriptor);
        app.writeToParcel(data, 0);
        mRemote.transact(UNBIND_BACKUP_AGENT_TRANSACTION, data, reply, 0);
        reply.readException();
        reply.recycle();
        data.recycle();
    }

    public boolean startInstrumentation(ComponentName className, String profileFile,
            int flags, Bundle arguments, IInstrumentationWatcher watcher)
            throws RemoteException {
        Parcel data = Parcel.obtain();
        Parcel reply = Parcel.obtain();
        data.writeInterfaceToken(IActivityManager.descriptor);
        ComponentName.writeToParcel(className, data);
        data.writeString(profileFile);
        data.writeInt(flags);
        data.writeBundle(arguments);
        data.writeStrongBinder(watcher != null ? watcher.asBinder() : null);
        mRemote.transact(START_INSTRUMENTATION_TRANSACTION, data, reply, 0);
        reply.readException();
        boolean res = reply.readInt() != 0;
        reply.recycle();
        data.recycle();
        return res;
    }

    public void finishInstrumentation(IApplicationThread target,
            int resultCode, Bundle results) throws RemoteException {
        Parcel data = Parcel.obtain();
        Parcel reply = Parcel.obtain();
        data.writeInterfaceToken(IActivityManager.descriptor);
        data.writeStrongBinder(target != null ? target.asBinder() : null);
        data.writeInt(resultCode);
        data.writeBundle(results);
        mRemote.transact(FINISH_INSTRUMENTATION_TRANSACTION, data, reply, 0);
        reply.readException();
        data.recycle();
        reply.recycle();
    }
    public Configuration getConfiguration() throws RemoteException
    {
        Parcel data = Parcel.obtain();
        Parcel reply = Parcel.obtain();
        data.writeInterfaceToken(IActivityManager.descriptor);
        mRemote.transact(GET_CONFIGURATION_TRANSACTION, data, reply, 0);
        reply.readException();
        Configuration res = Configuration.CREATOR.createFromParcel(reply);
        reply.recycle();
        data.recycle();
        return res;
    }
    public void updateConfiguration(Configuration values) throws RemoteException
    {
        Parcel data = Parcel.obtain();
        Parcel reply = Parcel.obtain();
        data.writeInterfaceToken(IActivityManager.descriptor);
        values.writeToParcel(data, 0);
        mRemote.transact(UPDATE_CONFIGURATION_TRANSACTION, data, reply, 0);
        reply.readException();
        data.recycle();
        reply.recycle();
    }
    public void setRequestedOrientation(IBinder token, int requestedOrientation)
            throws RemoteException {
        Parcel data = Parcel.obtain();
        Parcel reply = Parcel.obtain();
        data.writeInterfaceToken(IActivityManager.descriptor);
        data.writeStrongBinder(token);
        data.writeInt(requestedOrientation);
        mRemote.transact(SET_REQUESTED_ORIENTATION_TRANSACTION, data, reply, 0);
        reply.readException();
        data.recycle();
        reply.recycle();
    }
    public int getRequestedOrientation(IBinder token) throws RemoteException {
        Parcel data = Parcel.obtain();
        Parcel reply = Parcel.obtain();
        data.writeInterfaceToken(IActivityManager.descriptor);
        data.writeStrongBinder(token);
        mRemote.transact(GET_REQUESTED_ORIENTATION_TRANSACTION, data, reply, 0);
        reply.readException();
        int res = reply.readInt();
        data.recycle();
        reply.recycle();
        return res;
    }
    public ComponentName getActivityClassForToken(IBinder token)
            throws RemoteException {
        Parcel data = Parcel.obtain();
        Parcel reply = Parcel.obtain();
        data.writeInterfaceToken(IActivityManager.descriptor);
        data.writeStrongBinder(token);
        mRemote.transact(GET_ACTIVITY_CLASS_FOR_TOKEN_TRANSACTION, data, reply, 0);
        reply.readException();
        ComponentName res = ComponentName.readFromParcel(reply);
        data.recycle();
        reply.recycle();
        return res;
    }
    public String getPackageForToken(IBinder token) throws RemoteException
    {
        Parcel data = Parcel.obtain();
        Parcel reply = Parcel.obtain();
        data.writeInterfaceToken(IActivityManager.descriptor);
        data.writeStrongBinder(token);
        mRemote.transact(GET_PACKAGE_FOR_TOKEN_TRANSACTION, data, reply, 0);
        reply.readException();
        String res = reply.readString();
        data.recycle();
        reply.recycle();
        return res;
    }
    public IIntentSender getIntentSender(int type,
            String packageName, IBinder token, String resultWho,
            int requestCode, Intent[] intents, String[] resolvedTypes, int flags)
            throws RemoteException {
        Parcel data = Parcel.obtain();
        Parcel reply = Parcel.obtain();
        data.writeInterfaceToken(IActivityManager.descriptor);
        data.writeInt(type);
        data.writeString(packageName);
        data.writeStrongBinder(token);
        data.writeString(resultWho);
        data.writeInt(requestCode);
        if (intents != null) {
            data.writeInt(1);
            data.writeTypedArray(intents, 0);
            data.writeStringArray(resolvedTypes);
        } else {
            data.writeInt(0);
        }
        data.writeInt(flags);
        mRemote.transact(GET_INTENT_SENDER_TRANSACTION, data, reply, 0);
        reply.readException();
        IIntentSender res = IIntentSender.Stub.asInterface(
            reply.readStrongBinder());
        data.recycle();
        reply.recycle();
        return res;
    }
    public void cancelIntentSender(IIntentSender sender) throws RemoteException {
        Parcel data = Parcel.obtain();
        Parcel reply = Parcel.obtain();
        data.writeInterfaceToken(IActivityManager.descriptor);
        data.writeStrongBinder(sender.asBinder());
        mRemote.transact(CANCEL_INTENT_SENDER_TRANSACTION, data, reply, 0);
        reply.readException();
        data.recycle();
        reply.recycle();
    }
    public String getPackageForIntentSender(IIntentSender sender) throws RemoteException {
        Parcel data = Parcel.obtain();
        Parcel reply = Parcel.obtain();
        data.writeInterfaceToken(IActivityManager.descriptor);
        data.writeStrongBinder(sender.asBinder());
        mRemote.transact(GET_PACKAGE_FOR_INTENT_SENDER_TRANSACTION, data, reply, 0);
        reply.readException();
        String res = reply.readString();
        data.recycle();
        reply.recycle();
        return res;
    }
    public void setProcessLimit(int max) throws RemoteException
    {
        Parcel data = Parcel.obtain();
        Parcel reply = Parcel.obtain();
        data.writeInterfaceToken(IActivityManager.descriptor);
        data.writeInt(max);
        mRemote.transact(SET_PROCESS_LIMIT_TRANSACTION, data, reply, 0);
        reply.readException();
        data.recycle();
        reply.recycle();
    }
    public int getProcessLimit() throws RemoteException
    {
        Parcel data = Parcel.obtain();
        Parcel reply = Parcel.obtain();
        data.writeInterfaceToken(IActivityManager.descriptor);
        mRemote.transact(GET_PROCESS_LIMIT_TRANSACTION, data, reply, 0);
        reply.readException();
        int res = reply.readInt();
        data.recycle();
        reply.recycle();
        return res;
    }
    public void setProcessForeground(IBinder token, int pid,
            boolean isForeground) throws RemoteException {
        Parcel data = Parcel.obtain();
        Parcel reply = Parcel.obtain();
        data.writeInterfaceToken(IActivityManager.descriptor);
        data.writeStrongBinder(token);
        data.writeInt(pid);
        data.writeInt(isForeground ? 1 : 0);
        mRemote.transact(SET_PROCESS_FOREGROUND_TRANSACTION, data, reply, 0);
        reply.readException();
        data.recycle();
        reply.recycle();
    }
    public int checkPermission(String permission, int pid, int uid)
            throws RemoteException {
        Parcel data = Parcel.obtain();
        Parcel reply = Parcel.obtain();
        data.writeInterfaceToken(IActivityManager.descriptor);
        data.writeString(permission);
        data.writeInt(pid);
        data.writeInt(uid);
        mRemote.transact(CHECK_PERMISSION_TRANSACTION, data, reply, 0);
        reply.readException();
        int res = reply.readInt();
        data.recycle();
        reply.recycle();
        return res;
    }
    public boolean clearApplicationUserData(final String packageName,
            final IPackageDataObserver observer) throws RemoteException {        
        Parcel data = Parcel.obtain();
        Parcel reply = Parcel.obtain();
        data.writeInterfaceToken(IActivityManager.descriptor);
        data.writeString(packageName);
        data.writeStrongBinder(observer.asBinder());
        mRemote.transact(CLEAR_APP_DATA_TRANSACTION, data, reply, 0);
        reply.readException();
        boolean res = reply.readInt() != 0;
        data.recycle();
        reply.recycle();
        return res;
    }
    public int checkUriPermission(Uri uri, int pid, int uid, int mode) 
            throws RemoteException {
        Parcel data = Parcel.obtain();
        Parcel reply = Parcel.obtain();
        data.writeInterfaceToken(IActivityManager.descriptor);
        uri.writeToParcel(data, 0);
        data.writeInt(pid);
        data.writeInt(uid);
        data.writeInt(mode);
        mRemote.transact(CHECK_URI_PERMISSION_TRANSACTION, data, reply, 0);
        reply.readException();
        int res = reply.readInt();
        data.recycle();
        reply.recycle();
        return res;
    }
    public void grantUriPermission(IApplicationThread caller, String targetPkg,
            Uri uri, int mode) throws RemoteException {
        Parcel data = Parcel.obtain();
        Parcel reply = Parcel.obtain();
        data.writeInterfaceToken(IActivityManager.descriptor);
        data.writeStrongBinder(caller.asBinder());
        data.writeString(targetPkg);
        uri.writeToParcel(data, 0);
        data.writeInt(mode);
        mRemote.transact(GRANT_URI_PERMISSION_TRANSACTION, data, reply, 0);
        reply.readException();
        data.recycle();
        reply.recycle();
    }
    public void revokeUriPermission(IApplicationThread caller, Uri uri,
            int mode) throws RemoteException {
        Parcel data = Parcel.obtain();
        Parcel reply = Parcel.obtain();
        data.writeInterfaceToken(IActivityManager.descriptor);
        data.writeStrongBinder(caller.asBinder());
        uri.writeToParcel(data, 0);
        data.writeInt(mode);
        mRemote.transact(REVOKE_URI_PERMISSION_TRANSACTION, data, reply, 0);
        reply.readException();
        data.recycle();
        reply.recycle();
    }
    public void showWaitingForDebugger(IApplicationThread who, boolean waiting)
            throws RemoteException {
        Parcel data = Parcel.obtain();
        Parcel reply = Parcel.obtain();
        data.writeInterfaceToken(IActivityManager.descriptor);
        data.writeStrongBinder(who.asBinder());
        data.writeInt(waiting ? 1 : 0);
        mRemote.transact(SHOW_WAITING_FOR_DEBUGGER_TRANSACTION, data, reply, 0);
        reply.readException();
        data.recycle();
        reply.recycle();
    }
    public void getMemoryInfo(ActivityManager.MemoryInfo outInfo) throws RemoteException {
        Parcel data = Parcel.obtain();
        Parcel reply = Parcel.obtain();
        data.writeInterfaceToken(IActivityManager.descriptor);
        mRemote.transact(GET_MEMORY_INFO_TRANSACTION, data, reply, 0);
        reply.readException();
        outInfo.readFromParcel(reply);
        data.recycle();
        reply.recycle();
    }
    public void unhandledBack() throws RemoteException
    {
        Parcel data = Parcel.obtain();
        Parcel reply = Parcel.obtain();
        data.writeInterfaceToken(IActivityManager.descriptor);
        mRemote.transact(UNHANDLED_BACK_TRANSACTION, data, reply, 0);
        reply.readException();
        data.recycle();
        reply.recycle();
    }
    public ParcelFileDescriptor openContentUri(Uri uri) throws RemoteException
    {
        Parcel data = Parcel.obtain();
        Parcel reply = Parcel.obtain();
        data.writeInterfaceToken(IActivityManager.descriptor);
        mRemote.transact(OPEN_CONTENT_URI_TRANSACTION, data, reply, 0);
        reply.readException();
        ParcelFileDescriptor pfd = null;
        if (reply.readInt() != 0) {
            pfd = ParcelFileDescriptor.CREATOR.createFromParcel(reply);
        }
        data.recycle();
        reply.recycle();
        return pfd;
    }
    public void goingToSleep() throws RemoteException
    {
        Parcel data = Parcel.obtain();
        Parcel reply = Parcel.obtain();
        data.writeInterfaceToken(IActivityManager.descriptor);
        mRemote.transact(GOING_TO_SLEEP_TRANSACTION, data, reply, 0);
        reply.readException();
        data.recycle();
        reply.recycle();
    }
    public void wakingUp() throws RemoteException
    {
        Parcel data = Parcel.obtain();
        Parcel reply = Parcel.obtain();
        data.writeInterfaceToken(IActivityManager.descriptor);
        mRemote.transact(WAKING_UP_TRANSACTION, data, reply, 0);
        reply.readException();
        data.recycle();
        reply.recycle();
    }
    public void setDebugApp(
        String packageName, boolean waitForDebugger, boolean persistent)
        throws RemoteException
    {
        Parcel data = Parcel.obtain();
        Parcel reply = Parcel.obtain();
        data.writeInterfaceToken(IActivityManager.descriptor);
        data.writeString(packageName);
        data.writeInt(waitForDebugger ? 1 : 0);
        data.writeInt(persistent ? 1 : 0);
        mRemote.transact(SET_DEBUG_APP_TRANSACTION, data, reply, 0);
        reply.readException();
        data.recycle();
        reply.recycle();
    }
    public void setAlwaysFinish(boolean enabled) throws RemoteException
    {
        Parcel data = Parcel.obtain();
        Parcel reply = Parcel.obtain();
        data.writeInterfaceToken(IActivityManager.descriptor);
        data.writeInt(enabled ? 1 : 0);
        mRemote.transact(SET_ALWAYS_FINISH_TRANSACTION, data, reply, 0);
        reply.readException();
        data.recycle();
        reply.recycle();
    }
    public void setActivityController(IActivityController watcher) throws RemoteException
    {
        Parcel data = Parcel.obtain();
        Parcel reply = Parcel.obtain();
        data.writeInterfaceToken(IActivityManager.descriptor);
        data.writeStrongBinder(watcher != null ? watcher.asBinder() : null);
        mRemote.transact(SET_ACTIVITY_CONTROLLER_TRANSACTION, data, reply, 0);
        reply.readException();
        data.recycle();
        reply.recycle();
    }
    public void enterSafeMode() throws RemoteException {
        Parcel data = Parcel.obtain();
        data.writeInterfaceToken(IActivityManager.descriptor);
        mRemote.transact(ENTER_SAFE_MODE_TRANSACTION, data, null, 0);
        data.recycle();
    }
    public void noteWakeupAlarm(IIntentSender sender) throws RemoteException {
        Parcel data = Parcel.obtain();
        data.writeStrongBinder(sender.asBinder());
        data.writeInterfaceToken(IActivityManager.descriptor);
        mRemote.transact(NOTE_WAKEUP_ALARM_TRANSACTION, data, null, 0);
        data.recycle();
    }
    public boolean killPids(int[] pids, String reason, boolean secure) throws RemoteException {
        Parcel data = Parcel.obtain();
        Parcel reply = Parcel.obtain();
        data.writeInterfaceToken(IActivityManager.descriptor);
        data.writeIntArray(pids);
        data.writeString(reason);
        data.writeInt(secure ? 1 : 0);
        mRemote.transact(KILL_PIDS_TRANSACTION, data, reply, 0);
        boolean res = reply.readInt() != 0;
        data.recycle();
        reply.recycle();
        return res;
    }
    public void startRunning(String pkg, String cls, String action,
            String indata) throws RemoteException {
        Parcel data = Parcel.obtain();
        Parcel reply = Parcel.obtain();
        data.writeInterfaceToken(IActivityManager.descriptor);
        data.writeString(pkg);
        data.writeString(cls);
        data.writeString(action);
        data.writeString(indata);
        mRemote.transact(START_RUNNING_TRANSACTION, data, reply, 0);
        reply.readException();
        data.recycle();
        reply.recycle();
    }
    public boolean testIsSystemReady()
    {
        /* this base class version is never called */
        return true;
    }
    public void handleApplicationCrash(IBinder app,
            ApplicationErrorReport.CrashInfo crashInfo) throws RemoteException
    {
        Parcel data = Parcel.obtain();
        Parcel reply = Parcel.obtain();
        data.writeInterfaceToken(IActivityManager.descriptor);
        data.writeStrongBinder(app);
        crashInfo.writeToParcel(data, 0);
        mRemote.transact(HANDLE_APPLICATION_CRASH_TRANSACTION, data, reply, 0);
        reply.readException();
        reply.recycle();
        data.recycle();
    }

    public boolean handleApplicationWtf(IBinder app, String tag,
            ApplicationErrorReport.CrashInfo crashInfo) throws RemoteException
    {
        Parcel data = Parcel.obtain();
        Parcel reply = Parcel.obtain();
        data.writeInterfaceToken(IActivityManager.descriptor);
        data.writeStrongBinder(app);
        data.writeString(tag);
        crashInfo.writeToParcel(data, 0);
        mRemote.transact(HANDLE_APPLICATION_WTF_TRANSACTION, data, reply, 0);
        reply.readException();
        boolean res = reply.readInt() != 0;
        reply.recycle();
        data.recycle();
        return res;
    }

    public void handleApplicationStrictModeViolation(IBinder app,
            int violationMask,
            StrictMode.ViolationInfo info) throws RemoteException
    {
        Parcel data = Parcel.obtain();
        Parcel reply = Parcel.obtain();
        data.writeInterfaceToken(IActivityManager.descriptor);
        data.writeStrongBinder(app);
        data.writeInt(violationMask);
        info.writeToParcel(data, 0);
        mRemote.transact(HANDLE_APPLICATION_STRICT_MODE_VIOLATION_TRANSACTION, data, reply, 0);
        reply.readException();
        reply.recycle();
        data.recycle();
    }

    public void signalPersistentProcesses(int sig) throws RemoteException {
        Parcel data = Parcel.obtain();
        Parcel reply = Parcel.obtain();
        data.writeInterfaceToken(IActivityManager.descriptor);
        data.writeInt(sig);
        mRemote.transact(SIGNAL_PERSISTENT_PROCESSES_TRANSACTION, data, reply, 0);
        reply.readException();
        data.recycle();
        reply.recycle();
    }
    
    public void killBackgroundProcesses(String packageName) throws RemoteException {
        Parcel data = Parcel.obtain();
        Parcel reply = Parcel.obtain();
        data.writeInterfaceToken(IActivityManager.descriptor);
        data.writeString(packageName);
        mRemote.transact(KILL_BACKGROUND_PROCESSES_TRANSACTION, data, reply, 0);
        reply.readException();
        data.recycle();
        reply.recycle();
    }
    
    public void forceStopPackage(String packageName) throws RemoteException {
        Parcel data = Parcel.obtain();
        Parcel reply = Parcel.obtain();
        data.writeInterfaceToken(IActivityManager.descriptor);
        data.writeString(packageName);
        mRemote.transact(FORCE_STOP_PACKAGE_TRANSACTION, data, reply, 0);
        reply.readException();
        data.recycle();
        reply.recycle();
    }
    
    public ConfigurationInfo getDeviceConfigurationInfo() throws RemoteException
    {
        Parcel data = Parcel.obtain();
        Parcel reply = Parcel.obtain();
        data.writeInterfaceToken(IActivityManager.descriptor);
        mRemote.transact(GET_DEVICE_CONFIGURATION_TRANSACTION, data, reply, 0);
        reply.readException();
        ConfigurationInfo res = ConfigurationInfo.CREATOR.createFromParcel(reply);
        reply.recycle();
        data.recycle();
        return res;
    }
    
    public boolean profileControl(String process, boolean start,
            String path, ParcelFileDescriptor fd) throws RemoteException
    {
        Parcel data = Parcel.obtain();
        Parcel reply = Parcel.obtain();
        data.writeInterfaceToken(IActivityManager.descriptor);
        data.writeString(process);
        data.writeInt(start ? 1 : 0);
        data.writeString(path);
        if (fd != null) {
            data.writeInt(1);
            fd.writeToParcel(data, Parcelable.PARCELABLE_WRITE_RETURN_VALUE);
        } else {
            data.writeInt(0);
        }
        mRemote.transact(PROFILE_CONTROL_TRANSACTION, data, reply, 0);
        reply.readException();
        boolean res = reply.readInt() != 0;
        reply.recycle();
        data.recycle();
        return res;
    }
    
    public boolean shutdown(int timeout) throws RemoteException
    {
        Parcel data = Parcel.obtain();
        Parcel reply = Parcel.obtain();
        data.writeInterfaceToken(IActivityManager.descriptor);
        data.writeInt(timeout);
        mRemote.transact(SHUTDOWN_TRANSACTION, data, reply, 0);
        reply.readException();
        boolean res = reply.readInt() != 0;
        reply.recycle();
        data.recycle();
        return res;
    }
    
    public void stopAppSwitches() throws RemoteException {
        Parcel data = Parcel.obtain();
        Parcel reply = Parcel.obtain();
        data.writeInterfaceToken(IActivityManager.descriptor);
        mRemote.transact(STOP_APP_SWITCHES_TRANSACTION, data, reply, 0);
        reply.readException();
        reply.recycle();
        data.recycle();
    }
    
    public void resumeAppSwitches() throws RemoteException {
        Parcel data = Parcel.obtain();
        Parcel reply = Parcel.obtain();
        data.writeInterfaceToken(IActivityManager.descriptor);
        mRemote.transact(RESUME_APP_SWITCHES_TRANSACTION, data, reply, 0);
        reply.readException();
        reply.recycle();
        data.recycle();
    }
    
    public void registerActivityWatcher(IActivityWatcher watcher)
            throws RemoteException {
        Parcel data = Parcel.obtain();
        Parcel reply = Parcel.obtain();
        data.writeInterfaceToken(IActivityManager.descriptor);
        data.writeStrongBinder(watcher != null ? watcher.asBinder() : null);
        mRemote.transact(REGISTER_ACTIVITY_WATCHER_TRANSACTION, data, reply, 0);
        reply.readException();
        data.recycle();
        reply.recycle();
    }
    
    public void unregisterActivityWatcher(IActivityWatcher watcher)
            throws RemoteException {
        Parcel data = Parcel.obtain();
        Parcel reply = Parcel.obtain();
        data.writeInterfaceToken(IActivityManager.descriptor);
        data.writeStrongBinder(watcher != null ? watcher.asBinder() : null);
        mRemote.transact(UNREGISTER_ACTIVITY_WATCHER_TRANSACTION, data, reply, 0);
        reply.readException();
        data.recycle();
        reply.recycle();
    }
    
    public int startActivityInPackage(int uid,
            Intent intent, String resolvedType, IBinder resultTo,
            String resultWho, int requestCode, boolean onlyIfNeeded)
            throws RemoteException {
        Parcel data = Parcel.obtain();
        Parcel reply = Parcel.obtain();
        data.writeInterfaceToken(IActivityManager.descriptor);
        data.writeInt(uid);
        intent.writeToParcel(data, 0);
        data.writeString(resolvedType);
        data.writeStrongBinder(resultTo);
        data.writeString(resultWho);
        data.writeInt(requestCode);
        data.writeInt(onlyIfNeeded ? 1 : 0);
        mRemote.transact(START_ACTIVITY_IN_PACKAGE_TRANSACTION, data, reply, 0);
        reply.readException();
        int result = reply.readInt();
        reply.recycle();
        data.recycle();
        return result;
    }
    
    public void killApplicationWithUid(String pkg, int uid) throws RemoteException {
        Parcel data = Parcel.obtain();
        Parcel reply = Parcel.obtain();
        data.writeInterfaceToken(IActivityManager.descriptor);
        data.writeString(pkg);
        data.writeInt(uid);
        mRemote.transact(KILL_APPLICATION_WITH_UID_TRANSACTION, data, reply, 0);
        reply.readException();
        data.recycle();
        reply.recycle();
    }
    
    public void closeSystemDialogs(String reason) throws RemoteException {
        Parcel data = Parcel.obtain();
        Parcel reply = Parcel.obtain();
        data.writeInterfaceToken(IActivityManager.descriptor);
        data.writeString(reason);
        mRemote.transact(CLOSE_SYSTEM_DIALOGS_TRANSACTION, data, reply, 0);
        reply.readException();
        data.recycle();
        reply.recycle();
    }
    
    public Debug.MemoryInfo[] getProcessMemoryInfo(int[] pids)
            throws RemoteException {
        Parcel data = Parcel.obtain();
        Parcel reply = Parcel.obtain();
        data.writeInterfaceToken(IActivityManager.descriptor);
        data.writeIntArray(pids);
        mRemote.transact(GET_PROCESS_MEMORY_INFO_TRANSACTION, data, reply, 0);
        reply.readException();
        Debug.MemoryInfo[] res = reply.createTypedArray(Debug.MemoryInfo.CREATOR);
        data.recycle();
        reply.recycle();
        return res;
    }

    public void killApplicationProcess(String processName, int uid) throws RemoteException {
        Parcel data = Parcel.obtain();
        Parcel reply = Parcel.obtain();
        data.writeInterfaceToken(IActivityManager.descriptor);
        data.writeString(processName);
        data.writeInt(uid);
        mRemote.transact(KILL_APPLICATION_PROCESS_TRANSACTION, data, reply, 0);
        reply.readException();
        data.recycle();
        reply.recycle();
    }
        
    public void overridePendingTransition(IBinder token, String packageName,
            int enterAnim, int exitAnim) throws RemoteException {
        Parcel data = Parcel.obtain();
        Parcel reply = Parcel.obtain();
        data.writeInterfaceToken(IActivityManager.descriptor);
        data.writeStrongBinder(token);
        data.writeString(packageName);
        data.writeInt(enterAnim);
        data.writeInt(exitAnim);
        mRemote.transact(OVERRIDE_PENDING_TRANSITION_TRANSACTION, data, reply, 0);
        reply.readException();
        data.recycle();
        reply.recycle();
    }
    
    public boolean isUserAMonkey() throws RemoteException {
        Parcel data = Parcel.obtain();
        Parcel reply = Parcel.obtain();
        data.writeInterfaceToken(IActivityManager.descriptor);
        mRemote.transact(IS_USER_A_MONKEY_TRANSACTION, data, reply, 0);
        reply.readException();
        boolean res = reply.readInt() != 0;
        data.recycle();
        reply.recycle();
        return res;
    }
    
    public void finishHeavyWeightApp() throws RemoteException {
        Parcel data = Parcel.obtain();
        Parcel reply = Parcel.obtain();
        data.writeInterfaceToken(IActivityManager.descriptor);
        mRemote.transact(FINISH_HEAVY_WEIGHT_APP_TRANSACTION, data, reply, 0);
        reply.readException();
        data.recycle();
        reply.recycle();
    }
    
    public void setImmersive(IBinder token, boolean immersive)
            throws RemoteException {
        Parcel data = Parcel.obtain();
        Parcel reply = Parcel.obtain();
        data.writeInterfaceToken(IActivityManager.descriptor);
        data.writeStrongBinder(token);
        data.writeInt(immersive ? 1 : 0);
        mRemote.transact(SET_IMMERSIVE_TRANSACTION, data, reply, 0);
        reply.readException();
        data.recycle();
        reply.recycle();
    }

    public boolean isImmersive(IBinder token)
            throws RemoteException {
        Parcel data = Parcel.obtain();
        Parcel reply = Parcel.obtain();
        data.writeInterfaceToken(IActivityManager.descriptor);
        data.writeStrongBinder(token);
        mRemote.transact(IS_IMMERSIVE_TRANSACTION, data, reply, 0);
        reply.readException();
        boolean res = reply.readInt() == 1;
        data.recycle();
        reply.recycle();
        return res;
    }

    public boolean isTopActivityImmersive()
            throws RemoteException {
        Parcel data = Parcel.obtain();
        Parcel reply = Parcel.obtain();
        data.writeInterfaceToken(IActivityManager.descriptor);
        mRemote.transact(IS_TOP_ACTIVITY_IMMERSIVE_TRANSACTION, data, reply, 0);
        reply.readException();
        boolean res = reply.readInt() == 1;
        data.recycle();
        reply.recycle();
        return res;
    }

    public void crashApplication(int uid, int initialPid, String packageName,
            String message) throws RemoteException {
        Parcel data = Parcel.obtain();
        Parcel reply = Parcel.obtain();
        data.writeInterfaceToken(IActivityManager.descriptor);
        data.writeInt(uid);
        data.writeInt(initialPid);
        data.writeString(packageName);
        data.writeString(message);
        mRemote.transact(CRASH_APPLICATION_TRANSACTION, data, reply, 0);
        reply.readException();
        data.recycle();
        reply.recycle();
    }

    public String getProviderMimeType(Uri uri)
            throws RemoteException {
        Parcel data = Parcel.obtain();
        Parcel reply = Parcel.obtain();
        data.writeInterfaceToken(IActivityManager.descriptor);
        uri.writeToParcel(data, 0);
        mRemote.transact(GET_PROVIDER_MIME_TYPE_TRANSACTION, data, reply, 0);
        reply.readException();
        String res = reply.readString();
        data.recycle();
        reply.recycle();
        return res;
    }

    public IBinder newUriPermissionOwner(String name)
            throws RemoteException {
        Parcel data = Parcel.obtain();
        Parcel reply = Parcel.obtain();
        data.writeInterfaceToken(IActivityManager.descriptor);
        data.writeString(name);
        mRemote.transact(NEW_URI_PERMISSION_OWNER_TRANSACTION, data, reply, 0);
        reply.readException();
        IBinder res = reply.readStrongBinder();
        data.recycle();
        reply.recycle();
        return res;
    }

    public void grantUriPermissionFromOwner(IBinder owner, int fromUid, String targetPkg,
            Uri uri, int mode) throws RemoteException {
        Parcel data = Parcel.obtain();
        Parcel reply = Parcel.obtain();
        data.writeInterfaceToken(IActivityManager.descriptor);
        data.writeStrongBinder(owner);
        data.writeInt(fromUid);
        data.writeString(targetPkg);
        uri.writeToParcel(data, 0);
        data.writeInt(mode);
        mRemote.transact(GRANT_URI_PERMISSION_TRANSACTION, data, reply, 0);
        reply.readException();
        data.recycle();
        reply.recycle();
    }

    public void revokeUriPermissionFromOwner(IBinder owner, Uri uri,
            int mode) throws RemoteException {
        Parcel data = Parcel.obtain();
        Parcel reply = Parcel.obtain();
        data.writeInterfaceToken(IActivityManager.descriptor);
        data.writeStrongBinder(owner);
        if (uri != null) {
            data.writeInt(1);
            uri.writeToParcel(data, 0);
        } else {
            data.writeInt(0);
        }
        data.writeInt(mode);
        mRemote.transact(REVOKE_URI_PERMISSION_TRANSACTION, data, reply, 0);
        reply.readException();
        data.recycle();
        reply.recycle();
    }

    public int checkGrantUriPermission(int callingUid, String targetPkg,
            Uri uri, int modeFlags) throws RemoteException {
        Parcel data = Parcel.obtain();
        Parcel reply = Parcel.obtain();
        data.writeInterfaceToken(IActivityManager.descriptor);
        data.writeInt(callingUid);
        data.writeString(targetPkg);
        uri.writeToParcel(data, 0);
        data.writeInt(modeFlags);
        mRemote.transact(CHECK_GRANT_URI_PERMISSION_TRANSACTION, data, reply, 0);
        reply.readException();
        int res = reply.readInt();
        data.recycle();
        reply.recycle();
        return res;
    }

    public boolean dumpHeap(String process, boolean managed,
            String path, ParcelFileDescriptor fd) throws RemoteException {
        Parcel data = Parcel.obtain();
        Parcel reply = Parcel.obtain();
        data.writeInterfaceToken(IActivityManager.descriptor);
        data.writeString(process);
        data.writeInt(managed ? 1 : 0);
        data.writeString(path);
        if (fd != null) {
            data.writeInt(1);
            fd.writeToParcel(data, Parcelable.PARCELABLE_WRITE_RETURN_VALUE);
        } else {
            data.writeInt(0);
        }
        mRemote.transact(DUMP_HEAP_TRANSACTION, data, reply, 0);
        reply.readException();
        boolean res = reply.readInt() != 0;
        reply.recycle();
        data.recycle();
        return res;
    }
    
    public int startActivities(IApplicationThread caller,
            Intent[] intents, String[] resolvedTypes, IBinder resultTo) throws RemoteException {
        Parcel data = Parcel.obtain();
        Parcel reply = Parcel.obtain();
        data.writeInterfaceToken(IActivityManager.descriptor);
        data.writeStrongBinder(caller != null ? caller.asBinder() : null);
        data.writeTypedArray(intents, 0);
        data.writeStringArray(resolvedTypes);
        data.writeStrongBinder(resultTo);
        mRemote.transact(START_ACTIVITIES_TRANSACTION, data, reply, 0);
        reply.readException();
        int result = reply.readInt();
        reply.recycle();
        data.recycle();
        return result;
    }

    public int startActivitiesInPackage(int uid,
            Intent[] intents, String[] resolvedTypes, IBinder resultTo) throws RemoteException {
        Parcel data = Parcel.obtain();
        Parcel reply = Parcel.obtain();
        data.writeInterfaceToken(IActivityManager.descriptor);
        data.writeInt(uid);
        data.writeTypedArray(intents, 0);
        data.writeStringArray(resolvedTypes);
        data.writeStrongBinder(resultTo);
        mRemote.transact(START_ACTIVITIES_IN_PACKAGE_TRANSACTION, data, reply, 0);
        reply.readException();
        int result = reply.readInt();
        reply.recycle();
        data.recycle();
        return result;
    }

    public int getFrontActivityScreenCompatMode() throws RemoteException {
        Parcel data = Parcel.obtain();
        Parcel reply = Parcel.obtain();
        data.writeInterfaceToken(IActivityManager.descriptor);
        mRemote.transact(GET_FRONT_ACTIVITY_SCREEN_COMPAT_MODE_TRANSACTION, data, reply, 0);
        reply.readException();
        int mode = reply.readInt();
        reply.recycle();
        data.recycle();
        return mode;
    }

    public void setFrontActivityScreenCompatMode(int mode) throws RemoteException {
        Parcel data = Parcel.obtain();
        Parcel reply = Parcel.obtain();
        data.writeInterfaceToken(IActivityManager.descriptor);
        data.writeInt(mode);
        mRemote.transact(SET_FRONT_ACTIVITY_SCREEN_COMPAT_MODE_TRANSACTION, data, reply, 0);
        reply.readException();
        reply.recycle();
        data.recycle();
    }

    public int getPackageScreenCompatMode(String packageName) throws RemoteException {
        Parcel data = Parcel.obtain();
        Parcel reply = Parcel.obtain();
        data.writeInterfaceToken(IActivityManager.descriptor);
        data.writeString(packageName);
        mRemote.transact(GET_PACKAGE_SCREEN_COMPAT_MODE_TRANSACTION, data, reply, 0);
        reply.readException();
        int mode = reply.readInt();
        reply.recycle();
        data.recycle();
        return mode;
    }

    public void setPackageScreenCompatMode(String packageName, int mode)
            throws RemoteException {
        Parcel data = Parcel.obtain();
        Parcel reply = Parcel.obtain();
        data.writeInterfaceToken(IActivityManager.descriptor);
        data.writeString(packageName);
        data.writeInt(mode);
        mRemote.transact(SET_PACKAGE_SCREEN_COMPAT_MODE_TRANSACTION, data, reply, 0);
        reply.readException();
        reply.recycle();
        data.recycle();
    }

<<<<<<< HEAD
    public boolean switchUser(int userid) throws RemoteException {
        Parcel data = Parcel.obtain();
        Parcel reply = Parcel.obtain();
        data.writeInterfaceToken(IActivityManager.descriptor);
        data.writeInt(userid);
        mRemote.transact(SWITCH_USER_TRANSACTION, data, reply, 0);
        reply.readException();
        boolean result = reply.readInt() != 0;
        reply.recycle();
        data.recycle();
        return result;
    }
    
    public boolean removeSubTask(int taskId, int subTaskIndex) throws RemoteException {
        Parcel data = Parcel.obtain();
        Parcel reply = Parcel.obtain();
        data.writeInterfaceToken(IActivityManager.descriptor);
        data.writeInt(taskId);
        data.writeInt(subTaskIndex);
        mRemote.transact(REMOVE_SUB_TASK_TRANSACTION, data, reply, 0);
        reply.readException();
        boolean result = reply.readInt() != 0;
        reply.recycle();
        data.recycle();
        return result;
    }

    public boolean removeTask(int taskId, int flags) throws RemoteException {
        Parcel data = Parcel.obtain();
        Parcel reply = Parcel.obtain();
        data.writeInterfaceToken(IActivityManager.descriptor);
        data.writeInt(taskId);
        data.writeInt(flags);
        mRemote.transact(REMOVE_TASK_TRANSACTION, data, reply, 0);
        reply.readException();
        boolean result = reply.readInt() != 0;
        reply.recycle();
        data.recycle();
        return result;
    }

    public void registerProcessObserver(IProcessObserver observer) throws RemoteException {
        Parcel data = Parcel.obtain();
        Parcel reply = Parcel.obtain();
        data.writeInterfaceToken(IActivityManager.descriptor);
        data.writeStrongBinder(observer != null ? observer.asBinder() : null);
        mRemote.transact(REGISTER_PROCESS_OBSERVER_TRANSACTION, data, reply, 0);
        reply.readException();
        data.recycle();
        reply.recycle();
    }

    public void unregisterProcessObserver(IProcessObserver observer) throws RemoteException {
        Parcel data = Parcel.obtain();
        Parcel reply = Parcel.obtain();
        data.writeInterfaceToken(IActivityManager.descriptor);
        data.writeStrongBinder(observer != null ? observer.asBinder() : null);
        mRemote.transact(UNREGISTER_PROCESS_OBSERVER_TRANSACTION, data, reply, 0);
        reply.readException();
        data.recycle();
        reply.recycle();
=======
    public boolean getPackageAskScreenCompat(String packageName) throws RemoteException {
        Parcel data = Parcel.obtain();
        Parcel reply = Parcel.obtain();
        data.writeInterfaceToken(IActivityManager.descriptor);
        data.writeString(packageName);
        mRemote.transact(GET_PACKAGE_ASK_SCREEN_COMPAT_TRANSACTION, data, reply, 0);
        reply.readException();
        boolean ask = reply.readInt() != 0;
        reply.recycle();
        data.recycle();
        return ask;
    }

    public void setPackageAskScreenCompat(String packageName, boolean ask)
            throws RemoteException {
        Parcel data = Parcel.obtain();
        Parcel reply = Parcel.obtain();
        data.writeInterfaceToken(IActivityManager.descriptor);
        data.writeString(packageName);
        data.writeInt(ask ? 1 : 0);
        mRemote.transact(SET_PACKAGE_ASK_SCREEN_COMPAT_TRANSACTION, data, reply, 0);
        reply.readException();
        reply.recycle();
        data.recycle();
>>>>>>> 590ec479
    }

    private IBinder mRemote;
}<|MERGE_RESOLUTION|>--- conflicted
+++ resolved
@@ -3296,7 +3296,32 @@
         data.recycle();
     }
 
-<<<<<<< HEAD
+    public boolean getPackageAskScreenCompat(String packageName) throws RemoteException {
+        Parcel data = Parcel.obtain();
+        Parcel reply = Parcel.obtain();
+        data.writeInterfaceToken(IActivityManager.descriptor);
+        data.writeString(packageName);
+        mRemote.transact(GET_PACKAGE_ASK_SCREEN_COMPAT_TRANSACTION, data, reply, 0);
+        reply.readException();
+        boolean ask = reply.readInt() != 0;
+        reply.recycle();
+        data.recycle();
+        return ask;
+    }
+
+    public void setPackageAskScreenCompat(String packageName, boolean ask)
+            throws RemoteException {
+        Parcel data = Parcel.obtain();
+        Parcel reply = Parcel.obtain();
+        data.writeInterfaceToken(IActivityManager.descriptor);
+        data.writeString(packageName);
+        data.writeInt(ask ? 1 : 0);
+        mRemote.transact(SET_PACKAGE_ASK_SCREEN_COMPAT_TRANSACTION, data, reply, 0);
+        reply.readException();
+        reply.recycle();
+        data.recycle();
+    }
+
     public boolean switchUser(int userid) throws RemoteException {
         Parcel data = Parcel.obtain();
         Parcel reply = Parcel.obtain();
@@ -3358,32 +3383,6 @@
         reply.readException();
         data.recycle();
         reply.recycle();
-=======
-    public boolean getPackageAskScreenCompat(String packageName) throws RemoteException {
-        Parcel data = Parcel.obtain();
-        Parcel reply = Parcel.obtain();
-        data.writeInterfaceToken(IActivityManager.descriptor);
-        data.writeString(packageName);
-        mRemote.transact(GET_PACKAGE_ASK_SCREEN_COMPAT_TRANSACTION, data, reply, 0);
-        reply.readException();
-        boolean ask = reply.readInt() != 0;
-        reply.recycle();
-        data.recycle();
-        return ask;
-    }
-
-    public void setPackageAskScreenCompat(String packageName, boolean ask)
-            throws RemoteException {
-        Parcel data = Parcel.obtain();
-        Parcel reply = Parcel.obtain();
-        data.writeInterfaceToken(IActivityManager.descriptor);
-        data.writeString(packageName);
-        data.writeInt(ask ? 1 : 0);
-        mRemote.transact(SET_PACKAGE_ASK_SCREEN_COMPAT_TRANSACTION, data, reply, 0);
-        reply.readException();
-        reply.recycle();
-        data.recycle();
->>>>>>> 590ec479
     }
 
     private IBinder mRemote;
