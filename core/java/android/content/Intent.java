/*
 * Copyright (C) 2006 The Android Open Source Project
 *
 * Licensed under the Apache License, Version 2.0 (the "License");
 * you may not use this file except in compliance with the License.
 * You may obtain a copy of the License at
 *
 *      http://www.apache.org/licenses/LICENSE-2.0
 *
 * Unless required by applicable law or agreed to in writing, software
 * distributed under the License is distributed on an "AS IS" BASIS,
 * WITHOUT WARRANTIES OR CONDITIONS OF ANY KIND, either express or implied.
 * See the License for the specific language governing permissions and
 * limitations under the License.
 */

package android.content;

import org.xmlpull.v1.XmlPullParser;
import org.xmlpull.v1.XmlPullParserException;

import android.annotation.SdkConstant;
import android.annotation.SdkConstant.SdkConstantType;
import android.content.pm.ActivityInfo;
import android.content.pm.PackageManager;
import android.content.pm.ResolveInfo;
import android.content.res.Resources;
import android.content.res.TypedArray;
import android.net.Uri;
import android.os.Bundle;
import android.os.IBinder;
import android.os.Parcel;
import android.os.Parcelable;
import android.util.AttributeSet;
import android.util.Log;
import com.android.internal.util.XmlUtils;

import java.io.IOException;
import java.io.Serializable;
import java.net.URISyntaxException;
import java.util.ArrayList;
import java.util.HashSet;
import java.util.Iterator;
import java.util.Set;

/**
 * An intent is an abstract description of an operation to be performed.  It
 * can be used with {@link Context#startActivity(Intent) startActivity} to
 * launch an {@link android.app.Activity},
 * {@link android.content.Context#sendBroadcast(Intent) broadcastIntent} to
 * send it to any interested {@link BroadcastReceiver BroadcastReceiver} components,
 * and {@link android.content.Context#startService} or
 * {@link android.content.Context#bindService} to communicate with a
 * background {@link android.app.Service}.
 *
 * <p>An Intent provides a facility for performing late runtime binding between
 * the code in different applications.  Its most significant use is in the
 * launching of activities, where it can be thought of as the glue between
 * activities. It is
 * basically a passive data structure holding an abstract description of an
 * action to be performed. The primary pieces of information in an intent
 * are:</p>
 *
 * <ul>
 *   <li> <p><b>action</b> -- The general action to be performed, such as
 *     {@link #ACTION_VIEW}, {@link #ACTION_EDIT}, {@link #ACTION_MAIN},
 *     etc.</p>
 *   </li>
 *   <li> <p><b>data</b> -- The data to operate on, such as a person record
 *     in the contacts database, expressed as a {@link android.net.Uri}.</p>
 *   </li>
 * </ul>
 *
 *
 * <p>Some examples of action/data pairs are:</p>
 *
 * <ul>
 *   <li> <p><b>{@link #ACTION_VIEW} <i>content://contacts/1</i></b> -- Display
 *     information about the person whose identifier is "1".</p>
 *   </li>
 *   <li> <p><b>{@link #ACTION_DIAL} <i>content://contacts/1</i></b> -- Display
 *     the phone dialer with the person filled in.</p>
 *   </li>
 *   <li> <p><b>{@link #ACTION_VIEW} <i>tel:123</i></b> -- Display
 *     the phone dialer with the given number filled in.  Note how the
 *     VIEW action does what what is considered the most reasonable thing for
 *     a particular URI.</p>
 *   </li>
 *   <li> <p><b>{@link #ACTION_DIAL} <i>tel:123</i></b> -- Display
 *     the phone dialer with the given number filled in.</p>
 *   </li>
 *   <li> <p><b>{@link #ACTION_EDIT} <i>content://contacts/1</i></b> -- Edit
 *     information about the person whose identifier is "1".</p>
 *   </li>
 *   <li> <p><b>{@link #ACTION_VIEW} <i>content://contacts/</i></b> -- Display
 *     a list of people, which the user can browse through.  This example is a
 *     typical top-level entry into the Contacts application, showing you the
 *     list of people. Selecting a particular person to view would result in a
 *     new intent { <b>{@link #ACTION_VIEW} <i>content://contacts/N</i></b> }
 *     being used to start an activity to display that person.</p>
 *   </li>
 * </ul>
 *
 * <p>In addition to these primary attributes, there are a number of secondary
 * attributes that you can also include with an intent:</p>
 *
 * <ul>
 *     <li> <p><b>category</b> -- Gives additional information about the action
 *         to execute.  For example, {@link #CATEGORY_LAUNCHER} means it should
 *         appear in the Launcher as a top-level application, while
 *         {@link #CATEGORY_ALTERNATIVE} means it should be included in a list
 *         of alternative actions the user can perform on a piece of data.</p>
 *     <li> <p><b>type</b> -- Specifies an explicit type (a MIME type) of the
 *         intent data.  Normally the type is inferred from the data itself.
 *         By setting this attribute, you disable that evaluation and force
 *         an explicit type.</p>
 *     <li> <p><b>component</b> -- Specifies an explicit name of a component
 *         class to use for the intent.  Normally this is determined by looking
 *         at the other information in the intent (the action, data/type, and
 *         categories) and matching that with a component that can handle it.
 *         If this attribute is set then none of the evaluation is performed,
 *         and this component is used exactly as is.  By specifying this attribute,
 *         all of the other Intent attributes become optional.</p>
 *     <li> <p><b>extras</b> -- This is a {@link Bundle} of any additional information.
 *         This can be used to provide extended information to the component.
 *         For example, if we have a action to send an e-mail message, we could
 *         also include extra pieces of data here to supply a subject, body,
 *         etc.</p>
 * </ul>
 *
 * <p>Here are some examples of other operations you can specify as intents
 * using these additional parameters:</p>
 *
 * <ul>
 *   <li> <p><b>{@link #ACTION_MAIN} with category {@link #CATEGORY_HOME}</b> --
 *     Launch the home screen.</p>
 *   </li>
 *   <li> <p><b>{@link #ACTION_GET_CONTENT} with MIME type
 *     <i>{@link android.provider.Contacts.Phones#CONTENT_URI
 *     vnd.android.cursor.item/phone}</i></b>
 *     -- Display the list of people's phone numbers, allowing the user to
 *     browse through them and pick one and return it to the parent activity.</p>
 *   </li>
 *   <li> <p><b>{@link #ACTION_GET_CONTENT} with MIME type
 *     <i>*{@literal /}*</i> and category {@link #CATEGORY_OPENABLE}</b>
 *     -- Display all pickers for data that can be opened with
 *     {@link ContentResolver#openInputStream(Uri) ContentResolver.openInputStream()},
 *     allowing the user to pick one of them and then some data inside of it
 *     and returning the resulting URI to the caller.  This can be used,
 *     for example, in an e-mail application to allow the user to pick some
 *     data to include as an attachment.</p>
 *   </li>
 * </ul>
 *
 * <p>There are a variety of standard Intent action and category constants
 * defined in the Intent class, but applications can also define their own.
 * These strings use java style scoping, to ensure they are unique -- for
 * example, the standard {@link #ACTION_VIEW} is called
 * "android.app.action.VIEW".</p>
 *
 * <p>Put together, the set of actions, data types, categories, and extra data
 * defines a language for the system allowing for the expression of phrases
 * such as "call john smith's cell".  As applications are added to the system,
 * they can extend this language by adding new actions, types, and categories, or
 * they can modify the behavior of existing phrases by supplying their own
 * activities that handle them.</p>
 *
 * <a name="IntentResolution"></a>
 * <h3>Intent Resolution</h3>
 *
 * <p>There are two primary forms of intents you will use.
 *
 * <ul>
 *     <li> <p><b>Explicit Intents</b> have specified a component (via
 *     {@link #setComponent} or {@link #setClass}), which provides the exact
 *     class to be run.  Often these will not include any other information,
 *     simply being a way for an application to launch various internal
 *     activities it has as the user interacts with the application.
 *
 *     <li> <p><b>Implicit Intents</b> have not specified a component;
 *     instead, they must include enough information for the system to
 *     determine which of the available components is best to run for that
 *     intent.
 * </ul>
 *
 * <p>When using implicit intents, given such an arbitrary intent we need to
 * know what to do with it. This is handled by the process of <em>Intent
 * resolution</em>, which maps an Intent to an {@link android.app.Activity},
 * {@link BroadcastReceiver}, or {@link android.app.Service} (or sometimes two or
 * more activities/receivers) that can handle it.</p>
 *
 * <p>The intent resolution mechanism basically revolves around matching an
 * Intent against all of the &lt;intent-filter&gt; descriptions in the
 * installed application packages.  (Plus, in the case of broadcasts, any {@link BroadcastReceiver}
 * objects explicitly registered with {@link Context#registerReceiver}.)  More
 * details on this can be found in the documentation on the {@link
 * IntentFilter} class.</p>
 *
 * <p>There are three pieces of information in the Intent that are used for
 * resolution: the action, type, and category.  Using this information, a query
 * is done on the {@link PackageManager} for a component that can handle the
 * intent. The appropriate component is determined based on the intent
 * information supplied in the <code>AndroidManifest.xml</code> file as
 * follows:</p>
 *
 * <ul>
 *     <li> <p>The <b>action</b>, if given, must be listed by the component as
 *         one it handles.</p>
 *     <li> <p>The <b>type</b> is retrieved from the Intent's data, if not
 *         already supplied in the Intent.  Like the action, if a type is
 *         included in the intent (either explicitly or implicitly in its
 *         data), then this must be listed by the component as one it handles.</p>
 *     <li> For data that is not a <code>content:</code> URI and where no explicit
 *         type is included in the Intent, instead the <b>scheme</b> of the
 *         intent data (such as <code>http:</code> or <code>mailto:</code>) is
 *         considered. Again like the action, if we are matching a scheme it
 *         must be listed by the component as one it can handle.
 *     <li> <p>The <b>categories</b>, if supplied, must <em>all</em> be listed
 *         by the activity as categories it handles.  That is, if you include
 *         the categories {@link #CATEGORY_LAUNCHER} and
 *         {@link #CATEGORY_ALTERNATIVE}, then you will only resolve to components
 *         with an intent that lists <em>both</em> of those categories.
 *         Activities will very often need to support the
 *         {@link #CATEGORY_DEFAULT} so that they can be found by
 *         {@link Context#startActivity Context.startActivity()}.</p>
 * </ul>
 *
 * <p>For example, consider the Note Pad sample application that
 * allows user to browse through a list of notes data and view details about
 * individual items.  Text in italics indicate places were you would replace a
 * name with one specific to your own package.</p>
 *
 * <pre> &lt;manifest xmlns:android="http://schemas.android.com/apk/res/android"
 *       package="<i>com.android.notepad</i>"&gt;
 *     &lt;application android:icon="@drawable/app_notes"
 *             android:label="@string/app_name"&gt;
 *
 *         &lt;provider class=".NotePadProvider"
 *                 android:authorities="<i>com.google.provider.NotePad</i>" /&gt;
 *
 *         &lt;activity class=".NotesList" android:label="@string/title_notes_list"&gt;
 *             &lt;intent-filter&gt;
 *                 &lt;action android:name="android.intent.action.MAIN" /&gt;
 *                 &lt;category android:name="android.intent.category.LAUNCHER" /&gt;
 *             &lt;/intent-filter&gt;
 *             &lt;intent-filter&gt;
 *                 &lt;action android:name="android.intent.action.VIEW" /&gt;
 *                 &lt;action android:name="android.intent.action.EDIT" /&gt;
 *                 &lt;action android:name="android.intent.action.PICK" /&gt;
 *                 &lt;category android:name="android.intent.category.DEFAULT" /&gt;
 *                 &lt;data android:mimeType="vnd.android.cursor.dir/<i>vnd.google.note</i>" /&gt;
 *             &lt;/intent-filter&gt;
 *             &lt;intent-filter&gt;
 *                 &lt;action android:name="android.intent.action.GET_CONTENT" /&gt;
 *                 &lt;category android:name="android.intent.category.DEFAULT" /&gt;
 *                 &lt;data android:mimeType="vnd.android.cursor.item/<i>vnd.google.note</i>" /&gt;
 *             &lt;/intent-filter&gt;
 *         &lt;/activity&gt;
 *
 *         &lt;activity class=".NoteEditor" android:label="@string/title_note"&gt;
 *             &lt;intent-filter android:label="@string/resolve_edit"&gt;
 *                 &lt;action android:name="android.intent.action.VIEW" /&gt;
 *                 &lt;action android:name="android.intent.action.EDIT" /&gt;
 *                 &lt;category android:name="android.intent.category.DEFAULT" /&gt;
 *                 &lt;data android:mimeType="vnd.android.cursor.item/<i>vnd.google.note</i>" /&gt;
 *             &lt;/intent-filter&gt;
 *
 *             &lt;intent-filter&gt;
 *                 &lt;action android:name="android.intent.action.INSERT" /&gt;
 *                 &lt;category android:name="android.intent.category.DEFAULT" /&gt;
 *                 &lt;data android:mimeType="vnd.android.cursor.dir/<i>vnd.google.note</i>" /&gt;
 *             &lt;/intent-filter&gt;
 *
 *         &lt;/activity&gt;
 *
 *         &lt;activity class=".TitleEditor" android:label="@string/title_edit_title"
 *                 android:theme="@android:style/Theme.Dialog"&gt;
 *             &lt;intent-filter android:label="@string/resolve_title"&gt;
 *                 &lt;action android:name="<i>com.android.notepad.action.EDIT_TITLE</i>" /&gt;
 *                 &lt;category android:name="android.intent.category.DEFAULT" /&gt;
 *                 &lt;category android:name="android.intent.category.ALTERNATIVE" /&gt;
 *                 &lt;category android:name="android.intent.category.SELECTED_ALTERNATIVE" /&gt;
 *                 &lt;data android:mimeType="vnd.android.cursor.item/<i>vnd.google.note</i>" /&gt;
 *             &lt;/intent-filter&gt;
 *         &lt;/activity&gt;
 *
 *     &lt;/application&gt;
 * &lt;/manifest&gt;</pre>
 *
 * <p>The first activity,
 * <code>com.android.notepad.NotesList</code>, serves as our main
 * entry into the app.  It can do three things as described by its three intent
 * templates:
 * <ol>
 * <li><pre>
 * &lt;intent-filter&gt;
 *     &lt;action android:name="{@link #ACTION_MAIN android.intent.action.MAIN}" /&gt;
 *     &lt;category android:name="{@link #CATEGORY_LAUNCHER android.intent.category.LAUNCHER}" /&gt;
 * &lt;/intent-filter&gt;</pre>
 * <p>This provides a top-level entry into the NotePad application: the standard
 * MAIN action is a main entry point (not requiring any other information in
 * the Intent), and the LAUNCHER category says that this entry point should be
 * listed in the application launcher.</p>
 * <li><pre>
 * &lt;intent-filter&gt;
 *     &lt;action android:name="{@link #ACTION_VIEW android.intent.action.VIEW}" /&gt;
 *     &lt;action android:name="{@link #ACTION_EDIT android.intent.action.EDIT}" /&gt;
 *     &lt;action android:name="{@link #ACTION_PICK android.intent.action.PICK}" /&gt;
 *     &lt;category android:name="{@link #CATEGORY_DEFAULT android.intent.category.DEFAULT}" /&gt;
 *     &lt;data mimeType:name="vnd.android.cursor.dir/<i>vnd.google.note</i>" /&gt;
 * &lt;/intent-filter&gt;</pre>
 * <p>This declares the things that the activity can do on a directory of
 * notes.  The type being supported is given with the &lt;type&gt; tag, where
 * <code>vnd.android.cursor.dir/vnd.google.note</code> is a URI from which
 * a Cursor of zero or more items (<code>vnd.android.cursor.dir</code>) can
 * be retrieved which holds our note pad data (<code>vnd.google.note</code>).
 * The activity allows the user to view or edit the directory of data (via
 * the VIEW and EDIT actions), or to pick a particular note and return it
 * to the caller (via the PICK action).  Note also the DEFAULT category
 * supplied here: this is <em>required</em> for the
 * {@link Context#startActivity Context.startActivity} method to resolve your
 * activity when its component name is not explicitly specified.</p>
 * <li><pre>
 * &lt;intent-filter&gt;
 *     &lt;action android:name="{@link #ACTION_GET_CONTENT android.intent.action.GET_CONTENT}" /&gt;
 *     &lt;category android:name="{@link #CATEGORY_DEFAULT android.intent.category.DEFAULT}" /&gt;
 *     &lt;data android:mimeType="vnd.android.cursor.item/<i>vnd.google.note</i>" /&gt;
 * &lt;/intent-filter&gt;</pre>
 * <p>This filter describes the ability return to the caller a note selected by
 * the user without needing to know where it came from.  The data type
 * <code>vnd.android.cursor.item/vnd.google.note</code> is a URI from which
 * a Cursor of exactly one (<code>vnd.android.cursor.item</code>) item can
 * be retrieved which contains our note pad data (<code>vnd.google.note</code>).
 * The GET_CONTENT action is similar to the PICK action, where the activity
 * will return to its caller a piece of data selected by the user.  Here,
 * however, the caller specifies the type of data they desire instead of
 * the type of data the user will be picking from.</p>
 * </ol>
 *
 * <p>Given these capabilities, the following intents will resolve to the
 * NotesList activity:</p>
 *
 * <ul>
 *     <li> <p><b>{ action=android.app.action.MAIN }</b> matches all of the
 *         activities that can be used as top-level entry points into an
 *         application.</p>
 *     <li> <p><b>{ action=android.app.action.MAIN,
 *         category=android.app.category.LAUNCHER }</b> is the actual intent
 *         used by the Launcher to populate its top-level list.</p>
 *     <li> <p><b>{ action=android.app.action.VIEW
 *          data=content://com.google.provider.NotePad/notes }</b>
 *         displays a list of all the notes under
 *         "content://com.google.provider.NotePad/notes", which
 *         the user can browse through and see the details on.</p>
 *     <li> <p><b>{ action=android.app.action.PICK
 *          data=content://com.google.provider.NotePad/notes }</b>
 *         provides a list of the notes under
 *         "content://com.google.provider.NotePad/notes", from which
 *         the user can pick a note whose data URL is returned back to the caller.</p>
 *     <li> <p><b>{ action=android.app.action.GET_CONTENT
 *          type=vnd.android.cursor.item/vnd.google.note }</b>
 *         is similar to the pick action, but allows the caller to specify the
 *         kind of data they want back so that the system can find the appropriate
 *         activity to pick something of that data type.</p>
 * </ul>
 *
 * <p>The second activity,
 * <code>com.android.notepad.NoteEditor</code>, shows the user a single
 * note entry and allows them to edit it.  It can do two things as described
 * by its two intent templates:
 * <ol>
 * <li><pre>
 * &lt;intent-filter android:label="@string/resolve_edit"&gt;
 *     &lt;action android:name="{@link #ACTION_VIEW android.intent.action.VIEW}" /&gt;
 *     &lt;action android:name="{@link #ACTION_EDIT android.intent.action.EDIT}" /&gt;
 *     &lt;category android:name="{@link #CATEGORY_DEFAULT android.intent.category.DEFAULT}" /&gt;
 *     &lt;data android:mimeType="vnd.android.cursor.item/<i>vnd.google.note</i>" /&gt;
 * &lt;/intent-filter&gt;</pre>
 * <p>The first, primary, purpose of this activity is to let the user interact
 * with a single note, as decribed by the MIME type
 * <code>vnd.android.cursor.item/vnd.google.note</code>.  The activity can
 * either VIEW a note or allow the user to EDIT it.  Again we support the
 * DEFAULT category to allow the activity to be launched without explicitly
 * specifying its component.</p>
 * <li><pre>
 * &lt;intent-filter&gt;
 *     &lt;action android:name="{@link #ACTION_INSERT android.intent.action.INSERT}" /&gt;
 *     &lt;category android:name="{@link #CATEGORY_DEFAULT android.intent.category.DEFAULT}" /&gt;
 *     &lt;data android:mimeType="vnd.android.cursor.dir/<i>vnd.google.note</i>" /&gt;
 * &lt;/intent-filter&gt;</pre>
 * <p>The secondary use of this activity is to insert a new note entry into
 * an existing directory of notes.  This is used when the user creates a new
 * note: the INSERT action is executed on the directory of notes, causing
 * this activity to run and have the user create the new note data which
 * it then adds to the content provider.</p>
 * </ol>
 *
 * <p>Given these capabilities, the following intents will resolve to the
 * NoteEditor activity:</p>
 *
 * <ul>
 *     <li> <p><b>{ action=android.app.action.VIEW
 *          data=content://com.google.provider.NotePad/notes/<var>{ID}</var> }</b>
 *         shows the user the content of note <var>{ID}</var>.</p>
 *     <li> <p><b>{ action=android.app.action.EDIT
 *          data=content://com.google.provider.NotePad/notes/<var>{ID}</var> }</b>
 *         allows the user to edit the content of note <var>{ID}</var>.</p>
 *     <li> <p><b>{ action=android.app.action.INSERT
 *          data=content://com.google.provider.NotePad/notes }</b>
 *         creates a new, empty note in the notes list at
 *         "content://com.google.provider.NotePad/notes"
 *         and allows the user to edit it.  If they keep their changes, the URI
 *         of the newly created note is returned to the caller.</p>
 * </ul>
 *
 * <p>The last activity,
 * <code>com.android.notepad.TitleEditor</code>, allows the user to
 * edit the title of a note.  This could be implemented as a class that the
 * application directly invokes (by explicitly setting its component in
 * the Intent), but here we show a way you can publish alternative
 * operations on existing data:</p>
 *
 * <pre>
 * &lt;intent-filter android:label="@string/resolve_title"&gt;
 *     &lt;action android:name="<i>com.android.notepad.action.EDIT_TITLE</i>" /&gt;
 *     &lt;category android:name="{@link #CATEGORY_DEFAULT android.intent.category.DEFAULT}" /&gt;
 *     &lt;category android:name="{@link #CATEGORY_ALTERNATIVE android.intent.category.ALTERNATIVE}" /&gt;
 *     &lt;category android:name="{@link #CATEGORY_SELECTED_ALTERNATIVE android.intent.category.SELECTED_ALTERNATIVE}" /&gt;
 *     &lt;data android:mimeType="vnd.android.cursor.item/<i>vnd.google.note</i>" /&gt;
 * &lt;/intent-filter&gt;</pre>
 *
 * <p>In the single intent template here, we
 * have created our own private action called
 * <code>com.android.notepad.action.EDIT_TITLE</code> which means to
 * edit the title of a note.  It must be invoked on a specific note
 * (data type <code>vnd.android.cursor.item/vnd.google.note</code>) like the previous
 * view and edit actions, but here displays and edits the title contained
 * in the note data.
 *
 * <p>In addition to supporting the default category as usual, our title editor
 * also supports two other standard categories: ALTERNATIVE and
 * SELECTED_ALTERNATIVE.  Implementing
 * these categories allows others to find the special action it provides
 * without directly knowing about it, through the
 * {@link android.content.pm.PackageManager#queryIntentActivityOptions} method, or
 * more often to build dynamic menu items with
 * {@link android.view.Menu#addIntentOptions}.  Note that in the intent
 * template here was also supply an explicit name for the template
 * (via <code>android:label="@string/resolve_title"</code>) to better control
 * what the user sees when presented with this activity as an alternative
 * action to the data they are viewing.
 *
 * <p>Given these capabilities, the following intent will resolve to the
 * TitleEditor activity:</p>
 *
 * <ul>
 *     <li> <p><b>{ action=com.android.notepad.action.EDIT_TITLE
 *          data=content://com.google.provider.NotePad/notes/<var>{ID}</var> }</b>
 *         displays and allows the user to edit the title associated
 *         with note <var>{ID}</var>.</p>
 * </ul>
 *
 * <h3>Standard Activity Actions</h3>
 *
 * <p>These are the current standard actions that Intent defines for launching
 * activities (usually through {@link Context#startActivity}.  The most
 * important, and by far most frequently used, are {@link #ACTION_MAIN} and
 * {@link #ACTION_EDIT}.
 *
 * <ul>
 *     <li> {@link #ACTION_MAIN}
 *     <li> {@link #ACTION_VIEW}
 *     <li> {@link #ACTION_ATTACH_DATA}
 *     <li> {@link #ACTION_EDIT}
 *     <li> {@link #ACTION_PICK}
 *     <li> {@link #ACTION_CHOOSER}
 *     <li> {@link #ACTION_GET_CONTENT}
 *     <li> {@link #ACTION_DIAL}
 *     <li> {@link #ACTION_CALL}
 *     <li> {@link #ACTION_SEND}
 *     <li> {@link #ACTION_SENDTO}
 *     <li> {@link #ACTION_ANSWER}
 *     <li> {@link #ACTION_INSERT}
 *     <li> {@link #ACTION_DELETE}
 *     <li> {@link #ACTION_RUN}
 *     <li> {@link #ACTION_SYNC}
 *     <li> {@link #ACTION_PICK_ACTIVITY}
 *     <li> {@link #ACTION_SEARCH}
 *     <li> {@link #ACTION_WEB_SEARCH}
 *     <li> {@link #ACTION_FACTORY_TEST}
 * </ul>
 *
 * <h3>Standard Broadcast Actions</h3>
 *
 * <p>These are the current standard actions that Intent defines for receiving
 * broadcasts (usually through {@link Context#registerReceiver} or a
 * &lt;receiver&gt; tag in a manifest).
 *
 * <ul>
 *     <li> {@link #ACTION_TIME_TICK}
 *     <li> {@link #ACTION_TIME_CHANGED}
 *     <li> {@link #ACTION_TIMEZONE_CHANGED}
 *     <li> {@link #ACTION_BOOT_COMPLETED}
 *     <li> {@link #ACTION_PACKAGE_ADDED}
 *     <li> {@link #ACTION_PACKAGE_CHANGED}
 *     <li> {@link #ACTION_PACKAGE_REMOVED}
 *     <li> {@link #ACTION_PACKAGE_RESTARTED}
 *     <li> {@link #ACTION_PACKAGE_DATA_CLEARED}
 *     <li> {@link #ACTION_UID_REMOVED}
 *     <li> {@link #ACTION_BATTERY_CHANGED}
 *     <li> {@link #ACTION_POWER_CONNECTED}
 *     <li> {@link #ACTION_POWER_DISCONNECTED}
 *     <li> {@link #ACTION_SHUTDOWN}
 * </ul>
 *
 * <h3>Standard Categories</h3>
 *
 * <p>These are the current standard categories that can be used to further
 * clarify an Intent via {@link #addCategory}.
 *
 * <ul>
 *     <li> {@link #CATEGORY_DEFAULT}
 *     <li> {@link #CATEGORY_BROWSABLE}
 *     <li> {@link #CATEGORY_TAB}
 *     <li> {@link #CATEGORY_ALTERNATIVE}
 *     <li> {@link #CATEGORY_SELECTED_ALTERNATIVE}
 *     <li> {@link #CATEGORY_LAUNCHER}
 *     <li> {@link #CATEGORY_INFO}
 *     <li> {@link #CATEGORY_HOME}
 *     <li> {@link #CATEGORY_PREFERENCE}
 *     <li> {@link #CATEGORY_TEST}
 * </ul>
 *
 * <h3>Standard Extra Data</h3>
 *
 * <p>These are the current standard fields that can be used as extra data via
 * {@link #putExtra}.
 *
 * <ul>
 *     <li> {@link #EXTRA_TEMPLATE}
 *     <li> {@link #EXTRA_INTENT}
 *     <li> {@link #EXTRA_STREAM}
 *     <li> {@link #EXTRA_TEXT}
 * </ul>
 *
 * <h3>Flags</h3>
 *
 * <p>These are the possible flags that can be used in the Intent via
 * {@link #setFlags} and {@link #addFlags}.  See {@link #setFlags} for a list
 * of all possible flags.
 */
public class Intent implements Parcelable {
    // ---------------------------------------------------------------------
    // ---------------------------------------------------------------------
    // Standard intent activity actions (see action variable).

    /**
     *  Activity Action: Start as a main entry point, does not expect to
     *  receive data.
     *  <p>Input: nothing
     *  <p>Output: nothing
     */
    @SdkConstant(SdkConstantType.ACTIVITY_INTENT_ACTION)
    public static final String ACTION_MAIN = "android.intent.action.MAIN";

    /**
     * Activity Action: Display the data to the user.  This is the most common
     * action performed on data -- it is the generic action you can use on
     * a piece of data to get the most reasonable thing to occur.  For example,
     * when used on a contacts entry it will view the entry; when used on a
     * mailto: URI it will bring up a compose window filled with the information
     * supplied by the URI; when used with a tel: URI it will invoke the
     * dialer.
     * <p>Input: {@link #getData} is URI from which to retrieve data.
     * <p>Output: nothing.
     */
    @SdkConstant(SdkConstantType.ACTIVITY_INTENT_ACTION)
    public static final String ACTION_VIEW = "android.intent.action.VIEW";

    /**
     * A synonym for {@link #ACTION_VIEW}, the "standard" action that is
     * performed on a piece of data.
     */
    public static final String ACTION_DEFAULT = ACTION_VIEW;

    /**
     * Used to indicate that some piece of data should be attached to some other
     * place.  For example, image data could be attached to a contact.  It is up
     * to the recipient to decide where the data should be attached; the intent
     * does not specify the ultimate destination.
     * <p>Input: {@link #getData} is URI of data to be attached.
     * <p>Output: nothing.
     */
    @SdkConstant(SdkConstantType.ACTIVITY_INTENT_ACTION)
    public static final String ACTION_ATTACH_DATA = "android.intent.action.ATTACH_DATA";

    /**
     * Activity Action: Provide explicit editable access to the given data.
     * <p>Input: {@link #getData} is URI of data to be edited.
     * <p>Output: nothing.
     */
    @SdkConstant(SdkConstantType.ACTIVITY_INTENT_ACTION)
    public static final String ACTION_EDIT = "android.intent.action.EDIT";

    /**
     * Activity Action: Pick an existing item, or insert a new item, and then edit it.
     * <p>Input: {@link #getType} is the desired MIME type of the item to create or edit.
     * The extras can contain type specific data to pass through to the editing/creating
     * activity.
     * <p>Output: The URI of the item that was picked.  This must be a content:
     * URI so that any receiver can access it.
     */
    @SdkConstant(SdkConstantType.ACTIVITY_INTENT_ACTION)
    public static final String ACTION_INSERT_OR_EDIT = "android.intent.action.INSERT_OR_EDIT";

    /**
     * Activity Action: Pick an item from the data, returning what was selected.
     * <p>Input: {@link #getData} is URI containing a directory of data
     * (vnd.android.cursor.dir/*) from which to pick an item.
     * <p>Output: The URI of the item that was picked.
     */
    @SdkConstant(SdkConstantType.ACTIVITY_INTENT_ACTION)
    public static final String ACTION_PICK = "android.intent.action.PICK";

    /**
     * Activity Action: Creates a shortcut.
     * <p>Input: Nothing.</p>
     * <p>Output: An Intent representing the shortcut. The intent must contain three
     * extras: SHORTCUT_INTENT (value: Intent), SHORTCUT_NAME (value: String),
     * and SHORTCUT_ICON (value: Bitmap) or SHORTCUT_ICON_RESOURCE
     * (value: ShortcutIconResource).</p>
     *
     * @see #EXTRA_SHORTCUT_INTENT
     * @see #EXTRA_SHORTCUT_NAME
     * @see #EXTRA_SHORTCUT_ICON
     * @see #EXTRA_SHORTCUT_ICON_RESOURCE
     * @see android.content.Intent.ShortcutIconResource
     */
    @SdkConstant(SdkConstantType.ACTIVITY_INTENT_ACTION)
    public static final String ACTION_CREATE_SHORTCUT = "android.intent.action.CREATE_SHORTCUT";

    /**
     * The name of the extra used to define the Intent of a shortcut.
     *
     * @see #ACTION_CREATE_SHORTCUT
     */
    public static final String EXTRA_SHORTCUT_INTENT = "android.intent.extra.shortcut.INTENT";
    /**
     * The name of the extra used to define the name of a shortcut.
     *
     * @see #ACTION_CREATE_SHORTCUT
     */
    public static final String EXTRA_SHORTCUT_NAME = "android.intent.extra.shortcut.NAME";
    /**
     * The name of the extra used to define the icon, as a Bitmap, of a shortcut.
     *
     * @see #ACTION_CREATE_SHORTCUT
     */
    public static final String EXTRA_SHORTCUT_ICON = "android.intent.extra.shortcut.ICON";
    /**
     * The name of the extra used to define the icon, as a ShortcutIconResource, of a shortcut.
     *
     * @see #ACTION_CREATE_SHORTCUT
     * @see android.content.Intent.ShortcutIconResource
     */
    public static final String EXTRA_SHORTCUT_ICON_RESOURCE =
            "android.intent.extra.shortcut.ICON_RESOURCE";

    /**
     * Represents a shortcut/live folder icon resource.
     *
     * @see Intent#ACTION_CREATE_SHORTCUT
     * @see Intent#EXTRA_SHORTCUT_ICON_RESOURCE
     * @see android.provider.LiveFolders#ACTION_CREATE_LIVE_FOLDER
     * @see android.provider.LiveFolders#EXTRA_LIVE_FOLDER_ICON
     */
    public static class ShortcutIconResource implements Parcelable {
        /**
         * The package name of the application containing the icon.
         */
        public String packageName;

        /**
         * The resource name of the icon, including package, name and type.
         */
        public String resourceName;

        /**
         * Creates a new ShortcutIconResource for the specified context and resource
         * identifier.
         *
         * @param context The context of the application.
         * @param resourceId The resource idenfitier for the icon.
         * @return A new ShortcutIconResource with the specified's context package name
         *         and icon resource idenfitier.
         */
        public static ShortcutIconResource fromContext(Context context, int resourceId) {
            ShortcutIconResource icon = new ShortcutIconResource();
            icon.packageName = context.getPackageName();
            icon.resourceName = context.getResources().getResourceName(resourceId);
            return icon;
        }

        /**
         * Used to read a ShortcutIconResource from a Parcel.
         */
        public static final Parcelable.Creator<ShortcutIconResource> CREATOR =
            new Parcelable.Creator<ShortcutIconResource>() {

                public ShortcutIconResource createFromParcel(Parcel source) {
                    ShortcutIconResource icon = new ShortcutIconResource();
                    icon.packageName = source.readString();
                    icon.resourceName = source.readString();
                    return icon;
                }

                public ShortcutIconResource[] newArray(int size) {
                    return new ShortcutIconResource[size];
                }
            };

        /**
         * No special parcel contents.
         */
        public int describeContents() {
            return 0;
        }

        public void writeToParcel(Parcel dest, int flags) {
            dest.writeString(packageName);
            dest.writeString(resourceName);
        }

        @Override
        public String toString() {
            return resourceName;
        }
    }

    /**
     * Activity Action: Display an activity chooser, allowing the user to pick
     * what they want to before proceeding.  This can be used as an alternative
     * to the standard activity picker that is displayed by the system when
     * you try to start an activity with multiple possible matches, with these
     * differences in behavior:
     * <ul>
     * <li>You can specify the title that will appear in the activity chooser.
     * <li>The user does not have the option to make one of the matching
     * activities a preferred activity, and all possible activities will
     * always be shown even if one of them is currently marked as the
     * preferred activity.
     * </ul>
     * <p>
     * This action should be used when the user will naturally expect to
     * select an activity in order to proceed.  An example if when not to use
     * it is when the user clicks on a "mailto:" link.  They would naturally
     * expect to go directly to their mail app, so startActivity() should be
     * called directly: it will
     * either launch the current preferred app, or put up a dialog allowing the
     * user to pick an app to use and optionally marking that as preferred.
     * <p>
     * In contrast, if the user is selecting a menu item to send a picture
     * they are viewing to someone else, there are many different things they
     * may want to do at this point: send it through e-mail, upload it to a
     * web service, etc.  In this case the CHOOSER action should be used, to
     * always present to the user a list of the things they can do, with a
     * nice title given by the caller such as "Send this photo with:".
     * <p>
     * As a convenience, an Intent of this form can be created with the
     * {@link #createChooser} function.
     * <p>Input: No data should be specified.  get*Extra must have
     * a {@link #EXTRA_INTENT} field containing the Intent being executed,
     * and can optionally have a {@link #EXTRA_TITLE} field containing the
     * title text to display in the chooser.
     * <p>Output: Depends on the protocol of {@link #EXTRA_INTENT}.
     */
    @SdkConstant(SdkConstantType.ACTIVITY_INTENT_ACTION)
    public static final String ACTION_CHOOSER = "android.intent.action.CHOOSER";

    /**
     * Convenience function for creating a {@link #ACTION_CHOOSER} Intent.
     *
     * @param target The Intent that the user will be selecting an activity
     * to perform.
     * @param title Optional title that will be displayed in the chooser.
     * @return Return a new Intent object that you can hand to
     * {@link Context#startActivity(Intent) Context.startActivity()} and
     * related methods.
     */
    public static Intent createChooser(Intent target, CharSequence title) {
        Intent intent = new Intent(ACTION_CHOOSER);
        intent.putExtra(EXTRA_INTENT, target);
        if (title != null) {
            intent.putExtra(EXTRA_TITLE, title);
        }
        return intent;
    }
    /**
     * Activity Action: Allow the user to select a particular kind of data and
     * return it.  This is different than {@link #ACTION_PICK} in that here we
     * just say what kind of data is desired, not a URI of existing data from
     * which the user can pick.  A ACTION_GET_CONTENT could allow the user to
     * create the data as it runs (for example taking a picture or recording a
     * sound), let them browser over the web and download the desired data,
     * etc.
     * <p>
     * There are two main ways to use this action: if you want an specific kind
     * of data, such as a person contact, you set the MIME type to the kind of
     * data you want and launch it with {@link Context#startActivity(Intent)}.
     * The system will then launch the best application to select that kind
     * of data for you.
     * <p>
     * You may also be interested in any of a set of types of content the user
     * can pick.  For example, an e-mail application that wants to allow the
     * user to add an attachment to an e-mail message can use this action to
     * bring up a list of all of the types of content the user can attach.
     * <p>
     * In this case, you should wrap the GET_CONTENT intent with a chooser
     * (through {@link #createChooser}), which will give the proper interface
     * for the user to pick how to send your data and allow you to specify
     * a prompt indicating what they are doing.  You will usually specify a
     * broad MIME type (such as image/* or {@literal *}/*), resulting in a
     * broad range of content types the user can select from.
     * <p>
     * When using such a broad GET_CONTENT action, it is often desireable to
     * only pick from data that can be represented as a stream.  This is
     * accomplished by requiring the {@link #CATEGORY_OPENABLE} in the Intent.
     * <p>
     * Input: {@link #getType} is the desired MIME type to retrieve.  Note
     * that no URI is supplied in the intent, as there are no constraints on
     * where the returned data originally comes from.  You may also include the
     * {@link #CATEGORY_OPENABLE} if you can only accept data that can be
     * opened as a stream.
     * <p>
     * Output: The URI of the item that was picked.  This must be a content:
     * URI so that any receiver can access it.
     */
    @SdkConstant(SdkConstantType.ACTIVITY_INTENT_ACTION)
    public static final String ACTION_GET_CONTENT = "android.intent.action.GET_CONTENT";
    /**
     * Activity Action: Dial a number as specified by the data.  This shows a
     * UI with the number being dialed, allowing the user to explicitly
     * initiate the call.
     * <p>Input: If nothing, an empty dialer is started; else {@link #getData}
     * is URI of a phone number to be dialed or a tel: URI of an explicit phone
     * number.
     * <p>Output: nothing.
     */
    @SdkConstant(SdkConstantType.ACTIVITY_INTENT_ACTION)
    public static final String ACTION_DIAL = "android.intent.action.DIAL";
    /**
     * Activity Action: Perform a call to someone specified by the data.
     * <p>Input: If nothing, an empty dialer is started; else {@link #getData}
     * is URI of a phone number to be dialed or a tel: URI of an explicit phone
     * number.
     * <p>Output: nothing.
     *
     * <p>Note: there will be restrictions on which applications can initiate a
     * call; most applications should use the {@link #ACTION_DIAL}.
     * <p>Note: this Intent <strong>cannot</strong> be used to call emergency
     * numbers.  Applications can <strong>dial</strong> emergency numbers using
     * {@link #ACTION_DIAL}, however.
     */
    @SdkConstant(SdkConstantType.ACTIVITY_INTENT_ACTION)
    public static final String ACTION_CALL = "android.intent.action.CALL";
    /**
     * Activity Action: Perform a call to an emergency number specified by the
     * data.
     * <p>Input: {@link #getData} is URI of a phone number to be dialed or a
     * tel: URI of an explicit phone number.
     * <p>Output: nothing.
     * @hide
     */
    public static final String ACTION_CALL_EMERGENCY = "android.intent.action.CALL_EMERGENCY";
    /**
     * Activity action: Perform a call to any number (emergency or not)
     * specified by the data.
     * <p>Input: {@link #getData} is URI of a phone number to be dialed or a
     * tel: URI of an explicit phone number.
     * <p>Output: nothing.
     * @hide
     */
    public static final String ACTION_CALL_PRIVILEGED = "android.intent.action.CALL_PRIVILEGED";
    /**
     * Activity Action: Send a message to someone specified by the data.
     * <p>Input: {@link #getData} is URI describing the target.
     * <p>Output: nothing.
     */
    @SdkConstant(SdkConstantType.ACTIVITY_INTENT_ACTION)
    public static final String ACTION_SENDTO = "android.intent.action.SENDTO";
    /**
     * Activity Action: Deliver some data to someone else.  Who the data is
     * being delivered to is not specified; it is up to the receiver of this
     * action to ask the user where the data should be sent.
     * <p>
     * When launching a SEND intent, you should usually wrap it in a chooser
     * (through {@link #createChooser}), which will give the proper interface
     * for the user to pick how to send your data and allow you to specify
     * a prompt indicating what they are doing.
     * <p>
     * Input: {@link #getType} is the MIME type of the data being sent.
     * get*Extra can have either a {@link #EXTRA_TEXT}
     * or {@link #EXTRA_STREAM} field, containing the data to be sent.  If
     * using EXTRA_TEXT, the MIME type should be "text/plain"; otherwise it
     * should be the MIME type of the data in EXTRA_STREAM.  Use {@literal *}/*
     * if the MIME type is unknown (this will only allow senders that can
     * handle generic data streams).
     * <p>
     * Optional standard extras, which may be interpreted by some recipients as
     * appropriate, are: {@link #EXTRA_EMAIL}, {@link #EXTRA_CC},
     * {@link #EXTRA_BCC}, {@link #EXTRA_SUBJECT}.
     * <p>
     * Output: nothing.
     */
    @SdkConstant(SdkConstantType.ACTIVITY_INTENT_ACTION)
    public static final String ACTION_SEND = "android.intent.action.SEND";
    /**
     * Activity Action: Deliver multiple data to someone else.
     * <p>
     * Like ACTION_SEND, except the data is multiple.
     * <p>
     * Input: {@link #getType} is the MIME type of the data being sent.
     * get*ArrayListExtra can have either a {@link #EXTRA_TEXT} or {@link
     * #EXTRA_STREAM} field, containing the data to be sent.
     * <p>
     * Optional standard extras, which may be interpreted by some recipients as
     * appropriate, are: {@link #EXTRA_EMAIL}, {@link #EXTRA_CC},
     * {@link #EXTRA_BCC}, {@link #EXTRA_SUBJECT}.
     * <p>
     * Output: nothing.
     */
    @SdkConstant(SdkConstantType.ACTIVITY_INTENT_ACTION)
    public static final String ACTION_SEND_MULTIPLE = "android.intent.action.SEND_MULTIPLE";
    /**
     * Activity Action: Handle an incoming phone call.
     * <p>Input: nothing.
     * <p>Output: nothing.
     */
    @SdkConstant(SdkConstantType.ACTIVITY_INTENT_ACTION)
    public static final String ACTION_ANSWER = "android.intent.action.ANSWER";
    /**
     * Activity Action: Insert an empty item into the given container.
     * <p>Input: {@link #getData} is URI of the directory (vnd.android.cursor.dir/*)
     * in which to place the data.
     * <p>Output: URI of the new data that was created.
     */
    @SdkConstant(SdkConstantType.ACTIVITY_INTENT_ACTION)
    public static final String ACTION_INSERT = "android.intent.action.INSERT";
    /**
     * Activity Action: Delete the given data from its container.
     * <p>Input: {@link #getData} is URI of data to be deleted.
     * <p>Output: nothing.
     */
    @SdkConstant(SdkConstantType.ACTIVITY_INTENT_ACTION)
    public static final String ACTION_DELETE = "android.intent.action.DELETE";
    /**
     * Activity Action: Run the data, whatever that means.
     * <p>Input: ?  (Note: this is currently specific to the test harness.)
     * <p>Output: nothing.
     */
    @SdkConstant(SdkConstantType.ACTIVITY_INTENT_ACTION)
    public static final String ACTION_RUN = "android.intent.action.RUN";
    /**
     * Activity Action: Perform a data synchronization.
     * <p>Input: ?
     * <p>Output: ?
     */
    @SdkConstant(SdkConstantType.ACTIVITY_INTENT_ACTION)
    public static final String ACTION_SYNC = "android.intent.action.SYNC";
    /**
     * Activity Action: Pick an activity given an intent, returning the class
     * selected.
     * <p>Input: get*Extra field {@link #EXTRA_INTENT} is an Intent
     * used with {@link PackageManager#queryIntentActivities} to determine the
     * set of activities from which to pick.
     * <p>Output: Class name of the activity that was selected.
     */
    @SdkConstant(SdkConstantType.ACTIVITY_INTENT_ACTION)
    public static final String ACTION_PICK_ACTIVITY = "android.intent.action.PICK_ACTIVITY";
    /**
     * Activity Action: Perform a search.
     * <p>Input: {@link android.app.SearchManager#QUERY getStringExtra(SearchManager.QUERY)}
     * is the text to search for.  If empty, simply
     * enter your search results Activity with the search UI activated.
     * <p>Output: nothing.
     */
    @SdkConstant(SdkConstantType.ACTIVITY_INTENT_ACTION)
    public static final String ACTION_SEARCH = "android.intent.action.SEARCH";
    /**
     * Activity Action: Start the platform-defined tutorial
     * <p>Input: {@link android.app.SearchManager#QUERY getStringExtra(SearchManager.QUERY)}
     * is the text to search for.  If empty, simply
     * enter your search results Activity with the search UI activated.
     * <p>Output: nothing.
     */
    @SdkConstant(SdkConstantType.ACTIVITY_INTENT_ACTION)
    public static final String ACTION_SYSTEM_TUTORIAL = "android.intent.action.SYSTEM_TUTORIAL";
    /**
     * Activity Action: Perform a web search.
     * <p>
     * Input: {@link android.app.SearchManager#QUERY
     * getStringExtra(SearchManager.QUERY)} is the text to search for. If it is
     * a url starts with http or https, the site will be opened. If it is plain
     * text, Google search will be applied.
     * <p>
     * Output: nothing.
     */
    @SdkConstant(SdkConstantType.ACTIVITY_INTENT_ACTION)
    public static final String ACTION_WEB_SEARCH = "android.intent.action.WEB_SEARCH";
    /**
     * Activity Action: List all available applications
     * <p>Input: Nothing.
     * <p>Output: nothing.
     */
    @SdkConstant(SdkConstantType.ACTIVITY_INTENT_ACTION)
    public static final String ACTION_ALL_APPS = "android.intent.action.ALL_APPS";
    /**
     * Activity Action: Show settings for choosing wallpaper
     * <p>Input: Nothing.
     * <p>Output: Nothing.
     */
    @SdkConstant(SdkConstantType.ACTIVITY_INTENT_ACTION)
    public static final String ACTION_SET_WALLPAPER = "android.intent.action.SET_WALLPAPER";

    /**
     * Activity Action: Show activity for reporting a bug.
     * <p>Input: Nothing.
     * <p>Output: Nothing.
     */
    @SdkConstant(SdkConstantType.ACTIVITY_INTENT_ACTION)
    public static final String ACTION_BUG_REPORT = "android.intent.action.BUG_REPORT";

    /**
     *  Activity Action: Main entry point for factory tests.  Only used when
     *  the device is booting in factory test node.  The implementing package
     *  must be installed in the system image.
     *  <p>Input: nothing
     *  <p>Output: nothing
     */
    public static final String ACTION_FACTORY_TEST = "android.intent.action.FACTORY_TEST";

    /**
     * Activity Action: The user pressed the "call" button to go to the dialer
     * or other appropriate UI for placing a call.
     * <p>Input: Nothing.
     * <p>Output: Nothing.
     */
    @SdkConstant(SdkConstantType.ACTIVITY_INTENT_ACTION)
    public static final String ACTION_CALL_BUTTON = "android.intent.action.CALL_BUTTON";

    /**
     * Activity Action: Start Voice Command.
     * <p>Input: Nothing.
     * <p>Output: Nothing.
     */
    @SdkConstant(SdkConstantType.ACTIVITY_INTENT_ACTION)
    public static final String ACTION_VOICE_COMMAND = "android.intent.action.VOICE_COMMAND";

    /**
     * Activity Action: Start action associated with long pressing on the
     * search key.
     * <p>Input: Nothing.
     * <p>Output: Nothing.
     */
    @SdkConstant(SdkConstantType.ACTIVITY_INTENT_ACTION)
    public static final String ACTION_SEARCH_LONG_PRESS = "android.intent.action.SEARCH_LONG_PRESS";

    /**
     * Activity Action: The user pressed the "Report" button in the crash/ANR dialog.
     * This intent is delivered to the package which installed the application, usually
     * the Market.
     * <p>Input: No data is specified. The bug report is passed in using
     * an {@link #EXTRA_BUG_REPORT} field.
     * <p>Output: Nothing.
     * @hide
     */
    @SdkConstant(SdkConstantType.ACTIVITY_INTENT_ACTION)
    public static final String ACTION_APP_ERROR = "android.intent.action.APP_ERROR";

    /**
     * Activity Action: Show power usage information to the user.
     * <p>Input: Nothing.
     * <p>Output: Nothing.
     */
    @SdkConstant(SdkConstantType.ACTIVITY_INTENT_ACTION)
    public static final String ACTION_POWER_USAGE_SUMMARY = "android.intent.action.POWER_USAGE_SUMMARY";
    
    // ---------------------------------------------------------------------
    // ---------------------------------------------------------------------
    // Standard intent broadcast actions (see action variable).

    /**
     * Broadcast Action: Sent after the screen turns off.
     */
    @SdkConstant(SdkConstantType.BROADCAST_INTENT_ACTION)
    public static final String ACTION_SCREEN_OFF = "android.intent.action.SCREEN_OFF";
    /**
     * Broadcast Action: Sent after the screen turns on.
     */
    @SdkConstant(SdkConstantType.BROADCAST_INTENT_ACTION)
    public static final String ACTION_SCREEN_ON = "android.intent.action.SCREEN_ON";

    /**
     * Broadcast Action: Sent when the user is present after device wakes up (e.g when the
     * keyguard is gone).
     */
    @SdkConstant(SdkConstantType.BROADCAST_INTENT_ACTION)
    public static final String ACTION_USER_PRESENT= "android.intent.action.USER_PRESENT";

    /**
     * Broadcast Action: The current time has changed.  Sent every
     * minute.  You can <em>not</em> receive this through components declared
     * in manifests, only by exlicitly registering for it with
     * {@link Context#registerReceiver(BroadcastReceiver, IntentFilter)
     * Context.registerReceiver()}.
     */
    @SdkConstant(SdkConstantType.BROADCAST_INTENT_ACTION)
    public static final String ACTION_TIME_TICK = "android.intent.action.TIME_TICK";
    /**
     * Broadcast Action: The time was set.
     */
    @SdkConstant(SdkConstantType.BROADCAST_INTENT_ACTION)
    public static final String ACTION_TIME_CHANGED = "android.intent.action.TIME_SET";
    /**
     * Broadcast Action: The date has changed.
     */
    @SdkConstant(SdkConstantType.BROADCAST_INTENT_ACTION)
    public static final String ACTION_DATE_CHANGED = "android.intent.action.DATE_CHANGED";
    /**
     * Broadcast Action: The timezone has changed. The intent will have the following extra values:</p>
     * <ul>
     *   <li><em>time-zone</em> - The java.util.TimeZone.getID() value identifying the new time zone.</li>
     * </ul>
     */
    @SdkConstant(SdkConstantType.BROADCAST_INTENT_ACTION)
    public static final String ACTION_TIMEZONE_CHANGED = "android.intent.action.TIMEZONE_CHANGED";
    /**
     * Alarm Changed Action: This is broadcast when the AlarmClock
     * application's alarm is set or unset.  It is used by the
     * AlarmClock application and the StatusBar service.
     * @hide
     */
    @SdkConstant(SdkConstantType.BROADCAST_INTENT_ACTION)
    public static final String ACTION_ALARM_CHANGED = "android.intent.action.ALARM_CHANGED";
    /**
     * Sync State Changed Action: This is broadcast when the sync starts or stops or when one has
     * been failing for a long time.  It is used by the SyncManager and the StatusBar service.
     * @hide
     */
    @SdkConstant(SdkConstantType.BROADCAST_INTENT_ACTION)
    public static final String ACTION_SYNC_STATE_CHANGED
            = "android.intent.action.SYNC_STATE_CHANGED";
    /**
     * Broadcast Action: This is broadcast once, after the system has finished
     * booting.  It can be used to perform application-specific initialization,
     * such as installing alarms.  You must hold the
     * {@link android.Manifest.permission#RECEIVE_BOOT_COMPLETED} permission
     * in order to receive this broadcast.
     */
    @SdkConstant(SdkConstantType.BROADCAST_INTENT_ACTION)
    public static final String ACTION_BOOT_COMPLETED = "android.intent.action.BOOT_COMPLETED";
    /**
     * Broadcast Action: This is broadcast when a user action should request a
     * temporary system dialog to dismiss.  Some examples of temporary system
     * dialogs are the notification window-shade and the recent tasks dialog.
     */
    public static final String ACTION_CLOSE_SYSTEM_DIALOGS = "android.intent.action.CLOSE_SYSTEM_DIALOGS";
    /**
     * Broadcast Action: Trigger the download and eventual installation
     * of a package.
     * <p>Input: {@link #getData} is the URI of the package file to download.
     */
    @SdkConstant(SdkConstantType.BROADCAST_INTENT_ACTION)
    public static final String ACTION_PACKAGE_INSTALL = "android.intent.action.PACKAGE_INSTALL";
    /**
     * Broadcast Action: A new application package has been installed on the
     * device. The data contains the name of the package.  Note that the
     * newly installed package does <em>not</em> receive this broadcast.
     * <p>My include the following extras:
     * <ul>
     * <li> {@link #EXTRA_UID} containing the integer uid assigned to the new package.
     * <li> {@link #EXTRA_REPLACING} is set to true if this is following
     * an {@link #ACTION_PACKAGE_REMOVED} broadcast for the same package.
     * </ul>
     */
    @SdkConstant(SdkConstantType.BROADCAST_INTENT_ACTION)
    public static final String ACTION_PACKAGE_ADDED = "android.intent.action.PACKAGE_ADDED";
    /**
     * Broadcast Action: A new version of an application package has been
     * installed, replacing an existing version that was previously installed.
     * The data contains the name of the package.
     * <p>My include the following extras:
     * <ul>
     * <li> {@link #EXTRA_UID} containing the integer uid assigned to the new package.
     * </ul>
     */
    @SdkConstant(SdkConstantType.BROADCAST_INTENT_ACTION)
    public static final String ACTION_PACKAGE_REPLACED = "android.intent.action.PACKAGE_REPLACED";
    /**
     * Broadcast Action: An existing application package has been removed from
     * the device.  The data contains the name of the package.  The package
     * that is being installed does <em>not</em> receive this Intent.
     * <ul>
     * <li> {@link #EXTRA_UID} containing the integer uid previously assigned
     * to the package.
     * <li> {@link #EXTRA_DATA_REMOVED} is set to true if the entire
     * application -- data and code -- is being removed.
     * <li> {@link #EXTRA_REPLACING} is set to true if this will be followed
     * by an {@link #ACTION_PACKAGE_ADDED} broadcast for the same package.
     * </ul>
     */
    @SdkConstant(SdkConstantType.BROADCAST_INTENT_ACTION)
    public static final String ACTION_PACKAGE_REMOVED = "android.intent.action.PACKAGE_REMOVED";
    /**
     * Broadcast Action: An existing application package has been changed (e.g. a component has been
     * enabled or disabled.  The data contains the name of the package.
     * <ul>
     * <li> {@link #EXTRA_UID} containing the integer uid assigned to the package.
     * </ul>
     */
    @SdkConstant(SdkConstantType.BROADCAST_INTENT_ACTION)
    public static final String ACTION_PACKAGE_CHANGED = "android.intent.action.PACKAGE_CHANGED";
    /**
     * Broadcast Action: The user has restarted a package, and all of its
     * processes have been killed.  All runtime state
     * associated with it (processes, alarms, notifications, etc) should
     * be removed.  Note that the restarted package does <em>not</em>
     * receive this broadcast.
     * The data contains the name of the package.
     * <ul>
     * <li> {@link #EXTRA_UID} containing the integer uid assigned to the package.
     * </ul>
     */
    @SdkConstant(SdkConstantType.BROADCAST_INTENT_ACTION)
    public static final String ACTION_PACKAGE_RESTARTED = "android.intent.action.PACKAGE_RESTARTED";
    /**
     * Broadcast Action: The user has cleared the data of a package.  This should
     * be preceded by {@link #ACTION_PACKAGE_RESTARTED}, after which all of
     * its persistent data is erased and this broadcast sent.
     * Note that the cleared package does <em>not</em>
     * receive this broadcast. The data contains the name of the package.
     * <ul>
     * <li> {@link #EXTRA_UID} containing the integer uid assigned to the package.
     * </ul>
     */
    @SdkConstant(SdkConstantType.BROADCAST_INTENT_ACTION)
    public static final String ACTION_PACKAGE_DATA_CLEARED = "android.intent.action.PACKAGE_DATA_CLEARED";
    /**
     * Broadcast Action: A user ID has been removed from the system.  The user
     * ID number is stored in the extra data under {@link #EXTRA_UID}.
     */
    @SdkConstant(SdkConstantType.BROADCAST_INTENT_ACTION)
    public static final String ACTION_UID_REMOVED = "android.intent.action.UID_REMOVED";
    /**
     * Broadcast Action:  The current system wallpaper has changed.  See
     * {@link Context#getWallpaper} for retrieving the new wallpaper.
     */
    @SdkConstant(SdkConstantType.BROADCAST_INTENT_ACTION)
    public static final String ACTION_WALLPAPER_CHANGED = "android.intent.action.WALLPAPER_CHANGED";
    /**
     * Broadcast Action: The current device {@link android.content.res.Configuration}
     * (orientation, locale, etc) has changed.  When such a change happens, the
     * UIs (view hierarchy) will need to be rebuilt based on this new
     * information; for the most part, applications don't need to worry about
     * this, because the system will take care of stopping and restarting the
     * application to make sure it sees the new changes.  Some system code that
     * can not be restarted will need to watch for this action and handle it
     * appropriately.
     *
     * @see android.content.res.Configuration
     */
    @SdkConstant(SdkConstantType.BROADCAST_INTENT_ACTION)
    public static final String ACTION_CONFIGURATION_CHANGED = "android.intent.action.CONFIGURATION_CHANGED";
    /**
     * Broadcast Action:  The charging state, or charge level of the battery has
     * changed.
     *
     * <p class="note">
     * You can <em>not</em> receive this through components declared
     * in manifests, only by exlicitly registering for it with
     * {@link Context#registerReceiver(BroadcastReceiver, IntentFilter)
     * Context.registerReceiver()}.
     */
    @SdkConstant(SdkConstantType.BROADCAST_INTENT_ACTION)
    public static final String ACTION_BATTERY_CHANGED = "android.intent.action.BATTERY_CHANGED";
    /**
     * Broadcast Action:  Indicates low battery condition on the device.
     * This broadcast corresponds to the "Low battery warning" system dialog.
     */
    @SdkConstant(SdkConstantType.BROADCAST_INTENT_ACTION)
    public static final String ACTION_BATTERY_LOW = "android.intent.action.BATTERY_LOW";
    /**
     * Broadcast Action:  External power has been connected to the device.
     * This is intended for applications that wish to register specifically to this notification.
     * Unlike ACTION_BATTERY_CHANGED, applications will be woken for this and so do not have to
     * stay active to receive this notification.  This action can be used to implement actions
     * that wait until power is available to trigger.
     */
    @SdkConstant(SdkConstantType.BROADCAST_INTENT_ACTION)
    public static final String ACTION_POWER_CONNECTED = "android.intent.action.POWER_CONNECTED";
    /**
     * Broadcast Action:  External power has been removed from the device.
     * This is intended for applications that wish to register specifically to this notification.
     * Unlike ACTION_BATTERY_CHANGED, applications will be woken for this and so do not have to
     * stay active to receive this notification.  This action can be used to implement actions
     * that wait until power is available to trigger.
     */
    @SdkConstant(SdkConstantType.BROADCAST_INTENT_ACTION)
    public static final String ACTION_POWER_DISCONNECTED =
            "android.intent.action.POWER_DISCONNECTED";
    /**
     * Broadcast Action:  Device is shutting down.
     * This is broadcast when the device is being shut down (completely turned
     * off, not sleeping).  Once the broadcast is complete, the final shutdown
     * will proceed and all unsaved data lost.  Apps will not normally need
     * to handle this, since the forground activity will be paused as well.
     */
    @SdkConstant(SdkConstantType.BROADCAST_INTENT_ACTION)
    public static final String ACTION_SHUTDOWN = "android.intent.action.ACTION_SHUTDOWN";
    /**
     * Broadcast Action:  Indicates low memory condition on the device
     */
    @SdkConstant(SdkConstantType.BROADCAST_INTENT_ACTION)
    public static final String ACTION_DEVICE_STORAGE_LOW = "android.intent.action.DEVICE_STORAGE_LOW";
    /**
     * Broadcast Action:  Indicates low memory condition on the device no longer exists
     */
    @SdkConstant(SdkConstantType.BROADCAST_INTENT_ACTION)
    public static final String ACTION_DEVICE_STORAGE_OK = "android.intent.action.DEVICE_STORAGE_OK";
    /**
     * Broadcast Action:  Indicates low memory condition notification acknowledged by user
     * and package management should be started.
     * This is triggered by the user from the ACTION_DEVICE_STORAGE_LOW
     * notification.
     */
    @SdkConstant(SdkConstantType.BROADCAST_INTENT_ACTION)
    public static final String ACTION_MANAGE_PACKAGE_STORAGE = "android.intent.action.MANAGE_PACKAGE_STORAGE";
    /**
     * Broadcast Action:  The device has entered USB Mass Storage mode.
     * This is used mainly for the USB Settings panel.
     * Apps should listen for ACTION_MEDIA_MOUNTED and ACTION_MEDIA_UNMOUNTED broadcasts to be notified
     * when the SD card file system is mounted or unmounted
     */
    @SdkConstant(SdkConstantType.BROADCAST_INTENT_ACTION)
    public static final String ACTION_UMS_CONNECTED = "android.intent.action.UMS_CONNECTED";

    /**
     * Broadcast Action:  The device has exited USB Mass Storage mode.
     * This is used mainly for the USB Settings panel.
     * Apps should listen for ACTION_MEDIA_MOUNTED and ACTION_MEDIA_UNMOUNTED broadcasts to be notified
     * when the SD card file system is mounted or unmounted
     */
    @SdkConstant(SdkConstantType.BROADCAST_INTENT_ACTION)
    public static final String ACTION_UMS_DISCONNECTED = "android.intent.action.UMS_DISCONNECTED";

    /**
     * Broadcast Action:  External media has been removed.
     * The path to the mount point for the removed media is contained in the Intent.mData field.
     */
    @SdkConstant(SdkConstantType.BROADCAST_INTENT_ACTION)
    public static final String ACTION_MEDIA_REMOVED = "android.intent.action.MEDIA_REMOVED";

    /**
     * Broadcast Action:  External media is present, but not mounted at its mount point.
     * The path to the mount point for the removed media is contained in the Intent.mData field.
     */
    @SdkConstant(SdkConstantType.BROADCAST_INTENT_ACTION)
    public static final String ACTION_MEDIA_UNMOUNTED = "android.intent.action.MEDIA_UNMOUNTED";

    /**
     * Broadcast Action:  External media is present, and being disk-checked
     * The path to the mount point for the checking media is contained in the Intent.mData field.
     */
    @SdkConstant(SdkConstantType.BROADCAST_INTENT_ACTION)
    public static final String ACTION_MEDIA_CHECKING = "android.intent.action.MEDIA_CHECKING";

    /**
     * Broadcast Action:  External media is present, but is using an incompatible fs (or is blank)
     * The path to the mount point for the checking media is contained in the Intent.mData field.
     */
    @SdkConstant(SdkConstantType.BROADCAST_INTENT_ACTION)
    public static final String ACTION_MEDIA_NOFS = "android.intent.action.MEDIA_NOFS";

    /**
     * Broadcast Action:  External media is present and mounted at its mount point.
     * The path to the mount point for the removed media is contained in the Intent.mData field.
     * The Intent contains an extra with name "read-only" and Boolean value to indicate if the
     * media was mounted read only.
     */
    @SdkConstant(SdkConstantType.BROADCAST_INTENT_ACTION)
    public static final String ACTION_MEDIA_MOUNTED = "android.intent.action.MEDIA_MOUNTED";

    /**
     * Broadcast Action:  External media is unmounted because it is being shared via USB mass storage.
     * The path to the mount point for the removed media is contained in the Intent.mData field.
     */
    @SdkConstant(SdkConstantType.BROADCAST_INTENT_ACTION)
    public static final String ACTION_MEDIA_SHARED = "android.intent.action.MEDIA_SHARED";

    /**
     * Broadcast Action:  External media was removed from SD card slot, but mount point was not unmounted.
     * The path to the mount point for the removed media is contained in the Intent.mData field.
     */
    @SdkConstant(SdkConstantType.BROADCAST_INTENT_ACTION)
    public static final String ACTION_MEDIA_BAD_REMOVAL = "android.intent.action.MEDIA_BAD_REMOVAL";

    /**
     * Broadcast Action:  External media is present but cannot be mounted.
     * The path to the mount point for the removed media is contained in the Intent.mData field.
     */
    @SdkConstant(SdkConstantType.BROADCAST_INTENT_ACTION)
    public static final String ACTION_MEDIA_UNMOUNTABLE = "android.intent.action.MEDIA_UNMOUNTABLE";

   /**
     * Broadcast Action:  User has expressed the desire to remove the external storage media.
     * Applications should close all files they have open within the mount point when they receive this intent.
     * The path to the mount point for the media to be ejected is contained in the Intent.mData field.
     */
    @SdkConstant(SdkConstantType.BROADCAST_INTENT_ACTION)
    public static final String ACTION_MEDIA_EJECT = "android.intent.action.MEDIA_EJECT";

    /**
     * Broadcast Action:  The media scanner has started scanning a directory.
     * The path to the directory being scanned is contained in the Intent.mData field.
     */
    @SdkConstant(SdkConstantType.BROADCAST_INTENT_ACTION)
    public static final String ACTION_MEDIA_SCANNER_STARTED = "android.intent.action.MEDIA_SCANNER_STARTED";

   /**
     * Broadcast Action:  The media scanner has finished scanning a directory.
     * The path to the scanned directory is contained in the Intent.mData field.
     */
    @SdkConstant(SdkConstantType.BROADCAST_INTENT_ACTION)
    public static final String ACTION_MEDIA_SCANNER_FINISHED = "android.intent.action.MEDIA_SCANNER_FINISHED";

   /**
     * Broadcast Action:  Request the media scanner to scan a file and add it to the media database.
     * The path to the file is contained in the Intent.mData field.
     */
    @SdkConstant(SdkConstantType.BROADCAST_INTENT_ACTION)
    public static final String ACTION_MEDIA_SCANNER_SCAN_FILE = "android.intent.action.MEDIA_SCANNER_SCAN_FILE";

   /**
     * Broadcast Action:  The "Media Button" was pressed.  Includes a single
     * extra field, {@link #EXTRA_KEY_EVENT}, containing the key event that
     * caused the broadcast.
     */
    @SdkConstant(SdkConstantType.BROADCAST_INTENT_ACTION)
    public static final String ACTION_MEDIA_BUTTON = "android.intent.action.MEDIA_BUTTON";

    /**
     * Broadcast Action:  The "Camera Button" was pressed.  Includes a single
     * extra field, {@link #EXTRA_KEY_EVENT}, containing the key event that
     * caused the broadcast.
     */
    @SdkConstant(SdkConstantType.BROADCAST_INTENT_ACTION)
    public static final String ACTION_CAMERA_BUTTON = "android.intent.action.CAMERA_BUTTON";

    // *** NOTE: @todo(*) The following really should go into a more domain-specific
    // location; they are not general-purpose actions.

    /**
     * Broadcast Action: An GTalk connection has been established.
     */
    @SdkConstant(SdkConstantType.BROADCAST_INTENT_ACTION)
    public static final String ACTION_GTALK_SERVICE_CONNECTED =
            "android.intent.action.GTALK_CONNECTED";

    /**
     * Broadcast Action: An GTalk connection has been disconnected.
     */
    @SdkConstant(SdkConstantType.BROADCAST_INTENT_ACTION)
    public static final String ACTION_GTALK_SERVICE_DISCONNECTED =
            "android.intent.action.GTALK_DISCONNECTED";

    /**
     * Broadcast Action: An input method has been changed.
     */
    @SdkConstant(SdkConstantType.BROADCAST_INTENT_ACTION)
    public static final String ACTION_INPUT_METHOD_CHANGED =
            "android.intent.action.INPUT_METHOD_CHANGED";

    /**
     * <p>Broadcast Action: The user has switched the phone into or out of Airplane Mode. One or
     * more radios have been turned off or on. The intent will have the following extra value:</p>
     * <ul>
     *   <li><em>state</em> - A boolean value indicating whether Airplane Mode is on. If true,
     *   then cell radio and possibly other radios such as bluetooth or WiFi may have also been
     *   turned off</li>
     * </ul>
     */
    @SdkConstant(SdkConstantType.BROADCAST_INTENT_ACTION)
    public static final String ACTION_AIRPLANE_MODE_CHANGED = "android.intent.action.AIRPLANE_MODE";

    /**
     * Broadcast Action: Some content providers have parts of their namespace
     * where they publish new events or items that the user may be especially
     * interested in. For these things, they may broadcast this action when the
     * set of interesting items change.
     *
     * For example, GmailProvider sends this notification when the set of unread
     * mail in the inbox changes.
     *
     * <p>The data of the intent identifies which part of which provider
     * changed. When queried through the content resolver, the data URI will
     * return the data set in question.
     *
     * <p>The intent will have the following extra values:
     * <ul>
     *   <li><em>count</em> - The number of items in the data set. This is the
     *       same as the number of items in the cursor returned by querying the
     *       data URI. </li>
     * </ul>
     *
     * This intent will be sent at boot (if the count is non-zero) and when the
     * data set changes. It is possible for the data set to change without the
     * count changing (for example, if a new unread message arrives in the same
     * sync operation in which a message is archived). The phone should still
     * ring/vibrate/etc as normal in this case.
     */
    @SdkConstant(SdkConstantType.BROADCAST_INTENT_ACTION)
    public static final String ACTION_PROVIDER_CHANGED =
            "android.intent.action.PROVIDER_CHANGED";

    /**
     * Broadcast Action: Wired Headset plugged in or unplugged.
     *
     * <p>The intent will have the following extra values:
     * <ul>
     *   <li><em>state</em> - 0 for unplugged, 1 for plugged. </li>
     *   <li><em>name</em> - Headset type, human readable string </li>
     * </ul>
     * </ul>
     */
    @SdkConstant(SdkConstantType.BROADCAST_INTENT_ACTION)
    public static final String ACTION_HEADSET_PLUG =
            "android.intent.action.HEADSET_PLUG";

    /**
     * Broadcast Action: An outgoing call is about to be placed.
     *
     * <p>The Intent will have the following extra value:
     * <ul>
     *   <li><em>{@link android.content.Intent#EXTRA_PHONE_NUMBER}</em> -
     *       the phone number originally intended to be dialed.</li>
     * </ul>
     * <p>Once the broadcast is finished, the resultData is used as the actual
     * number to call.  If  <code>null</code>, no call will be placed.</p>
     * <p>It is perfectly acceptable for multiple receivers to process the
     * outgoing call in turn: for example, a parental control application
     * might verify that the user is authorized to place the call at that
     * time, then a number-rewriting application might add an area code if
     * one was not specified.</p>
     * <p>For consistency, any receiver whose purpose is to prohibit phone
     * calls should have a priority of 0, to ensure it will see the final
     * phone number to be dialed.
     * Any receiver whose purpose is to rewrite phone numbers to be called
     * should have a positive priority.
     * Negative priorities are reserved for the system for this broadcast;
     * using them may cause problems.</p>
     * <p>Any BroadcastReceiver receiving this Intent <em>must not</em>
     * abort the broadcast.</p>
     * <p>Emergency calls cannot be intercepted using this mechanism, and
     * other calls cannot be modified to call emergency numbers using this
     * mechanism.
     * <p>You must hold the
     * {@link android.Manifest.permission#PROCESS_OUTGOING_CALLS}
     * permission to receive this Intent.</p>
     */
    @SdkConstant(SdkConstantType.BROADCAST_INTENT_ACTION)
    public static final String ACTION_NEW_OUTGOING_CALL =
            "android.intent.action.NEW_OUTGOING_CALL";

    /**
     * Broadcast Action: Have the device reboot.  This is only for use by
     * system code.
     */
    @SdkConstant(SdkConstantType.BROADCAST_INTENT_ACTION)
    public static final String ACTION_REBOOT =
            "android.intent.action.REBOOT";

    /**
<<<<<<< HEAD
     * Broadcast Action: a remote intent is to be broadcasted.
     *
     * A remote intent is used for remote RPC between devices. The remote intent
     * is serialized and sent from one device to another device. The receiving
     * device parses the remote intent and broadcasts it. Note that anyone can
     * broadcast a remote intent. However, if the intent receiver of the remote intent
     * does not trust intent broadcasts from arbitrary intent senders, it should require
     * the sender to hold certain permissions so only trusted sender's broadcast will be
     * let through.
     */
    public static final String ACTION_REMOTE_INTENT =
            "android.intent.action.REMOTE_INTENT";

=======
     * @hide
     * TODO: This will be unhidden in a later CL.
     * Broadcast Action: The TextToSpeech synthesizer has completed processing 
     * all of the text in the speech queue.
     */
    @SdkConstant(SdkConstantType.BROADCAST_INTENT_ACTION)
    public static final String ACTION_TTS_QUEUE_PROCESSING_COMPLETED =
            "android.intent.action.TTS_QUEUE_PROCESSING_COMPLETED";
>>>>>>> 5158cc55

    // ---------------------------------------------------------------------
    // ---------------------------------------------------------------------
    // Standard intent categories (see addCategory()).

    /**
     * Set if the activity should be an option for the default action
     * (center press) to perform on a piece of data.  Setting this will
     * hide from the user any activities without it set when performing an
     * action on some data.  Note that this is normal -not- set in the
     * Intent when initiating an action -- it is for use in intent filters
     * specified in packages.
     */
    @SdkConstant(SdkConstantType.INTENT_CATEGORY)
    public static final String CATEGORY_DEFAULT = "android.intent.category.DEFAULT";
    /**
     * Activities that can be safely invoked from a browser must support this
     * category.  For example, if the user is viewing a web page or an e-mail
     * and clicks on a link in the text, the Intent generated execute that
     * link will require the BROWSABLE category, so that only activities
     * supporting this category will be considered as possible actions.  By
     * supporting this category, you are promising that there is nothing
     * damaging (without user intervention) that can happen by invoking any
     * matching Intent.
     */
    @SdkConstant(SdkConstantType.INTENT_CATEGORY)
    public static final String CATEGORY_BROWSABLE = "android.intent.category.BROWSABLE";
    /**
     * Set if the activity should be considered as an alternative action to
     * the data the user is currently viewing.  See also
     * {@link #CATEGORY_SELECTED_ALTERNATIVE} for an alternative action that
     * applies to the selection in a list of items.
     *
     * <p>Supporting this category means that you would like your activity to be
     * displayed in the set of alternative things the user can do, usually as
     * part of the current activity's options menu.  You will usually want to
     * include a specific label in the &lt;intent-filter&gt; of this action
     * describing to the user what it does.
     *
     * <p>The action of IntentFilter with this category is important in that it
     * describes the specific action the target will perform.  This generally
     * should not be a generic action (such as {@link #ACTION_VIEW}, but rather
     * a specific name such as "com.android.camera.action.CROP.  Only one
     * alternative of any particular action will be shown to the user, so using
     * a specific action like this makes sure that your alternative will be
     * displayed while also allowing other applications to provide their own
     * overrides of that particular action.
     */
    @SdkConstant(SdkConstantType.INTENT_CATEGORY)
    public static final String CATEGORY_ALTERNATIVE = "android.intent.category.ALTERNATIVE";
    /**
     * Set if the activity should be considered as an alternative selection
     * action to the data the user has currently selected.  This is like
     * {@link #CATEGORY_ALTERNATIVE}, but is used in activities showing a list
     * of items from which the user can select, giving them alternatives to the
     * default action that will be performed on it.
     */
    @SdkConstant(SdkConstantType.INTENT_CATEGORY)
    public static final String CATEGORY_SELECTED_ALTERNATIVE = "android.intent.category.SELECTED_ALTERNATIVE";
    /**
     * Intended to be used as a tab inside of an containing TabActivity.
     */
    @SdkConstant(SdkConstantType.INTENT_CATEGORY)
    public static final String CATEGORY_TAB = "android.intent.category.TAB";
    /**
     * Should be displayed in the top-level launcher.
     */
    @SdkConstant(SdkConstantType.INTENT_CATEGORY)
    public static final String CATEGORY_LAUNCHER = "android.intent.category.LAUNCHER";
    /**
     * Provides information about the package it is in; typically used if
     * a package does not contain a {@link #CATEGORY_LAUNCHER} to provide
     * a front-door to the user without having to be shown in the all apps list.
     */
    @SdkConstant(SdkConstantType.INTENT_CATEGORY)
    public static final String CATEGORY_INFO = "android.intent.category.INFO";
    /**
     * This is the home activity, that is the first activity that is displayed
     * when the device boots.
     */
    @SdkConstant(SdkConstantType.INTENT_CATEGORY)
    public static final String CATEGORY_HOME = "android.intent.category.HOME";
    /**
     * This activity is a preference panel.
     */
    @SdkConstant(SdkConstantType.INTENT_CATEGORY)
    public static final String CATEGORY_PREFERENCE = "android.intent.category.PREFERENCE";
    /**
     * This activity is a development preference panel.
     */
    @SdkConstant(SdkConstantType.INTENT_CATEGORY)
    public static final String CATEGORY_DEVELOPMENT_PREFERENCE = "android.intent.category.DEVELOPMENT_PREFERENCE";
    /**
     * Capable of running inside a parent activity container.
     */
    @SdkConstant(SdkConstantType.INTENT_CATEGORY)
    public static final String CATEGORY_EMBED = "android.intent.category.EMBED";
    /**
     * This activity may be exercised by the monkey or other automated test tools.
     */
    @SdkConstant(SdkConstantType.INTENT_CATEGORY)
    public static final String CATEGORY_MONKEY = "android.intent.category.MONKEY";
    /**
     * To be used as a test (not part of the normal user experience).
     */
    public static final String CATEGORY_TEST = "android.intent.category.TEST";
    /**
     * To be used as a unit test (run through the Test Harness).
     */
    public static final String CATEGORY_UNIT_TEST = "android.intent.category.UNIT_TEST";
    /**
     * To be used as an sample code example (not part of the normal user
     * experience).
     */
    public static final String CATEGORY_SAMPLE_CODE = "android.intent.category.SAMPLE_CODE";
    /**
     * Used to indicate that a GET_CONTENT intent only wants URIs that can be opened with
     * ContentResolver.openInputStream. Openable URIs must support the columns in OpenableColumns
     * when queried, though it is allowable for those columns to be blank.
     */
    @SdkConstant(SdkConstantType.INTENT_CATEGORY)
    public static final String CATEGORY_OPENABLE = "android.intent.category.OPENABLE";

    /**
     * To be used as code under test for framework instrumentation tests.
     */
    public static final String CATEGORY_FRAMEWORK_INSTRUMENTATION_TEST =
            "android.intent.category.FRAMEWORK_INSTRUMENTATION_TEST";
    // ---------------------------------------------------------------------
    // ---------------------------------------------------------------------
    // Standard extra data keys.

    /**
     * The initial data to place in a newly created record.  Use with
     * {@link #ACTION_INSERT}.  The data here is a Map containing the same
     * fields as would be given to the underlying ContentProvider.insert()
     * call.
     */
    public static final String EXTRA_TEMPLATE = "android.intent.extra.TEMPLATE";

    /**
     * A constant CharSequence that is associated with the Intent, used with
     * {@link #ACTION_SEND} to supply the literal data to be sent.  Note that
     * this may be a styled CharSequence, so you must use
     * {@link Bundle#getCharSequence(String) Bundle.getCharSequence()} to
     * retrieve it.
     */
    public static final String EXTRA_TEXT = "android.intent.extra.TEXT";

    /**
     * A content: URI holding a stream of data associated with the Intent,
     * used with {@link #ACTION_SEND} to supply the data being sent.
     */
    public static final String EXTRA_STREAM = "android.intent.extra.STREAM";

    /**
     * A String[] holding e-mail addresses that should be delivered to.
     */
    public static final String EXTRA_EMAIL       = "android.intent.extra.EMAIL";

    /**
     * A String[] holding e-mail addresses that should be carbon copied.
     */
    public static final String EXTRA_CC       = "android.intent.extra.CC";

    /**
     * A String[] holding e-mail addresses that should be blind carbon copied.
     */
    public static final String EXTRA_BCC      = "android.intent.extra.BCC";

    /**
     * A constant string holding the desired subject line of a message.
     */
    public static final String EXTRA_SUBJECT  = "android.intent.extra.SUBJECT";

    /**
     * An Intent describing the choices you would like shown with
     * {@link #ACTION_PICK_ACTIVITY}.
     */
    public static final String EXTRA_INTENT = "android.intent.extra.INTENT";

    /**
     * A CharSequence dialog title to provide to the user when used with a
     * {@link #ACTION_CHOOSER}.
     */
    public static final String EXTRA_TITLE = "android.intent.extra.TITLE";

    /**
     * A {@link android.view.KeyEvent} object containing the event that
     * triggered the creation of the Intent it is in.
     */
    public static final String EXTRA_KEY_EVENT = "android.intent.extra.KEY_EVENT";

    /**
     * Used as an boolean extra field in {@link android.content.Intent#ACTION_PACKAGE_REMOVED} or
     * {@link android.content.Intent#ACTION_PACKAGE_CHANGED} intents to override the default action
     * of restarting the application.
     */
    public static final String EXTRA_DONT_KILL_APP = "android.intent.extra.DONT_KILL_APP";

    /**
     * A String holding the phone number originally entered in
     * {@link android.content.Intent#ACTION_NEW_OUTGOING_CALL}, or the actual
     * number to call in a {@link android.content.Intent#ACTION_CALL}.
     */
    public static final String EXTRA_PHONE_NUMBER = "android.intent.extra.PHONE_NUMBER";
    /**
     * Used as an int extra field in {@link android.content.Intent#ACTION_UID_REMOVED}
     * intents to supply the uid the package had been assigned.  Also an optional
     * extra in {@link android.content.Intent#ACTION_PACKAGE_REMOVED} or
     * {@link android.content.Intent#ACTION_PACKAGE_CHANGED} for the same
     * purpose.
     */
    public static final String EXTRA_UID = "android.intent.extra.UID";

    /**
     * Used as a boolean extra field in {@link android.content.Intent#ACTION_PACKAGE_REMOVED}
     * intents to indicate whether this represents a full uninstall (removing
     * both the code and its data) or a partial uninstall (leaving its data,
     * implying that this is an update).
     */
    public static final String EXTRA_DATA_REMOVED = "android.intent.extra.DATA_REMOVED";

    /**
     * Used as a boolean extra field in {@link android.content.Intent#ACTION_PACKAGE_REMOVED}
     * intents to indicate that this is a replacement of the package, so this
     * broadcast will immediately be followed by an add broadcast for a
     * different version of the same package.
     */
    public static final String EXTRA_REPLACING = "android.intent.extra.REPLACING";

    /**
     * Used as an int extra field in {@link android.app.AlarmManager} intents
     * to tell the application being invoked how many pending alarms are being
     * delievered with the intent.  For one-shot alarms this will always be 1.
     * For recurring alarms, this might be greater than 1 if the device was
     * asleep or powered off at the time an earlier alarm would have been
     * delivered.
     */
    public static final String EXTRA_ALARM_COUNT = "android.intent.extra.ALARM_COUNT";

    /**
     * Used as a parcelable extra field in {@link #ACTION_APP_ERROR}, containing
     * the bug report.
     *
     * @hide
     */
    public static final String EXTRA_BUG_REPORT = "android.intent.extra.BUG_REPORT";

    /**
     * Used as a string extra field when sending an intent to PackageInstaller to install a
     * package. Specifies the installer package name; this package will receive the
     * {@link #ACTION_APP_ERROR} intent.
     *
     * @hide
     */
    public static final String EXTRA_INSTALLER_PACKAGE_NAME
            = "android.intent.extra.INSTALLER_PACKAGE_NAME";

    /**
     * Used in the extra field in the remote intent. It's astring token passed with the
     * remote intent.
     */
    public static final String EXTRA_REMOTE_INTENT_TOKEN =
            "android.intent.extra.remote_intent_token";

    // ---------------------------------------------------------------------
    // ---------------------------------------------------------------------
    // Intent flags (see mFlags variable).

    /**
     * If set, the recipient of this Intent will be granted permission to
     * perform read operations on the Uri in the Intent's data.
     */
    public static final int FLAG_GRANT_READ_URI_PERMISSION = 0x00000001;
    /**
     * If set, the recipient of this Intent will be granted permission to
     * perform write operations on the Uri in the Intent's data.
     */
    public static final int FLAG_GRANT_WRITE_URI_PERMISSION = 0x00000002;
    /**
     * Can be set by the caller to indicate that this Intent is coming from
     * a background operation, not from direct user interaction.
     */
    public static final int FLAG_FROM_BACKGROUND = 0x00000004;
    /**
     * A flag you can enable for debugging: when set, log messages will be
     * printed during the resolution of this intent to show you what has
     * been found to create the final resolved list.
     */
    public static final int FLAG_DEBUG_LOG_RESOLUTION = 0x00000008;

    /**
     * If set, the new activity is not kept in the history stack.  As soon as
     * the user navigates away from it, the activity is finished.  This may also
     * be set with the {@link android.R.styleable#AndroidManifestActivity_noHistory
     * noHistory} attribute.
     */
    public static final int FLAG_ACTIVITY_NO_HISTORY = 0x40000000;
    /**
     * If set, the activity will not be launched if it is already running
     * at the top of the history stack.
     */
    public static final int FLAG_ACTIVITY_SINGLE_TOP = 0x20000000;
    /**
     * If set, this activity will become the start of a new task on this
     * history stack.  A task (from the activity that started it to the
     * next task activity) defines an atomic group of activities that the
     * user can move to.  Tasks can be moved to the foreground and background;
     * all of the activities inside of a particular task always remain in
     * the same order.  See
     * <a href="{@docRoot}guide/topics/fundamentals.html#acttask">Application Fundamentals:
     * Activities and Tasks</a> for more details on tasks.
     *
     * <p>This flag is generally used by activities that want
     * to present a "launcher" style behavior: they give the user a list of
     * separate things that can be done, which otherwise run completely
     * independently of the activity launching them.
     *
     * <p>When using this flag, if a task is already running for the activity
     * you are now starting, then a new activity will not be started; instead,
     * the current task will simply be brought to the front of the screen with
     * the state it was last in.  See {@link #FLAG_ACTIVITY_MULTIPLE_TASK} for a flag
     * to disable this behavior.
     *
     * <p>This flag can not be used when the caller is requesting a result from
     * the activity being launched.
     */
    public static final int FLAG_ACTIVITY_NEW_TASK = 0x10000000;
    /**
     * <strong>Do not use this flag unless you are implementing your own
     * top-level application launcher.</strong>  Used in conjunction with
     * {@link #FLAG_ACTIVITY_NEW_TASK} to disable the
     * behavior of bringing an existing task to the foreground.  When set,
     * a new task is <em>always</em> started to host the Activity for the
     * Intent, regardless of whether there is already an existing task running
     * the same thing.
     *
     * <p><strong>Because the default system does not include graphical task management,
     * you should not use this flag unless you provide some way for a user to
     * return back to the tasks you have launched.</strong>
     *
     * <p>This flag is ignored if
     * {@link #FLAG_ACTIVITY_NEW_TASK} is not set.
     *
     * <p>See <a href="{@docRoot}guide/topics/fundamentals.html#acttask">Application Fundamentals:
     * Activities and Tasks</a> for more details on tasks.
     */
    public static final int FLAG_ACTIVITY_MULTIPLE_TASK = 0x08000000;
    /**
     * If set, and the activity being launched is already running in the
     * current task, then instead of launching a new instance of that activity,
     * all of the other activities on top of it will be closed and this Intent
     * will be delivered to the (now on top) old activity as a new Intent.
     *
     * <p>For example, consider a task consisting of the activities: A, B, C, D.
     * If D calls startActivity() with an Intent that resolves to the component
     * of activity B, then C and D will be finished and B receive the given
     * Intent, resulting in the stack now being: A, B.
     *
     * <p>The currently running instance of task B in the above example will
     * either receive the new intent you are starting here in its
     * onNewIntent() method, or be itself finished and restarted with the
     * new intent.  If it has declared its launch mode to be "multiple" (the
     * default) it will be finished and re-created; for all other launch modes
     * it will receive the Intent in the current instance.
     *
     * <p>This launch mode can also be used to good effect in conjunction with
     * {@link #FLAG_ACTIVITY_NEW_TASK}: if used to start the root activity
     * of a task, it will bring any currently running instance of that task
     * to the foreground, and then clear it to its root state.  This is
     * especially useful, for example, when launching an activity from the
     * notification manager.
     *
     * <p>See <a href="{@docRoot}guide/topics/fundamentals.html#acttask">Application Fundamentals:
     * Activities and Tasks</a> for more details on tasks.
     */
    public static final int FLAG_ACTIVITY_CLEAR_TOP = 0x04000000;
    /**
     * If set and this intent is being used to launch a new activity from an
     * existing one, then the reply target of the existing activity will be
     * transfered to the new activity.  This way the new activity can call
     * {@link android.app.Activity#setResult} and have that result sent back to
     * the reply target of the original activity.
     */
    public static final int FLAG_ACTIVITY_FORWARD_RESULT = 0x02000000;
    /**
     * If set and this intent is being used to launch a new activity from an
     * existing one, the current activity will not be counted as the top
     * activity for deciding whether the new intent should be delivered to
     * the top instead of starting a new one.  The previous activity will
     * be used as the top, with the assumption being that the current activity
     * will finish itself immediately.
     */
    public static final int FLAG_ACTIVITY_PREVIOUS_IS_TOP = 0x01000000;
    /**
     * If set, the new activity is not kept in the list of recently launched
     * activities.
     */
    public static final int FLAG_ACTIVITY_EXCLUDE_FROM_RECENTS = 0x00800000;
    /**
     * This flag is not normally set by application code, but set for you by
     * the system as described in the
     * {@link android.R.styleable#AndroidManifestActivity_launchMode
     * launchMode} documentation for the singleTask mode.
     */
    public static final int FLAG_ACTIVITY_BROUGHT_TO_FRONT = 0x00400000;
    /**
     * If set, and this activity is either being started in a new task or
     * bringing to the top an existing task, then it will be launched as
     * the front door of the task.  This will result in the application of
     * any affinities needed to have that task in the proper state (either
     * moving activities to or from it), or simply resetting that task to
     * its initial state if needed.
     */
    public static final int FLAG_ACTIVITY_RESET_TASK_IF_NEEDED = 0x00200000;
    /**
     * This flag is not normally set by application code, but set for you by
     * the system if this activity is being launched from history
     * (longpress home key).
     */
    public static final int FLAG_ACTIVITY_LAUNCHED_FROM_HISTORY = 0x00100000;
    /**
     * If set, this marks a point in the task's activity stack that should
     * be cleared when the task is reset.  That is, the next time the task
     * is brought to the foreground with
     * {@link #FLAG_ACTIVITY_RESET_TASK_IF_NEEDED} (typically as a result of
     * the user re-launching it from home), this activity and all on top of
     * it will be finished so that the user does not return to them, but
     * instead returns to whatever activity preceeded it.
     *
     * <p>This is useful for cases where you have a logical break in your
     * application.  For example, an e-mail application may have a command
     * to view an attachment, which launches an image view activity to
     * display it.  This activity should be part of the e-mail application's
     * task, since it is a part of the task the user is involved in.  However,
     * if the user leaves that task, and later selects the e-mail app from
     * home, we may like them to return to the conversation they were
     * viewing, not the picture attachment, since that is confusing.  By
     * setting this flag when launching the image viewer, that viewer and
     * any activities it starts will be removed the next time the user returns
     * to mail.
     */
    public static final int FLAG_ACTIVITY_CLEAR_WHEN_TASK_RESET = 0x00080000;
    /**
     * If set, this flag will prevent the normal {@link android.app.Activity#onUserLeaveHint}
     * callback from occurring on the current frontmost activity before it is
     * paused as the newly-started activity is brought to the front.
     *
     * <p>Typically, an activity can rely on that callback to indicate that an
     * explicit user action has caused their activity to be moved out of the
     * foreground. The callback marks an appropriate point in the activity's
     * lifecycle for it to dismiss any notifications that it intends to display
     * "until the user has seen them," such as a blinking LED.
     *
     * <p>If an activity is ever started via any non-user-driven events such as
     * phone-call receipt or an alarm handler, this flag should be passed to {@link
     * Context#startActivity Context.startActivity}, ensuring that the pausing
     * activity does not think the user has acknowledged its notification.
     */
    public static final int FLAG_ACTIVITY_NO_USER_ACTION = 0x00040000;
    /**
     * If set in an Intent passed to {@link Context#startActivity Context.startActivity()},
     * this flag will cause the launched activity to be brought to the front of its
     * task's history stack if it is already running.
     *
     * <p>For example, consider a task consisting of four activities: A, B, C, D.
     * If D calls startActivity() with an Intent that resolves to the component
     * of activity B, then B will be brought to the front of the history stack,
     * with this resulting order:  A, C, D, B.
     *
     * This flag will be ignored if {@link #FLAG_ACTIVITY_CLEAR_TOP} is also
     * specified.
     */
    public static final int FLAG_ACTIVITY_REORDER_TO_FRONT = 0X00020000;
    /**
     * If set, when sending a broadcast only registered receivers will be
     * called -- no BroadcastReceiver components will be launched.
     */
    public static final int FLAG_RECEIVER_REGISTERED_ONLY = 0x40000000;
    /**
     * If set, when sending a broadcast <i>before boot has completed</i> only
     * registered receivers will be called -- no BroadcastReceiver components
     * will be launched.  Sticky intent state will be recorded properly even
     * if no receivers wind up being called.  If {@link #FLAG_RECEIVER_REGISTERED_ONLY}
     * is specified in the broadcast intent, this flag is unnecessary.
     *
     * <p>This flag is only for use by system sevices as a convenience to
     * avoid having to implement a more complex mechanism around detection
     * of boot completion.
     *
     * @hide
     */
    public static final int FLAG_RECEIVER_REGISTERED_ONLY_BEFORE_BOOT = 0x20000000;

    // ---------------------------------------------------------------------
    // ---------------------------------------------------------------------
    // toUri() and parseUri() options.

    /**
     * Flag for use with {@link #toUri} and {@link #parseUri}: the URI string
     * always has the "intent:" scheme.  This syntax can be used when you want
     * to later disambiguate between URIs that are intended to describe an
     * Intent vs. all others that should be treated as raw URIs.  When used
     * with {@link #parseUri}, any other scheme will result in a generic
     * VIEW action for that raw URI.
     */
    public static final int URI_INTENT_SCHEME = 1<<0;
    
    // ---------------------------------------------------------------------

    private String mAction;
    private Uri mData;
    private String mType;
    private String mPackage;
    private ComponentName mComponent;
    private int mFlags;
    private HashSet<String> mCategories;
    private Bundle mExtras;

    // ---------------------------------------------------------------------

    /**
     * Create an empty intent.
     */
    public Intent() {
    }

    /**
     * Copy constructor.
     */
    public Intent(Intent o) {
        this.mAction = o.mAction;
        this.mData = o.mData;
        this.mType = o.mType;
        this.mPackage = o.mPackage;
        this.mComponent = o.mComponent;
        this.mFlags = o.mFlags;
        if (o.mCategories != null) {
            this.mCategories = new HashSet<String>(o.mCategories);
        }
        if (o.mExtras != null) {
            this.mExtras = new Bundle(o.mExtras);
        }
    }

    @Override
    public Object clone() {
        return new Intent(this);
    }

    private Intent(Intent o, boolean all) {
        this.mAction = o.mAction;
        this.mData = o.mData;
        this.mType = o.mType;
        this.mPackage = o.mPackage;
        this.mComponent = o.mComponent;
        if (o.mCategories != null) {
            this.mCategories = new HashSet<String>(o.mCategories);
        }
    }

    /**
     * Make a clone of only the parts of the Intent that are relevant for
     * filter matching: the action, data, type, component, and categories.
     */
    public Intent cloneFilter() {
        return new Intent(this, false);
    }

    /**
     * Create an intent with a given action.  All other fields (data, type,
     * class) are null.  Note that the action <em>must</em> be in a
     * namespace because Intents are used globally in the system -- for
     * example the system VIEW action is android.intent.action.VIEW; an
     * application's custom action would be something like
     * com.google.app.myapp.CUSTOM_ACTION.
     *
     * @param action The Intent action, such as ACTION_VIEW.
     */
    public Intent(String action) {
        mAction = action;
    }

    /**
     * Create an intent with a given action and for a given data url.  Note
     * that the action <em>must</em> be in a namespace because Intents are
     * used globally in the system -- for example the system VIEW action is
     * android.intent.action.VIEW; an application's custom action would be
     * something like com.google.app.myapp.CUSTOM_ACTION.
     *
     * <p><em>Note: scheme and host name matching in the Android framework is
     * case-sensitive, unlike the formal RFC.  As a result,
     * you should always ensure that you write your Uri with these elements
     * using lower case letters, and normalize any Uris you receive from
     * outside of Android to ensure the scheme and host is lower case.</em></p>
     *
     * @param action The Intent action, such as ACTION_VIEW.
     * @param uri The Intent data URI.
     */
    public Intent(String action, Uri uri) {
        mAction = action;
        mData = uri;
    }

    /**
     * Create an intent for a specific component.  All other fields (action, data,
     * type, class) are null, though they can be modified later with explicit
     * calls.  This provides a convenient way to create an intent that is
     * intended to execute a hard-coded class name, rather than relying on the
     * system to find an appropriate class for you; see {@link #setComponent}
     * for more information on the repercussions of this.
     *
     * @param packageContext A Context of the application package implementing
     * this class.
     * @param cls The component class that is to be used for the intent.
     *
     * @see #setClass
     * @see #setComponent
     * @see #Intent(String, android.net.Uri , Context, Class)
     */
    public Intent(Context packageContext, Class<?> cls) {
        mComponent = new ComponentName(packageContext, cls);
    }

    /**
     * Create an intent for a specific component with a specified action and data.
     * This is equivalent using {@link #Intent(String, android.net.Uri)} to
     * construct the Intent and then calling {@link #setClass} to set its
     * class.
     *
     * <p><em>Note: scheme and host name matching in the Android framework is
     * case-sensitive, unlike the formal RFC.  As a result,
     * you should always ensure that you write your Uri with these elements
     * using lower case letters, and normalize any Uris you receive from
     * outside of Android to ensure the scheme and host is lower case.</em></p>
     *
     * @param action The Intent action, such as ACTION_VIEW.
     * @param uri The Intent data URI.
     * @param packageContext A Context of the application package implementing
     * this class.
     * @param cls The component class that is to be used for the intent.
     *
     * @see #Intent(String, android.net.Uri)
     * @see #Intent(Context, Class)
     * @see #setClass
     * @see #setComponent
     */
    public Intent(String action, Uri uri,
            Context packageContext, Class<?> cls) {
        mAction = action;
        mData = uri;
        mComponent = new ComponentName(packageContext, cls);
    }

    /**
     * Call {@link #parseUri} with 0 flags.
     * @deprecated Use {@link #parseUri} instead.
     */
    @Deprecated
    public static Intent getIntent(String uri) throws URISyntaxException {
        return parseUri(uri, 0);
    }
    
    /**
     * Create an intent from a URI.  This URI may encode the action,
     * category, and other intent fields, if it was returned by
     * {@link #toUri}..  If the Intent was not generate by toUri(), its data
     * will be the entire URI and its action will be ACTION_VIEW.
     *
     * <p>The URI given here must not be relative -- that is, it must include
     * the scheme and full path.
     *
     * @param uri The URI to turn into an Intent.
     * @param flags Additional processing flags.  Either 0 or
     *
     * @return Intent The newly created Intent object.
     *
     * @throws URISyntaxException Throws URISyntaxError if the basic URI syntax
     * it bad (as parsed by the Uri class) or the Intent data within the
     * URI is invalid.
     * 
     * @see #toUri
     */
    public static Intent parseUri(String uri, int flags) throws URISyntaxException {
        int i = 0;
        try {
            // Validate intent scheme for if requested.
            if ((flags&URI_INTENT_SCHEME) != 0) {
                if (!uri.startsWith("intent:")) {
                    Intent intent = new Intent(ACTION_VIEW);
                    try {
                        intent.setData(Uri.parse(uri));
                    } catch (IllegalArgumentException e) {
                        throw new URISyntaxException(uri, e.getMessage());
                    }
                    return intent;
                }
            }
            
            // simple case
            i = uri.lastIndexOf("#");
            if (i == -1) return new Intent(ACTION_VIEW, Uri.parse(uri));

            // old format Intent URI
            if (!uri.startsWith("#Intent;", i)) return getIntentOld(uri);

            // new format
            Intent intent = new Intent(ACTION_VIEW);

            // fetch data part, if present
            String data = i >= 0 ? uri.substring(0, i) : null;
            String scheme = null;
            i += "#Intent;".length();

            // loop over contents of Intent, all name=value;
            while (!uri.startsWith("end", i)) {
                int eq = uri.indexOf('=', i);
                int semi = uri.indexOf(';', eq);
                String value = Uri.decode(uri.substring(eq + 1, semi));

                // action
                if (uri.startsWith("action=", i)) {
                    intent.mAction = value;
                }

                // categories
                else if (uri.startsWith("category=", i)) {
                    intent.addCategory(value);
                }

                // type
                else if (uri.startsWith("type=", i)) {
                    intent.mType = value;
                }

                // launch  flags
                else if (uri.startsWith("launchFlags=", i)) {
                    intent.mFlags = Integer.decode(value).intValue();
                }

                // package
                else if (uri.startsWith("package=", i)) {
                    intent.mPackage = value;
                }

                // component
                else if (uri.startsWith("component=", i)) {
                    intent.mComponent = ComponentName.unflattenFromString(value);
                }

                // scheme
                else if (uri.startsWith("scheme=", i)) {
                    scheme = value;
                }

                // extra
                else {
                    String key = Uri.decode(uri.substring(i + 2, eq));
                    // create Bundle if it doesn't already exist
                    if (intent.mExtras == null) intent.mExtras = new Bundle();
                    Bundle b = intent.mExtras;
                    // add EXTRA
                    if      (uri.startsWith("S.", i)) b.putString(key, value);
                    else if (uri.startsWith("B.", i)) b.putBoolean(key, Boolean.parseBoolean(value));
                    else if (uri.startsWith("b.", i)) b.putByte(key, Byte.parseByte(value));
                    else if (uri.startsWith("c.", i)) b.putChar(key, value.charAt(0));
                    else if (uri.startsWith("d.", i)) b.putDouble(key, Double.parseDouble(value));
                    else if (uri.startsWith("f.", i)) b.putFloat(key, Float.parseFloat(value));
                    else if (uri.startsWith("i.", i)) b.putInt(key, Integer.parseInt(value));
                    else if (uri.startsWith("l.", i)) b.putLong(key, Long.parseLong(value));
                    else if (uri.startsWith("s.", i)) b.putShort(key, Short.parseShort(value));
                    else throw new URISyntaxException(uri, "unknown EXTRA type", i);
                }

                // move to the next item
                i = semi + 1;
            }

            if (data != null) {
                if (data.startsWith("intent:")) {
                    data = data.substring(7);
                    if (scheme != null) {
                        data = scheme + ':' + data;
                    }
                }
                
                if (data.length() > 0) {
                    try {
                        intent.mData = Uri.parse(data);
                    } catch (IllegalArgumentException e) {
                        throw new URISyntaxException(uri, e.getMessage());
                    }
                }
            }
            
            return intent;

        } catch (IndexOutOfBoundsException e) {
            throw new URISyntaxException(uri, "illegal Intent URI format", i);
        }
    }

    public static Intent getIntentOld(String uri) throws URISyntaxException {
        Intent intent;

        int i = uri.lastIndexOf('#');
        if (i >= 0) {
            Uri data = null;
            String action = null;
            if (i > 0) {
                data = Uri.parse(uri.substring(0, i));
            }

            i++;

            if (uri.regionMatches(i, "action(", 0, 7)) {
                i += 7;
                int j = uri.indexOf(')', i);
                action = uri.substring(i, j);
                i = j + 1;
            }

            intent = new Intent(action, data);

            if (uri.regionMatches(i, "categories(", 0, 11)) {
                i += 11;
                int j = uri.indexOf(')', i);
                while (i < j) {
                    int sep = uri.indexOf('!', i);
                    if (sep < 0) sep = j;
                    if (i < sep) {
                        intent.addCategory(uri.substring(i, sep));
                    }
                    i = sep + 1;
                }
                i = j + 1;
            }

            if (uri.regionMatches(i, "type(", 0, 5)) {
                i += 5;
                int j = uri.indexOf(')', i);
                intent.mType = uri.substring(i, j);
                i = j + 1;
            }

            if (uri.regionMatches(i, "launchFlags(", 0, 12)) {
                i += 12;
                int j = uri.indexOf(')', i);
                intent.mFlags = Integer.decode(uri.substring(i, j)).intValue();
                i = j + 1;
            }

            if (uri.regionMatches(i, "component(", 0, 10)) {
                i += 10;
                int j = uri.indexOf(')', i);
                int sep = uri.indexOf('!', i);
                if (sep >= 0 && sep < j) {
                    String pkg = uri.substring(i, sep);
                    String cls = uri.substring(sep + 1, j);
                    intent.mComponent = new ComponentName(pkg, cls);
                }
                i = j + 1;
            }

            if (uri.regionMatches(i, "extras(", 0, 7)) {
                i += 7;

                final int closeParen = uri.indexOf(')', i);
                if (closeParen == -1) throw new URISyntaxException(uri,
                        "EXTRA missing trailing ')'", i);

                while (i < closeParen) {
                    // fetch the key value
                    int j = uri.indexOf('=', i);
                    if (j <= i + 1 || i >= closeParen) {
                        throw new URISyntaxException(uri, "EXTRA missing '='", i);
                    }
                    char type = uri.charAt(i);
                    i++;
                    String key = uri.substring(i, j);
                    i = j + 1;

                    // get type-value
                    j = uri.indexOf('!', i);
                    if (j == -1 || j >= closeParen) j = closeParen;
                    if (i >= j) throw new URISyntaxException(uri, "EXTRA missing '!'", i);
                    String value = uri.substring(i, j);
                    i = j;

                    // create Bundle if it doesn't already exist
                    if (intent.mExtras == null) intent.mExtras = new Bundle();

                    // add item to bundle
                    try {
                        switch (type) {
                            case 'S':
                                intent.mExtras.putString(key, Uri.decode(value));
                                break;
                            case 'B':
                                intent.mExtras.putBoolean(key, Boolean.parseBoolean(value));
                                break;
                            case 'b':
                                intent.mExtras.putByte(key, Byte.parseByte(value));
                                break;
                            case 'c':
                                intent.mExtras.putChar(key, Uri.decode(value).charAt(0));
                                break;
                            case 'd':
                                intent.mExtras.putDouble(key, Double.parseDouble(value));
                                break;
                            case 'f':
                                intent.mExtras.putFloat(key, Float.parseFloat(value));
                                break;
                            case 'i':
                                intent.mExtras.putInt(key, Integer.parseInt(value));
                                break;
                            case 'l':
                                intent.mExtras.putLong(key, Long.parseLong(value));
                                break;
                            case 's':
                                intent.mExtras.putShort(key, Short.parseShort(value));
                                break;
                            default:
                                throw new URISyntaxException(uri, "EXTRA has unknown type", i);
                        }
                    } catch (NumberFormatException e) {
                        throw new URISyntaxException(uri, "EXTRA value can't be parsed", i);
                    }

                    char ch = uri.charAt(i);
                    if (ch == ')') break;
                    if (ch != '!') throw new URISyntaxException(uri, "EXTRA missing '!'", i);
                    i++;
                }
            }

            if (intent.mAction == null) {
                // By default, if no action is specified, then use VIEW.
                intent.mAction = ACTION_VIEW;
            }

        } else {
            intent = new Intent(ACTION_VIEW, Uri.parse(uri));
        }

        return intent;
    }

    /**
     * Retrieve the general action to be performed, such as
     * {@link #ACTION_VIEW}.  The action describes the general way the rest of
     * the information in the intent should be interpreted -- most importantly,
     * what to do with the data returned by {@link #getData}.
     *
     * @return The action of this intent or null if none is specified.
     *
     * @see #setAction
     */
    public String getAction() {
        return mAction;
    }

    /**
     * Retrieve data this intent is operating on.  This URI specifies the name
     * of the data; often it uses the content: scheme, specifying data in a
     * content provider.  Other schemes may be handled by specific activities,
     * such as http: by the web browser.
     *
     * @return The URI of the data this intent is targeting or null.
     *
     * @see #getScheme
     * @see #setData
     */
    public Uri getData() {
        return mData;
    }

    /**
     * The same as {@link #getData()}, but returns the URI as an encoded
     * String.
     */
    public String getDataString() {
        return mData != null ? mData.toString() : null;
    }

    /**
     * Return the scheme portion of the intent's data.  If the data is null or
     * does not include a scheme, null is returned.  Otherwise, the scheme
     * prefix without the final ':' is returned, i.e. "http".
     *
     * <p>This is the same as calling getData().getScheme() (and checking for
     * null data).
     *
     * @return The scheme of this intent.
     *
     * @see #getData
     */
    public String getScheme() {
        return mData != null ? mData.getScheme() : null;
    }

    /**
     * Retrieve any explicit MIME type included in the intent.  This is usually
     * null, as the type is determined by the intent data.
     *
     * @return If a type was manually set, it is returned; else null is
     *         returned.
     *
     * @see #resolveType(ContentResolver)
     * @see #setType
     */
    public String getType() {
        return mType;
    }

    /**
     * Return the MIME data type of this intent.  If the type field is
     * explicitly set, that is simply returned.  Otherwise, if the data is set,
     * the type of that data is returned.  If neither fields are set, a null is
     * returned.
     *
     * @return The MIME type of this intent.
     *
     * @see #getType
     * @see #resolveType(ContentResolver)
     */
    public String resolveType(Context context) {
        return resolveType(context.getContentResolver());
    }

    /**
     * Return the MIME data type of this intent.  If the type field is
     * explicitly set, that is simply returned.  Otherwise, if the data is set,
     * the type of that data is returned.  If neither fields are set, a null is
     * returned.
     *
     * @param resolver A ContentResolver that can be used to determine the MIME
     *                 type of the intent's data.
     *
     * @return The MIME type of this intent.
     *
     * @see #getType
     * @see #resolveType(Context)
     */
    public String resolveType(ContentResolver resolver) {
        if (mType != null) {
            return mType;
        }
        if (mData != null) {
            if ("content".equals(mData.getScheme())) {
                return resolver.getType(mData);
            }
        }
        return null;
    }

    /**
     * Return the MIME data type of this intent, only if it will be needed for
     * intent resolution.  This is not generally useful for application code;
     * it is used by the frameworks for communicating with back-end system
     * services.
     *
     * @param resolver A ContentResolver that can be used to determine the MIME
     *                 type of the intent's data.
     *
     * @return The MIME type of this intent, or null if it is unknown or not
     *         needed.
     */
    public String resolveTypeIfNeeded(ContentResolver resolver) {
        if (mComponent != null) {
            return mType;
        }
        return resolveType(resolver);
    }

    /**
     * Check if an category exists in the intent.
     *
     * @param category The category to check.
     *
     * @return boolean True if the intent contains the category, else false.
     *
     * @see #getCategories
     * @see #addCategory
     */
    public boolean hasCategory(String category) {
        return mCategories != null && mCategories.contains(category);
    }

    /**
     * Return the set of all categories in the intent.  If there are no categories,
     * returns NULL.
     *
     * @return Set The set of categories you can examine.  Do not modify!
     *
     * @see #hasCategory
     * @see #addCategory
     */
    public Set<String> getCategories() {
        return mCategories;
    }

    /**
     * Sets the ClassLoader that will be used when unmarshalling
     * any Parcelable values from the extras of this Intent.
     *
     * @param loader a ClassLoader, or null to use the default loader
     * at the time of unmarshalling.
     */
    public void setExtrasClassLoader(ClassLoader loader) {
        if (mExtras != null) {
            mExtras.setClassLoader(loader);
        }
    }

    /**
     * Returns true if an extra value is associated with the given name.
     * @param name the extra's name
     * @return true if the given extra is present.
     */
    public boolean hasExtra(String name) {
        return mExtras != null && mExtras.containsKey(name);
    }

    /**
     * Returns true if the Intent's extras contain a parcelled file descriptor.
     * @return true if the Intent contains a parcelled file descriptor.
     */
    public boolean hasFileDescriptors() {
        return mExtras != null && mExtras.hasFileDescriptors();
    }

    /**
     * Retrieve extended data from the intent.
     *
     * @param name The name of the desired item.
     *
     * @return the value of an item that previously added with putExtra()
     * or null if none was found.
     *
     * @deprecated
     * @hide
     */
    @Deprecated
    public Object getExtra(String name) {
        return getExtra(name, null);
    }

    /**
     * Retrieve extended data from the intent.
     *
     * @param name The name of the desired item.
     * @param defaultValue the value to be returned if no value of the desired
     * type is stored with the given name.
     *
     * @return the value of an item that previously added with putExtra()
     * or the default value if none was found.
     *
     * @see #putExtra(String, boolean)
     */
    public boolean getBooleanExtra(String name, boolean defaultValue) {
        return mExtras == null ? defaultValue :
            mExtras.getBoolean(name, defaultValue);
    }

    /**
     * Retrieve extended data from the intent.
     *
     * @param name The name of the desired item.
     * @param defaultValue the value to be returned if no value of the desired
     * type is stored with the given name.
     *
     * @return the value of an item that previously added with putExtra()
     * or the default value if none was found.
     *
     * @see #putExtra(String, byte)
     */
    public byte getByteExtra(String name, byte defaultValue) {
        return mExtras == null ? defaultValue :
            mExtras.getByte(name, defaultValue);
    }

    /**
     * Retrieve extended data from the intent.
     *
     * @param name The name of the desired item.
     * @param defaultValue the value to be returned if no value of the desired
     * type is stored with the given name.
     *
     * @return the value of an item that previously added with putExtra()
     * or the default value if none was found.
     *
     * @see #putExtra(String, short)
     */
    public short getShortExtra(String name, short defaultValue) {
        return mExtras == null ? defaultValue :
            mExtras.getShort(name, defaultValue);
    }

    /**
     * Retrieve extended data from the intent.
     *
     * @param name The name of the desired item.
     * @param defaultValue the value to be returned if no value of the desired
     * type is stored with the given name.
     *
     * @return the value of an item that previously added with putExtra()
     * or the default value if none was found.
     *
     * @see #putExtra(String, char)
     */
    public char getCharExtra(String name, char defaultValue) {
        return mExtras == null ? defaultValue :
            mExtras.getChar(name, defaultValue);
    }

    /**
     * Retrieve extended data from the intent.
     *
     * @param name The name of the desired item.
     * @param defaultValue the value to be returned if no value of the desired
     * type is stored with the given name.
     *
     * @return the value of an item that previously added with putExtra()
     * or the default value if none was found.
     *
     * @see #putExtra(String, int)
     */
    public int getIntExtra(String name, int defaultValue) {
        return mExtras == null ? defaultValue :
            mExtras.getInt(name, defaultValue);
    }

    /**
     * Retrieve extended data from the intent.
     *
     * @param name The name of the desired item.
     * @param defaultValue the value to be returned if no value of the desired
     * type is stored with the given name.
     *
     * @return the value of an item that previously added with putExtra()
     * or the default value if none was found.
     *
     * @see #putExtra(String, long)
     */
    public long getLongExtra(String name, long defaultValue) {
        return mExtras == null ? defaultValue :
            mExtras.getLong(name, defaultValue);
    }

    /**
     * Retrieve extended data from the intent.
     *
     * @param name The name of the desired item.
     * @param defaultValue the value to be returned if no value of the desired
     * type is stored with the given name.
     *
     * @return the value of an item that previously added with putExtra(),
     * or the default value if no such item is present
     *
     * @see #putExtra(String, float)
     */
    public float getFloatExtra(String name, float defaultValue) {
        return mExtras == null ? defaultValue :
            mExtras.getFloat(name, defaultValue);
    }

    /**
     * Retrieve extended data from the intent.
     *
     * @param name The name of the desired item.
     * @param defaultValue the value to be returned if no value of the desired
     * type is stored with the given name.
     *
     * @return the value of an item that previously added with putExtra()
     * or the default value if none was found.
     *
     * @see #putExtra(String, double)
     */
    public double getDoubleExtra(String name, double defaultValue) {
        return mExtras == null ? defaultValue :
            mExtras.getDouble(name, defaultValue);
    }

    /**
     * Retrieve extended data from the intent.
     *
     * @param name The name of the desired item.
     *
     * @return the value of an item that previously added with putExtra()
     * or null if no String value was found.
     *
     * @see #putExtra(String, String)
     */
    public String getStringExtra(String name) {
        return mExtras == null ? null : mExtras.getString(name);
    }

    /**
     * Retrieve extended data from the intent.
     *
     * @param name The name of the desired item.
     *
     * @return the value of an item that previously added with putExtra()
     * or null if no CharSequence value was found.
     *
     * @see #putExtra(String, CharSequence)
     */
    public CharSequence getCharSequenceExtra(String name) {
        return mExtras == null ? null : mExtras.getCharSequence(name);
    }

    /**
     * Retrieve extended data from the intent.
     *
     * @param name The name of the desired item.
     *
     * @return the value of an item that previously added with putExtra()
     * or null if no Parcelable value was found.
     *
     * @see #putExtra(String, Parcelable)
     */
    public <T extends Parcelable> T getParcelableExtra(String name) {
        return mExtras == null ? null : mExtras.<T>getParcelable(name);
    }

    /**
     * Retrieve extended data from the intent.
     *
     * @param name The name of the desired item.
     *
     * @return the value of an item that previously added with putExtra()
     * or null if no Parcelable[] value was found.
     *
     * @see #putExtra(String, Parcelable[])
     */
    public Parcelable[] getParcelableArrayExtra(String name) {
        return mExtras == null ? null : mExtras.getParcelableArray(name);
    }

    /**
     * Retrieve extended data from the intent.
     *
     * @param name The name of the desired item.
     *
     * @return the value of an item that previously added with putExtra()
     * or null if no ArrayList<Parcelable> value was found.
     *
     * @see #putParcelableArrayListExtra(String, ArrayList)
     */
    public <T extends Parcelable> ArrayList<T> getParcelableArrayListExtra(String name) {
        return mExtras == null ? null : mExtras.<T>getParcelableArrayList(name);
    }

    /**
     * Retrieve extended data from the intent.
     *
     * @param name The name of the desired item.
     *
     * @return the value of an item that previously added with putExtra()
     * or null if no Serializable value was found.
     *
     * @see #putExtra(String, Serializable)
     */
    public Serializable getSerializableExtra(String name) {
        return mExtras == null ? null : mExtras.getSerializable(name);
    }

    /**
     * Retrieve extended data from the intent.
     *
     * @param name The name of the desired item.
     *
     * @return the value of an item that previously added with putExtra()
     * or null if no ArrayList<Integer> value was found.
     *
     * @see #putIntegerArrayListExtra(String, ArrayList)
     */
    public ArrayList<Integer> getIntegerArrayListExtra(String name) {
        return mExtras == null ? null : mExtras.getIntegerArrayList(name);
    }

    /**
     * Retrieve extended data from the intent.
     *
     * @param name The name of the desired item.
     *
     * @return the value of an item that previously added with putExtra()
     * or null if no ArrayList<String> value was found.
     *
     * @see #putStringArrayListExtra(String, ArrayList)
     */
    public ArrayList<String> getStringArrayListExtra(String name) {
        return mExtras == null ? null : mExtras.getStringArrayList(name);
    }

    /**
     * Retrieve extended data from the intent.
     *
     * @param name The name of the desired item.
     *
     * @return the value of an item that previously added with putExtra()
     * or null if no boolean array value was found.
     *
     * @see #putExtra(String, boolean[])
     */
    public boolean[] getBooleanArrayExtra(String name) {
        return mExtras == null ? null : mExtras.getBooleanArray(name);
    }

    /**
     * Retrieve extended data from the intent.
     *
     * @param name The name of the desired item.
     *
     * @return the value of an item that previously added with putExtra()
     * or null if no byte array value was found.
     *
     * @see #putExtra(String, byte[])
     */
    public byte[] getByteArrayExtra(String name) {
        return mExtras == null ? null : mExtras.getByteArray(name);
    }

    /**
     * Retrieve extended data from the intent.
     *
     * @param name The name of the desired item.
     *
     * @return the value of an item that previously added with putExtra()
     * or null if no short array value was found.
     *
     * @see #putExtra(String, short[])
     */
    public short[] getShortArrayExtra(String name) {
        return mExtras == null ? null : mExtras.getShortArray(name);
    }

    /**
     * Retrieve extended data from the intent.
     *
     * @param name The name of the desired item.
     *
     * @return the value of an item that previously added with putExtra()
     * or null if no char array value was found.
     *
     * @see #putExtra(String, char[])
     */
    public char[] getCharArrayExtra(String name) {
        return mExtras == null ? null : mExtras.getCharArray(name);
    }

    /**
     * Retrieve extended data from the intent.
     *
     * @param name The name of the desired item.
     *
     * @return the value of an item that previously added with putExtra()
     * or null if no int array value was found.
     *
     * @see #putExtra(String, int[])
     */
    public int[] getIntArrayExtra(String name) {
        return mExtras == null ? null : mExtras.getIntArray(name);
    }

    /**
     * Retrieve extended data from the intent.
     *
     * @param name The name of the desired item.
     *
     * @return the value of an item that previously added with putExtra()
     * or null if no long array value was found.
     *
     * @see #putExtra(String, long[])
     */
    public long[] getLongArrayExtra(String name) {
        return mExtras == null ? null : mExtras.getLongArray(name);
    }

    /**
     * Retrieve extended data from the intent.
     *
     * @param name The name of the desired item.
     *
     * @return the value of an item that previously added with putExtra()
     * or null if no float array value was found.
     *
     * @see #putExtra(String, float[])
     */
    public float[] getFloatArrayExtra(String name) {
        return mExtras == null ? null : mExtras.getFloatArray(name);
    }

    /**
     * Retrieve extended data from the intent.
     *
     * @param name The name of the desired item.
     *
     * @return the value of an item that previously added with putExtra()
     * or null if no double array value was found.
     *
     * @see #putExtra(String, double[])
     */
    public double[] getDoubleArrayExtra(String name) {
        return mExtras == null ? null : mExtras.getDoubleArray(name);
    }

    /**
     * Retrieve extended data from the intent.
     *
     * @param name The name of the desired item.
     *
     * @return the value of an item that previously added with putExtra()
     * or null if no String array value was found.
     *
     * @see #putExtra(String, String[])
     */
    public String[] getStringArrayExtra(String name) {
        return mExtras == null ? null : mExtras.getStringArray(name);
    }

    /**
     * Retrieve extended data from the intent.
     *
     * @param name The name of the desired item.
     *
     * @return the value of an item that previously added with putExtra()
     * or null if no Bundle value was found.
     *
     * @see #putExtra(String, Bundle)
     */
    public Bundle getBundleExtra(String name) {
        return mExtras == null ? null : mExtras.getBundle(name);
    }

    /**
     * Retrieve extended data from the intent.
     *
     * @param name The name of the desired item.
     *
     * @return the value of an item that previously added with putExtra()
     * or null if no IBinder value was found.
     *
     * @see #putExtra(String, IBinder)
     *
     * @deprecated
     * @hide
     */
    @Deprecated
    public IBinder getIBinderExtra(String name) {
        return mExtras == null ? null : mExtras.getIBinder(name);
    }

    /**
     * Retrieve extended data from the intent.
     *
     * @param name The name of the desired item.
     * @param defaultValue The default value to return in case no item is
     * associated with the key 'name'
     *
     * @return the value of an item that previously added with putExtra()
     * or defaultValue if none was found.
     *
     * @see #putExtra
     *
     * @deprecated
     * @hide
     */
    @Deprecated
    public Object getExtra(String name, Object defaultValue) {
        Object result = defaultValue;
        if (mExtras != null) {
            Object result2 = mExtras.get(name);
            if (result2 != null) {
                result = result2;
            }
        }

        return result;
    }

    /**
     * Retrieves a map of extended data from the intent.
     *
     * @return the map of all extras previously added with putExtra(),
     * or null if none have been added.
     */
    public Bundle getExtras() {
        return (mExtras != null)
                ? new Bundle(mExtras)
                : null;
    }

    /**
     * Retrieve any special flags associated with this intent.  You will
     * normally just set them with {@link #setFlags} and let the system
     * take the appropriate action with them.
     *
     * @return int The currently set flags.
     *
     * @see #setFlags
     */
    public int getFlags() {
        return mFlags;
    }

    /**
     * Retrieve the application package name this Intent is limited to.  When
     * resolving an Intent, if non-null this limits the resolution to only
     * components in the given application package.
     *
     * @return The name of the application package for the Intent.
     *
     * @see #resolveActivity
     * @see #setPackage
     */
    public String getPackage() {
        return mPackage;
    }

    /**
     * Retrieve the concrete component associated with the intent.  When receiving
     * an intent, this is the component that was found to best handle it (that is,
     * yourself) and will always be non-null; in all other cases it will be
     * null unless explicitly set.
     *
     * @return The name of the application component to handle the intent.
     *
     * @see #resolveActivity
     * @see #setComponent
     */
    public ComponentName getComponent() {
        return mComponent;
    }

    /**
     * Return the Activity component that should be used to handle this intent.
     * The appropriate component is determined based on the information in the
     * intent, evaluated as follows:
     *
     * <p>If {@link #getComponent} returns an explicit class, that is returned
     * without any further consideration.
     *
     * <p>The activity must handle the {@link Intent#CATEGORY_DEFAULT} Intent
     * category to be considered.
     *
     * <p>If {@link #getAction} is non-NULL, the activity must handle this
     * action.
     *
     * <p>If {@link #resolveType} returns non-NULL, the activity must handle
     * this type.
     *
     * <p>If {@link #addCategory} has added any categories, the activity must
     * handle ALL of the categories specified.
     *
     * <p>If {@link #getPackage} is non-NULL, only activity components in
     * that application package will be considered.
     *
     * <p>If there are no activities that satisfy all of these conditions, a
     * null string is returned.
     *
     * <p>If multiple activities are found to satisfy the intent, the one with
     * the highest priority will be used.  If there are multiple activities
     * with the same priority, the system will either pick the best activity
     * based on user preference, or resolve to a system class that will allow
     * the user to pick an activity and forward from there.
     *
     * <p>This method is implemented simply by calling
     * {@link PackageManager#resolveActivity} with the "defaultOnly" parameter
     * true.</p>
     * <p> This API is called for you as part of starting an activity from an
     * intent.  You do not normally need to call it yourself.</p>
     *
     * @param pm The package manager with which to resolve the Intent.
     *
     * @return Name of the component implementing an activity that can
     *         display the intent.
     *
     * @see #setComponent
     * @see #getComponent
     * @see #resolveActivityInfo
     */
    public ComponentName resolveActivity(PackageManager pm) {
        if (mComponent != null) {
            return mComponent;
        }

        ResolveInfo info = pm.resolveActivity(
            this, PackageManager.MATCH_DEFAULT_ONLY);
        if (info != null) {
            return new ComponentName(
                    info.activityInfo.applicationInfo.packageName,
                    info.activityInfo.name);
        }

        return null;
    }

    /**
     * Resolve the Intent into an {@link ActivityInfo}
     * describing the activity that should execute the intent.  Resolution
     * follows the same rules as described for {@link #resolveActivity}, but
     * you get back the completely information about the resolved activity
     * instead of just its class name.
     *
     * @param pm The package manager with which to resolve the Intent.
     * @param flags Addition information to retrieve as per
     * {@link PackageManager#getActivityInfo(ComponentName, int)
     * PackageManager.getActivityInfo()}.
     *
     * @return PackageManager.ActivityInfo
     *
     * @see #resolveActivity
     */
    public ActivityInfo resolveActivityInfo(PackageManager pm, int flags) {
        ActivityInfo ai = null;
        if (mComponent != null) {
            try {
                ai = pm.getActivityInfo(mComponent, flags);
            } catch (PackageManager.NameNotFoundException e) {
                // ignore
            }
        } else {
            ResolveInfo info = pm.resolveActivity(
                this, PackageManager.MATCH_DEFAULT_ONLY);
            if (info != null) {
                ai = info.activityInfo;
            }
        }

        return ai;
    }

    /**
     * Set the general action to be performed.
     *
     * @param action An action name, such as ACTION_VIEW.  Application-specific
     *               actions should be prefixed with the vendor's package name.
     *
     * @return Returns the same Intent object, for chaining multiple calls
     * into a single statement.
     *
     * @see #getAction
     */
    public Intent setAction(String action) {
        mAction = action;
        return this;
    }

    /**
     * Set the data this intent is operating on.  This method automatically
     * clears any type that was previously set by {@link #setType}.
     *
     * <p><em>Note: scheme and host name matching in the Android framework is
     * case-sensitive, unlike the formal RFC.  As a result,
     * you should always ensure that you write your Uri with these elements
     * using lower case letters, and normalize any Uris you receive from
     * outside of Android to ensure the scheme and host is lower case.</em></p>
     *
     * @param data The URI of the data this intent is now targeting.
     *
     * @return Returns the same Intent object, for chaining multiple calls
     * into a single statement.
     *
     * @see #getData
     * @see #setType
     * @see #setDataAndType
     */
    public Intent setData(Uri data) {
        mData = data;
        mType = null;
        return this;
    }

    /**
     * Set an explicit MIME data type.  This is used to create intents that
     * only specify a type and not data, for example to indicate the type of
     * data to return.  This method automatically clears any data that was
     * previously set by {@link #setData}.
     *
     * <p><em>Note: MIME type matching in the Android framework is
     * case-sensitive, unlike formal RFC MIME types.  As a result,
     * you should always write your MIME types with lower case letters,
     * and any MIME types you receive from outside of Android should be
     * converted to lower case before supplying them here.</em></p>
     *
     * @param type The MIME type of the data being handled by this intent.
     *
     * @return Returns the same Intent object, for chaining multiple calls
     * into a single statement.
     *
     * @see #getType
     * @see #setData
     * @see #setDataAndType
     */
    public Intent setType(String type) {
        mData = null;
        mType = type;
        return this;
    }

    /**
     * (Usually optional) Set the data for the intent along with an explicit
     * MIME data type.  This method should very rarely be used -- it allows you
     * to override the MIME type that would ordinarily be inferred from the
     * data with your own type given here.
     *
     * <p><em>Note: MIME type, Uri scheme, and host name matching in the
     * Android framework is case-sensitive, unlike the formal RFC definitions.
     * As a result, you should always write these elements with lower case letters,
     * and normalize any MIME types or Uris you receive from
     * outside of Android to ensure these elements are lower case before
     * supplying them here.</em></p>
     *
     * @param data The URI of the data this intent is now targeting.
     * @param type The MIME type of the data being handled by this intent.
     *
     * @return Returns the same Intent object, for chaining multiple calls
     * into a single statement.
     *
     * @see #setData
     * @see #setType
     */
    public Intent setDataAndType(Uri data, String type) {
        mData = data;
        mType = type;
        return this;
    }

    /**
     * Add a new category to the intent.  Categories provide additional detail
     * about the action the intent is perform.  When resolving an intent, only
     * activities that provide <em>all</em> of the requested categories will be
     * used.
     *
     * @param category The desired category.  This can be either one of the
     *               predefined Intent categories, or a custom category in your own
     *               namespace.
     *
     * @return Returns the same Intent object, for chaining multiple calls
     * into a single statement.
     *
     * @see #hasCategory
     * @see #removeCategory
     */
    public Intent addCategory(String category) {
        if (mCategories == null) {
            mCategories = new HashSet<String>();
        }
        mCategories.add(category);
        return this;
    }

    /**
     * Remove an category from an intent.
     *
     * @param category The category to remove.
     *
     * @see #addCategory
     */
    public void removeCategory(String category) {
        if (mCategories != null) {
            mCategories.remove(category);
            if (mCategories.size() == 0) {
                mCategories = null;
            }
        }
    }

    /**
     * Add extended data to the intent.  The name must include a package
     * prefix, for example the app com.android.contacts would use names
     * like "com.android.contacts.ShowAll".
     *
     * @param name The name of the extra data, with package prefix.
     * @param value The boolean data value.
     *
     * @return Returns the same Intent object, for chaining multiple calls
     * into a single statement.
     *
     * @see #putExtras
     * @see #removeExtra
     * @see #getBooleanExtra(String, boolean)
     */
    public Intent putExtra(String name, boolean value) {
        if (mExtras == null) {
            mExtras = new Bundle();
        }
        mExtras.putBoolean(name, value);
        return this;
    }

    /**
     * Add extended data to the intent.  The name must include a package
     * prefix, for example the app com.android.contacts would use names
     * like "com.android.contacts.ShowAll".
     *
     * @param name The name of the extra data, with package prefix.
     * @param value The byte data value.
     *
     * @return Returns the same Intent object, for chaining multiple calls
     * into a single statement.
     *
     * @see #putExtras
     * @see #removeExtra
     * @see #getByteExtra(String, byte)
     */
    public Intent putExtra(String name, byte value) {
        if (mExtras == null) {
            mExtras = new Bundle();
        }
        mExtras.putByte(name, value);
        return this;
    }

    /**
     * Add extended data to the intent.  The name must include a package
     * prefix, for example the app com.android.contacts would use names
     * like "com.android.contacts.ShowAll".
     *
     * @param name The name of the extra data, with package prefix.
     * @param value The char data value.
     *
     * @return Returns the same Intent object, for chaining multiple calls
     * into a single statement.
     *
     * @see #putExtras
     * @see #removeExtra
     * @see #getCharExtra(String, char)
     */
    public Intent putExtra(String name, char value) {
        if (mExtras == null) {
            mExtras = new Bundle();
        }
        mExtras.putChar(name, value);
        return this;
    }

    /**
     * Add extended data to the intent.  The name must include a package
     * prefix, for example the app com.android.contacts would use names
     * like "com.android.contacts.ShowAll".
     *
     * @param name The name of the extra data, with package prefix.
     * @param value The short data value.
     *
     * @return Returns the same Intent object, for chaining multiple calls
     * into a single statement.
     *
     * @see #putExtras
     * @see #removeExtra
     * @see #getShortExtra(String, short)
     */
    public Intent putExtra(String name, short value) {
        if (mExtras == null) {
            mExtras = new Bundle();
        }
        mExtras.putShort(name, value);
        return this;
    }

    /**
     * Add extended data to the intent.  The name must include a package
     * prefix, for example the app com.android.contacts would use names
     * like "com.android.contacts.ShowAll".
     *
     * @param name The name of the extra data, with package prefix.
     * @param value The integer data value.
     *
     * @return Returns the same Intent object, for chaining multiple calls
     * into a single statement.
     *
     * @see #putExtras
     * @see #removeExtra
     * @see #getIntExtra(String, int)
     */
    public Intent putExtra(String name, int value) {
        if (mExtras == null) {
            mExtras = new Bundle();
        }
        mExtras.putInt(name, value);
        return this;
    }

    /**
     * Add extended data to the intent.  The name must include a package
     * prefix, for example the app com.android.contacts would use names
     * like "com.android.contacts.ShowAll".
     *
     * @param name The name of the extra data, with package prefix.
     * @param value The long data value.
     *
     * @return Returns the same Intent object, for chaining multiple calls
     * into a single statement.
     *
     * @see #putExtras
     * @see #removeExtra
     * @see #getLongExtra(String, long)
     */
    public Intent putExtra(String name, long value) {
        if (mExtras == null) {
            mExtras = new Bundle();
        }
        mExtras.putLong(name, value);
        return this;
    }

    /**
     * Add extended data to the intent.  The name must include a package
     * prefix, for example the app com.android.contacts would use names
     * like "com.android.contacts.ShowAll".
     *
     * @param name The name of the extra data, with package prefix.
     * @param value The float data value.
     *
     * @return Returns the same Intent object, for chaining multiple calls
     * into a single statement.
     *
     * @see #putExtras
     * @see #removeExtra
     * @see #getFloatExtra(String, float)
     */
    public Intent putExtra(String name, float value) {
        if (mExtras == null) {
            mExtras = new Bundle();
        }
        mExtras.putFloat(name, value);
        return this;
    }

    /**
     * Add extended data to the intent.  The name must include a package
     * prefix, for example the app com.android.contacts would use names
     * like "com.android.contacts.ShowAll".
     *
     * @param name The name of the extra data, with package prefix.
     * @param value The double data value.
     *
     * @return Returns the same Intent object, for chaining multiple calls
     * into a single statement.
     *
     * @see #putExtras
     * @see #removeExtra
     * @see #getDoubleExtra(String, double)
     */
    public Intent putExtra(String name, double value) {
        if (mExtras == null) {
            mExtras = new Bundle();
        }
        mExtras.putDouble(name, value);
        return this;
    }

    /**
     * Add extended data to the intent.  The name must include a package
     * prefix, for example the app com.android.contacts would use names
     * like "com.android.contacts.ShowAll".
     *
     * @param name The name of the extra data, with package prefix.
     * @param value The String data value.
     *
     * @return Returns the same Intent object, for chaining multiple calls
     * into a single statement.
     *
     * @see #putExtras
     * @see #removeExtra
     * @see #getStringExtra(String)
     */
    public Intent putExtra(String name, String value) {
        if (mExtras == null) {
            mExtras = new Bundle();
        }
        mExtras.putString(name, value);
        return this;
    }

    /**
     * Add extended data to the intent.  The name must include a package
     * prefix, for example the app com.android.contacts would use names
     * like "com.android.contacts.ShowAll".
     *
     * @param name The name of the extra data, with package prefix.
     * @param value The CharSequence data value.
     *
     * @return Returns the same Intent object, for chaining multiple calls
     * into a single statement.
     *
     * @see #putExtras
     * @see #removeExtra
     * @see #getCharSequenceExtra(String)
     */
    public Intent putExtra(String name, CharSequence value) {
        if (mExtras == null) {
            mExtras = new Bundle();
        }
        mExtras.putCharSequence(name, value);
        return this;
    }

    /**
     * Add extended data to the intent.  The name must include a package
     * prefix, for example the app com.android.contacts would use names
     * like "com.android.contacts.ShowAll".
     *
     * @param name The name of the extra data, with package prefix.
     * @param value The Parcelable data value.
     *
     * @return Returns the same Intent object, for chaining multiple calls
     * into a single statement.
     *
     * @see #putExtras
     * @see #removeExtra
     * @see #getParcelableExtra(String)
     */
    public Intent putExtra(String name, Parcelable value) {
        if (mExtras == null) {
            mExtras = new Bundle();
        }
        mExtras.putParcelable(name, value);
        return this;
    }

    /**
     * Add extended data to the intent.  The name must include a package
     * prefix, for example the app com.android.contacts would use names
     * like "com.android.contacts.ShowAll".
     *
     * @param name The name of the extra data, with package prefix.
     * @param value The Parcelable[] data value.
     *
     * @return Returns the same Intent object, for chaining multiple calls
     * into a single statement.
     *
     * @see #putExtras
     * @see #removeExtra
     * @see #getParcelableArrayExtra(String)
     */
    public Intent putExtra(String name, Parcelable[] value) {
        if (mExtras == null) {
            mExtras = new Bundle();
        }
        mExtras.putParcelableArray(name, value);
        return this;
    }

    /**
     * Add extended data to the intent.  The name must include a package
     * prefix, for example the app com.android.contacts would use names
     * like "com.android.contacts.ShowAll".
     *
     * @param name The name of the extra data, with package prefix.
     * @param value The ArrayList<Parcelable> data value.
     *
     * @return Returns the same Intent object, for chaining multiple calls
     * into a single statement.
     *
     * @see #putExtras
     * @see #removeExtra
     * @see #getParcelableArrayListExtra(String)
     */
    public Intent putParcelableArrayListExtra(String name, ArrayList<? extends Parcelable> value) {
        if (mExtras == null) {
            mExtras = new Bundle();
        }
        mExtras.putParcelableArrayList(name, value);
        return this;
    }

    /**
     * Add extended data to the intent.  The name must include a package
     * prefix, for example the app com.android.contacts would use names
     * like "com.android.contacts.ShowAll".
     *
     * @param name The name of the extra data, with package prefix.
     * @param value The ArrayList<Integer> data value.
     *
     * @return Returns the same Intent object, for chaining multiple calls
     * into a single statement.
     *
     * @see #putExtras
     * @see #removeExtra
     * @see #getIntegerArrayListExtra(String)
     */
    public Intent putIntegerArrayListExtra(String name, ArrayList<Integer> value) {
        if (mExtras == null) {
            mExtras = new Bundle();
        }
        mExtras.putIntegerArrayList(name, value);
        return this;
    }

    /**
     * Add extended data to the intent.  The name must include a package
     * prefix, for example the app com.android.contacts would use names
     * like "com.android.contacts.ShowAll".
     *
     * @param name The name of the extra data, with package prefix.
     * @param value The ArrayList<String> data value.
     *
     * @return Returns the same Intent object, for chaining multiple calls
     * into a single statement.
     *
     * @see #putExtras
     * @see #removeExtra
     * @see #getStringArrayListExtra(String)
     */
    public Intent putStringArrayListExtra(String name, ArrayList<String> value) {
        if (mExtras == null) {
            mExtras = new Bundle();
        }
        mExtras.putStringArrayList(name, value);
        return this;
    }

    /**
     * Add extended data to the intent.  The name must include a package
     * prefix, for example the app com.android.contacts would use names
     * like "com.android.contacts.ShowAll".
     *
     * @param name The name of the extra data, with package prefix.
     * @param value The Serializable data value.
     *
     * @return Returns the same Intent object, for chaining multiple calls
     * into a single statement.
     *
     * @see #putExtras
     * @see #removeExtra
     * @see #getSerializableExtra(String)
     */
    public Intent putExtra(String name, Serializable value) {
        if (mExtras == null) {
            mExtras = new Bundle();
        }
        mExtras.putSerializable(name, value);
        return this;
    }

    /**
     * Add extended data to the intent.  The name must include a package
     * prefix, for example the app com.android.contacts would use names
     * like "com.android.contacts.ShowAll".
     *
     * @param name The name of the extra data, with package prefix.
     * @param value The boolean array data value.
     *
     * @return Returns the same Intent object, for chaining multiple calls
     * into a single statement.
     *
     * @see #putExtras
     * @see #removeExtra
     * @see #getBooleanArrayExtra(String)
     */
    public Intent putExtra(String name, boolean[] value) {
        if (mExtras == null) {
            mExtras = new Bundle();
        }
        mExtras.putBooleanArray(name, value);
        return this;
    }

    /**
     * Add extended data to the intent.  The name must include a package
     * prefix, for example the app com.android.contacts would use names
     * like "com.android.contacts.ShowAll".
     *
     * @param name The name of the extra data, with package prefix.
     * @param value The byte array data value.
     *
     * @return Returns the same Intent object, for chaining multiple calls
     * into a single statement.
     *
     * @see #putExtras
     * @see #removeExtra
     * @see #getByteArrayExtra(String)
     */
    public Intent putExtra(String name, byte[] value) {
        if (mExtras == null) {
            mExtras = new Bundle();
        }
        mExtras.putByteArray(name, value);
        return this;
    }

    /**
     * Add extended data to the intent.  The name must include a package
     * prefix, for example the app com.android.contacts would use names
     * like "com.android.contacts.ShowAll".
     *
     * @param name The name of the extra data, with package prefix.
     * @param value The short array data value.
     *
     * @return Returns the same Intent object, for chaining multiple calls
     * into a single statement.
     *
     * @see #putExtras
     * @see #removeExtra
     * @see #getShortArrayExtra(String)
     */
    public Intent putExtra(String name, short[] value) {
        if (mExtras == null) {
            mExtras = new Bundle();
        }
        mExtras.putShortArray(name, value);
        return this;
    }

    /**
     * Add extended data to the intent.  The name must include a package
     * prefix, for example the app com.android.contacts would use names
     * like "com.android.contacts.ShowAll".
     *
     * @param name The name of the extra data, with package prefix.
     * @param value The char array data value.
     *
     * @return Returns the same Intent object, for chaining multiple calls
     * into a single statement.
     *
     * @see #putExtras
     * @see #removeExtra
     * @see #getCharArrayExtra(String)
     */
    public Intent putExtra(String name, char[] value) {
        if (mExtras == null) {
            mExtras = new Bundle();
        }
        mExtras.putCharArray(name, value);
        return this;
    }

    /**
     * Add extended data to the intent.  The name must include a package
     * prefix, for example the app com.android.contacts would use names
     * like "com.android.contacts.ShowAll".
     *
     * @param name The name of the extra data, with package prefix.
     * @param value The int array data value.
     *
     * @return Returns the same Intent object, for chaining multiple calls
     * into a single statement.
     *
     * @see #putExtras
     * @see #removeExtra
     * @see #getIntArrayExtra(String)
     */
    public Intent putExtra(String name, int[] value) {
        if (mExtras == null) {
            mExtras = new Bundle();
        }
        mExtras.putIntArray(name, value);
        return this;
    }

    /**
     * Add extended data to the intent.  The name must include a package
     * prefix, for example the app com.android.contacts would use names
     * like "com.android.contacts.ShowAll".
     *
     * @param name The name of the extra data, with package prefix.
     * @param value The byte array data value.
     *
     * @return Returns the same Intent object, for chaining multiple calls
     * into a single statement.
     *
     * @see #putExtras
     * @see #removeExtra
     * @see #getLongArrayExtra(String)
     */
    public Intent putExtra(String name, long[] value) {
        if (mExtras == null) {
            mExtras = new Bundle();
        }
        mExtras.putLongArray(name, value);
        return this;
    }

    /**
     * Add extended data to the intent.  The name must include a package
     * prefix, for example the app com.android.contacts would use names
     * like "com.android.contacts.ShowAll".
     *
     * @param name The name of the extra data, with package prefix.
     * @param value The float array data value.
     *
     * @return Returns the same Intent object, for chaining multiple calls
     * into a single statement.
     *
     * @see #putExtras
     * @see #removeExtra
     * @see #getFloatArrayExtra(String)
     */
    public Intent putExtra(String name, float[] value) {
        if (mExtras == null) {
            mExtras = new Bundle();
        }
        mExtras.putFloatArray(name, value);
        return this;
    }

    /**
     * Add extended data to the intent.  The name must include a package
     * prefix, for example the app com.android.contacts would use names
     * like "com.android.contacts.ShowAll".
     *
     * @param name The name of the extra data, with package prefix.
     * @param value The double array data value.
     *
     * @return Returns the same Intent object, for chaining multiple calls
     * into a single statement.
     *
     * @see #putExtras
     * @see #removeExtra
     * @see #getDoubleArrayExtra(String)
     */
    public Intent putExtra(String name, double[] value) {
        if (mExtras == null) {
            mExtras = new Bundle();
        }
        mExtras.putDoubleArray(name, value);
        return this;
    }

    /**
     * Add extended data to the intent.  The name must include a package
     * prefix, for example the app com.android.contacts would use names
     * like "com.android.contacts.ShowAll".
     *
     * @param name The name of the extra data, with package prefix.
     * @param value The String array data value.
     *
     * @return Returns the same Intent object, for chaining multiple calls
     * into a single statement.
     *
     * @see #putExtras
     * @see #removeExtra
     * @see #getStringArrayExtra(String)
     */
    public Intent putExtra(String name, String[] value) {
        if (mExtras == null) {
            mExtras = new Bundle();
        }
        mExtras.putStringArray(name, value);
        return this;
    }

    /**
     * Add extended data to the intent.  The name must include a package
     * prefix, for example the app com.android.contacts would use names
     * like "com.android.contacts.ShowAll".
     *
     * @param name The name of the extra data, with package prefix.
     * @param value The Bundle data value.
     *
     * @return Returns the same Intent object, for chaining multiple calls
     * into a single statement.
     *
     * @see #putExtras
     * @see #removeExtra
     * @see #getBundleExtra(String)
     */
    public Intent putExtra(String name, Bundle value) {
        if (mExtras == null) {
            mExtras = new Bundle();
        }
        mExtras.putBundle(name, value);
        return this;
    }

    /**
     * Add extended data to the intent.  The name must include a package
     * prefix, for example the app com.android.contacts would use names
     * like "com.android.contacts.ShowAll".
     *
     * @param name The name of the extra data, with package prefix.
     * @param value The IBinder data value.
     *
     * @return Returns the same Intent object, for chaining multiple calls
     * into a single statement.
     *
     * @see #putExtras
     * @see #removeExtra
     * @see #getIBinderExtra(String)
     *
     * @deprecated
     * @hide
     */
    @Deprecated
    public Intent putExtra(String name, IBinder value) {
        if (mExtras == null) {
            mExtras = new Bundle();
        }
        mExtras.putIBinder(name, value);
        return this;
    }

    /**
     * Copy all extras in 'src' in to this intent.
     *
     * @param src Contains the extras to copy.
     *
     * @see #putExtra
     */
    public Intent putExtras(Intent src) {
        if (src.mExtras != null) {
            if (mExtras == null) {
                mExtras = new Bundle(src.mExtras);
            } else {
                mExtras.putAll(src.mExtras);
            }
        }
        return this;
    }

    /**
     * Add a set of extended data to the intent.  The keys must include a package
     * prefix, for example the app com.android.contacts would use names
     * like "com.android.contacts.ShowAll".
     *
     * @param extras The Bundle of extras to add to this intent.
     *
     * @see #putExtra
     * @see #removeExtra
     */
    public Intent putExtras(Bundle extras) {
        if (mExtras == null) {
            mExtras = new Bundle();
        }
        mExtras.putAll(extras);
        return this;
    }

    /**
     * Completely replace the extras in the Intent with the extras in the
     * given Intent.
     *
     * @param src The exact extras contained in this Intent are copied
     * into the target intent, replacing any that were previously there.
     */
    public Intent replaceExtras(Intent src) {
        mExtras = src.mExtras != null ? new Bundle(src.mExtras) : null;
        return this;
    }

    /**
     * Completely replace the extras in the Intent with the given Bundle of
     * extras.
     *
     * @param extras The new set of extras in the Intent, or null to erase
     * all extras.
     */
    public Intent replaceExtras(Bundle extras) {
        mExtras = extras != null ? new Bundle(extras) : null;
        return this;
    }

    /**
     * Remove extended data from the intent.
     *
     * @see #putExtra
     */
    public void removeExtra(String name) {
        if (mExtras != null) {
            mExtras.remove(name);
            if (mExtras.size() == 0) {
                mExtras = null;
            }
        }
    }

    /**
     * Set special flags controlling how this intent is handled.  Most values
     * here depend on the type of component being executed by the Intent,
     * specifically the FLAG_ACTIVITY_* flags are all for use with
     * {@link Context#startActivity Context.startActivity()} and the
     * FLAG_RECEIVER_* flags are all for use with
     * {@link Context#sendBroadcast(Intent) Context.sendBroadcast()}.
     *
     * <p>See the <a href="{@docRoot}guide/topics/fundamentals.html#acttask">Application Fundamentals:
     * Activities and Tasks</a> documentation for important information on how some of these options impact
     * the behavior of your application.
     *
     * @param flags The desired flags.
     *
     * @return Returns the same Intent object, for chaining multiple calls
     * into a single statement.
     *
     * @see #getFlags
     * @see #addFlags
     *
     * @see #FLAG_GRANT_READ_URI_PERMISSION
     * @see #FLAG_GRANT_WRITE_URI_PERMISSION
     * @see #FLAG_DEBUG_LOG_RESOLUTION
     * @see #FLAG_FROM_BACKGROUND
     * @see #FLAG_ACTIVITY_BROUGHT_TO_FRONT
     * @see #FLAG_ACTIVITY_CLEAR_WHEN_TASK_RESET
     * @see #FLAG_ACTIVITY_CLEAR_TOP
     * @see #FLAG_ACTIVITY_EXCLUDE_FROM_RECENTS
     * @see #FLAG_ACTIVITY_FORWARD_RESULT
     * @see #FLAG_ACTIVITY_LAUNCHED_FROM_HISTORY
     * @see #FLAG_ACTIVITY_MULTIPLE_TASK
     * @see #FLAG_ACTIVITY_NEW_TASK
     * @see #FLAG_ACTIVITY_NO_HISTORY
     * @see #FLAG_ACTIVITY_NO_USER_ACTION
     * @see #FLAG_ACTIVITY_PREVIOUS_IS_TOP
     * @see #FLAG_ACTIVITY_RESET_TASK_IF_NEEDED
     * @see #FLAG_ACTIVITY_SINGLE_TOP
     * @see #FLAG_RECEIVER_REGISTERED_ONLY
     */
    public Intent setFlags(int flags) {
        mFlags = flags;
        return this;
    }

    /**
     * Add additional flags to the intent (or with existing flags
     * value).
     *
     * @param flags The new flags to set.
     *
     * @return Returns the same Intent object, for chaining multiple calls
     * into a single statement.
     *
     * @see #setFlags
     */
    public Intent addFlags(int flags) {
        mFlags |= flags;
        return this;
    }

    /**
     * (Usually optional) Set an explicit application package name that limits
     * the components this Intent will resolve to.  If left to the default
     * value of null, all components in all applications will considered.
     * If non-null, the Intent can only match the components in the given
     * application package.
     *
     * @param packageName The name of the application package to handle the
     * intent, or null to allow any application package.
     *
     * @return Returns the same Intent object, for chaining multiple calls
     * into a single statement.
     *
     * @see #getPackage
     * @see #resolveActivity
     */
    public Intent setPackage(String packageName) {
        mPackage = packageName;
        return this;
    }

    /**
     * (Usually optional) Explicitly set the component to handle the intent.
     * If left with the default value of null, the system will determine the
     * appropriate class to use based on the other fields (action, data,
     * type, categories) in the Intent.  If this class is defined, the
     * specified class will always be used regardless of the other fields.  You
     * should only set this value when you know you absolutely want a specific
     * class to be used; otherwise it is better to let the system find the
     * appropriate class so that you will respect the installed applications
     * and user preferences.
     *
     * @param component The name of the application component to handle the
     * intent, or null to let the system find one for you.
     *
     * @return Returns the same Intent object, for chaining multiple calls
     * into a single statement.
     *
     * @see #setClass
     * @see #setClassName(Context, String)
     * @see #setClassName(String, String)
     * @see #getComponent
     * @see #resolveActivity
     */
    public Intent setComponent(ComponentName component) {
        mComponent = component;
        return this;
    }

    /**
     * Convenience for calling {@link #setComponent} with an
     * explicit class name.
     *
     * @param packageContext A Context of the application package implementing
     * this class.
     * @param className The name of a class inside of the application package
     * that will be used as the component for this Intent.
     *
     * @return Returns the same Intent object, for chaining multiple calls
     * into a single statement.
     *
     * @see #setComponent
     * @see #setClass
     */
    public Intent setClassName(Context packageContext, String className) {
        mComponent = new ComponentName(packageContext, className);
        return this;
    }

    /**
     * Convenience for calling {@link #setComponent} with an
     * explicit application package name and class name.
     *
     * @param packageName The name of the package implementing the desired
     * component.
     * @param className The name of a class inside of the application package
     * that will be used as the component for this Intent.
     *
     * @return Returns the same Intent object, for chaining multiple calls
     * into a single statement.
     *
     * @see #setComponent
     * @see #setClass
     */
    public Intent setClassName(String packageName, String className) {
        mComponent = new ComponentName(packageName, className);
        return this;
    }

    /**
     * Convenience for calling {@link #setComponent(ComponentName)} with the
     * name returned by a {@link Class} object.
     *
     * @param packageContext A Context of the application package implementing
     * this class.
     * @param cls The class name to set, equivalent to
     *            <code>setClassName(context, cls.getName())</code>.
     *
     * @return Returns the same Intent object, for chaining multiple calls
     * into a single statement.
     *
     * @see #setComponent
     */
    public Intent setClass(Context packageContext, Class<?> cls) {
        mComponent = new ComponentName(packageContext, cls);
        return this;
    }

    /**
     * Use with {@link #fillIn} to allow the current action value to be
     * overwritten, even if it is already set.
     */
    public static final int FILL_IN_ACTION = 1<<0;

    /**
     * Use with {@link #fillIn} to allow the current data or type value
     * overwritten, even if it is already set.
     */
    public static final int FILL_IN_DATA = 1<<1;

    /**
     * Use with {@link #fillIn} to allow the current categories to be
     * overwritten, even if they are already set.
     */
    public static final int FILL_IN_CATEGORIES = 1<<2;

    /**
     * Use with {@link #fillIn} to allow the current component value to be
     * overwritten, even if it is already set.
     */
    public static final int FILL_IN_COMPONENT = 1<<3;

    /**
     * Use with {@link #fillIn} to allow the current package value to be
     * overwritten, even if it is already set.
     */
    public static final int FILL_IN_PACKAGE = 1<<4;

    /**
     * Copy the contents of <var>other</var> in to this object, but only
     * where fields are not defined by this object.  For purposes of a field
     * being defined, the following pieces of data in the Intent are
     * considered to be separate fields:
     *
     * <ul>
     * <li> action, as set by {@link #setAction}.
     * <li> data URI and MIME type, as set by {@link #setData(Uri)},
     * {@link #setType(String)}, or {@link #setDataAndType(Uri, String)}.
     * <li> categories, as set by {@link #addCategory}.
     * <li> package, as set by {@link #setPackage}.
     * <li> component, as set by {@link #setComponent(ComponentName)} or
     * related methods.
     * <li> each top-level name in the associated extras.
     * </ul>
     *
     * <p>In addition, you can use the {@link #FILL_IN_ACTION},
     * {@link #FILL_IN_DATA}, {@link #FILL_IN_CATEGORIES}, {@link #FILL_IN_PACKAGE},
     * and {@link #FILL_IN_COMPONENT} to override the restriction where the
     * corresponding field will not be replaced if it is already set.
     *
     * <p>For example, consider Intent A with {data="foo", categories="bar"}
     * and Intent B with {action="gotit", data-type="some/thing",
     * categories="one","two"}.
     *
     * <p>Calling A.fillIn(B, Intent.FILL_IN_DATA) will result in A now
     * containing: {action="gotit", data-type="some/thing",
     * categories="bar"}.
     *
     * @param other Another Intent whose values are to be used to fill in
     * the current one.
     * @param flags Options to control which fields can be filled in.
     *
     * @return Returns a bit mask of {@link #FILL_IN_ACTION},
     * {@link #FILL_IN_DATA}, {@link #FILL_IN_CATEGORIES}, {@link #FILL_IN_PACKAGE},
     * and {@link #FILL_IN_COMPONENT} indicating which fields were changed.
     */
    public int fillIn(Intent other, int flags) {
        int changes = 0;
        if (other.mAction != null
                && (mAction == null || (flags&FILL_IN_ACTION) != 0)) {
            mAction = other.mAction;
            changes |= FILL_IN_ACTION;
        }
        if ((other.mData != null || other.mType != null)
                && ((mData == null && mType == null)
                        || (flags&FILL_IN_DATA) != 0)) {
            mData = other.mData;
            mType = other.mType;
            changes |= FILL_IN_DATA;
        }
        if (other.mCategories != null
                && (mCategories == null || (flags&FILL_IN_CATEGORIES) != 0)) {
            if (other.mCategories != null) {
                mCategories = new HashSet<String>(other.mCategories);
            }
            changes |= FILL_IN_CATEGORIES;
        }
        if (other.mPackage != null
                && (mPackage == null || (flags&FILL_IN_PACKAGE) != 0)) {
            mPackage = other.mPackage;
            changes |= FILL_IN_PACKAGE;
        }
        // Component is special: it can -only- be set if explicitly allowed,
        // since otherwise the sender could force the intent somewhere the
        // originator didn't intend.
        if (other.mComponent != null && (flags&FILL_IN_COMPONENT) != 0) {
            mComponent = other.mComponent;
            changes |= FILL_IN_COMPONENT;
        }
        mFlags |= other.mFlags;
        if (mExtras == null) {
            if (other.mExtras != null) {
                mExtras = new Bundle(other.mExtras);
            }
        } else if (other.mExtras != null) {
            try {
                Bundle newb = new Bundle(other.mExtras);
                newb.putAll(mExtras);
                mExtras = newb;
            } catch (RuntimeException e) {
                // Modifying the extras can cause us to unparcel the contents
                // of the bundle, and if we do this in the system process that
                // may fail.  We really should handle this (i.e., the Bundle
                // impl shouldn't be on top of a plain map), but for now just
                // ignore it and keep the original contents. :(
                Log.w("Intent", "Failure filling in extras", e);
            }
        }
        return changes;
    }

    /**
     * Wrapper class holding an Intent and implementing comparisons on it for
     * the purpose of filtering.  The class implements its
     * {@link #equals equals()} and {@link #hashCode hashCode()} methods as
     * simple calls to {@link Intent#filterEquals(Intent)}  filterEquals()} and
     * {@link android.content.Intent#filterHashCode()}  filterHashCode()}
     * on the wrapped Intent.
     */
    public static final class FilterComparison {
        private final Intent mIntent;
        private final int mHashCode;

        public FilterComparison(Intent intent) {
            mIntent = intent;
            mHashCode = intent.filterHashCode();
        }

        /**
         * Return the Intent that this FilterComparison represents.
         * @return Returns the Intent held by the FilterComparison.  Do
         * not modify!
         */
        public Intent getIntent() {
            return mIntent;
        }

        @Override
        public boolean equals(Object obj) {
            if (obj instanceof FilterComparison) {
                Intent other = ((FilterComparison)obj).mIntent;
                return mIntent.filterEquals(other);
            }
            return false;
        }

        @Override
        public int hashCode() {
            return mHashCode;
        }
    }

    /**
     * Determine if two intents are the same for the purposes of intent
     * resolution (filtering). That is, if their action, data, type,
     * class, and categories are the same.  This does <em>not</em> compare
     * any extra data included in the intents.
     *
     * @param other The other Intent to compare against.
     *
     * @return Returns true if action, data, type, class, and categories
     *         are the same.
     */
    public boolean filterEquals(Intent other) {
        if (other == null) {
            return false;
        }
        if (mAction != other.mAction) {
            if (mAction != null) {
                if (!mAction.equals(other.mAction)) {
                    return false;
                }
            } else {
                if (!other.mAction.equals(mAction)) {
                    return false;
                }
            }
        }
        if (mData != other.mData) {
            if (mData != null) {
                if (!mData.equals(other.mData)) {
                    return false;
                }
            } else {
                if (!other.mData.equals(mData)) {
                    return false;
                }
            }
        }
        if (mType != other.mType) {
            if (mType != null) {
                if (!mType.equals(other.mType)) {
                    return false;
                }
            } else {
                if (!other.mType.equals(mType)) {
                    return false;
                }
            }
        }
        if (mPackage != other.mPackage) {
            if (mPackage != null) {
                if (!mPackage.equals(other.mPackage)) {
                    return false;
                }
            } else {
                if (!other.mPackage.equals(mPackage)) {
                    return false;
                }
            }
        }
        if (mComponent != other.mComponent) {
            if (mComponent != null) {
                if (!mComponent.equals(other.mComponent)) {
                    return false;
                }
            } else {
                if (!other.mComponent.equals(mComponent)) {
                    return false;
                }
            }
        }
        if (mCategories != other.mCategories) {
            if (mCategories != null) {
                if (!mCategories.equals(other.mCategories)) {
                    return false;
                }
            } else {
                if (!other.mCategories.equals(mCategories)) {
                    return false;
                }
            }
        }

        return true;
    }

    /**
     * Generate hash code that matches semantics of filterEquals().
     *
     * @return Returns the hash value of the action, data, type, class, and
     *         categories.
     *
     * @see #filterEquals
     */
    public int filterHashCode() {
        int code = 0;
        if (mAction != null) {
            code += mAction.hashCode();
        }
        if (mData != null) {
            code += mData.hashCode();
        }
        if (mType != null) {
            code += mType.hashCode();
        }
        if (mPackage != null) {
            code += mPackage.hashCode();
        }
        if (mComponent != null) {
            code += mComponent.hashCode();
        }
        if (mCategories != null) {
            code += mCategories.hashCode();
        }
        return code;
    }

    @Override
    public String toString() {
        StringBuilder   b = new StringBuilder(128);

        b.append("Intent { ");
        toShortString(b, true, true);
        b.append(" }");

        return b.toString();
    }

    /** @hide */
    public String toShortString(boolean comp, boolean extras) {
        StringBuilder   b = new StringBuilder(128);
        toShortString(b, comp, extras);
        return b.toString();
    }

    /** @hide */
    public void toShortString(StringBuilder b, boolean comp, boolean extras) {
        boolean first = true;
        if (mAction != null) {
            b.append("act=").append(mAction);
            first = false;
        }
        if (mCategories != null) {
            if (!first) {
                b.append(' ');
            }
            first = false;
            b.append("cat=[");
            Iterator<String> i = mCategories.iterator();
            boolean didone = false;
            while (i.hasNext()) {
                if (didone) b.append(",");
                didone = true;
                b.append(i.next());
            }
            b.append("]");
        }
        if (mData != null) {
            if (!first) {
                b.append(' ');
            }
            first = false;
            b.append("dat=").append(mData);
        }
        if (mType != null) {
            if (!first) {
                b.append(' ');
            }
            first = false;
            b.append("typ=").append(mType);
        }
        if (mFlags != 0) {
            if (!first) {
                b.append(' ');
            }
            first = false;
            b.append("flg=0x").append(Integer.toHexString(mFlags));
        }
        if (mPackage != null) {
            if (!first) {
                b.append(' ');
            }
            first = false;
            b.append("pkg=").append(mPackage);
        }
        if (comp && mComponent != null) {
            if (!first) {
                b.append(' ');
            }
            first = false;
            b.append("cmp=").append(mComponent.flattenToShortString());
        }
        if (extras && mExtras != null) {
            if (!first) {
                b.append(' ');
            }
            first = false;
            b.append("(has extras)");
        }
    }

    /**
     * Call {@link #toUri} with 0 flags.
     * @deprecated Use {@link #toUri} instead.
     */
    @Deprecated
    public String toURI() {
        return toUri(0);
    }

    /**
     * Convert this Intent into a String holding a URI representation of it.
     * The returned URI string has been properly URI encoded, so it can be
     * used with {@link Uri#parse Uri.parse(String)}.  The URI contains the
     * Intent's data as the base URI, with an additional fragment describing
     * the action, categories, type, flags, package, component, and extras.
     * 
     * <p>You can convert the returned string back to an Intent with
     * {@link #getIntent}.
     * 
     * @param flags Additional operating flags.  Either 0 or
     * {@link #URI_INTENT_SCHEME}.
     * 
     * @return Returns a URI encoding URI string describing the entire contents
     * of the Intent.
     */
    public String toUri(int flags) {
        StringBuilder uri = new StringBuilder(128);
        String scheme = null;
        if (mData != null) {
            String data = mData.toString();
            if ((flags&URI_INTENT_SCHEME) != 0) {
                final int N = data.length();
                for (int i=0; i<N; i++) {
                    char c = data.charAt(i);
                    if ((c >= 'a' && c <= 'z') || (c >= 'A' && c <= 'Z')
                            || c == '.' || c == '-') {
                        continue;
                    }
                    if (c == ':' && i > 0) {
                        // Valid scheme.
                        scheme = data.substring(0, i);
                        uri.append("intent:");
                        data = data.substring(i+1);
                        break;
                    }
                    
                    // No scheme.
                    break;
                }
            }
            uri.append(data);
            
        } else if ((flags&URI_INTENT_SCHEME) != 0) {
            uri.append("intent:");
        }

        uri.append("#Intent;");

        if (scheme != null) {
            uri.append("scheme=").append(scheme).append(';');
        }
        if (mAction != null) {
            uri.append("action=").append(Uri.encode(mAction)).append(';');
        }
        if (mCategories != null) {
            for (String category : mCategories) {
                uri.append("category=").append(Uri.encode(category)).append(';');
            }
        }
        if (mType != null) {
            uri.append("type=").append(Uri.encode(mType, "/")).append(';');
        }
        if (mFlags != 0) {
            uri.append("launchFlags=0x").append(Integer.toHexString(mFlags)).append(';');
        }
        if (mPackage != null) {
            uri.append("package=").append(Uri.encode(mPackage)).append(';');
        }
        if (mComponent != null) {
            uri.append("component=").append(Uri.encode(
                    mComponent.flattenToShortString(), "/")).append(';');
        }
        if (mExtras != null) {
            for (String key : mExtras.keySet()) {
                final Object value = mExtras.get(key);
                char entryType =
                        value instanceof String    ? 'S' :
                        value instanceof Boolean   ? 'B' :
                        value instanceof Byte      ? 'b' :
                        value instanceof Character ? 'c' :
                        value instanceof Double    ? 'd' :
                        value instanceof Float     ? 'f' :
                        value instanceof Integer   ? 'i' :
                        value instanceof Long      ? 'l' :
                        value instanceof Short     ? 's' :
                        '\0';

                if (entryType != '\0') {
                    uri.append(entryType);
                    uri.append('.');
                    uri.append(Uri.encode(key));
                    uri.append('=');
                    uri.append(Uri.encode(value.toString()));
                    uri.append(';');
                }
            }
        }

        uri.append("end");

        return uri.toString();
    }

    public int describeContents() {
        return (mExtras != null) ? mExtras.describeContents() : 0;
    }

    public void writeToParcel(Parcel out, int flags) {
        out.writeString(mAction);
        Uri.writeToParcel(out, mData);
        out.writeString(mType);
        out.writeInt(mFlags);
        out.writeString(mPackage);
        ComponentName.writeToParcel(mComponent, out);

        if (mCategories != null) {
            out.writeInt(mCategories.size());
            for (String category : mCategories) {
                out.writeString(category);
            }
        } else {
            out.writeInt(0);
        }

        out.writeBundle(mExtras);
    }

    public static final Parcelable.Creator<Intent> CREATOR
            = new Parcelable.Creator<Intent>() {
        public Intent createFromParcel(Parcel in) {
            return new Intent(in);
        }
        public Intent[] newArray(int size) {
            return new Intent[size];
        }
    };

    private Intent(Parcel in) {
        readFromParcel(in);
    }

    public void readFromParcel(Parcel in) {
        mAction = in.readString();
        mData = Uri.CREATOR.createFromParcel(in);
        mType = in.readString();
        mFlags = in.readInt();
        mPackage = in.readString();
        mComponent = ComponentName.readFromParcel(in);

        int N = in.readInt();
        if (N > 0) {
            mCategories = new HashSet<String>();
            int i;
            for (i=0; i<N; i++) {
                mCategories.add(in.readString());
            }
        } else {
            mCategories = null;
        }

        mExtras = in.readBundle();
    }

    /**
     * Parses the "intent" element (and its children) from XML and instantiates
     * an Intent object.  The given XML parser should be located at the tag
     * where parsing should start (often named "intent"), from which the
     * basic action, data, type, and package and class name will be
     * retrieved.  The function will then parse in to any child elements,
     * looking for <category android:name="xxx"> tags to add categories and
     * <extra android:name="xxx" android:value="yyy"> to attach extra data
     * to the intent.
     *
     * @param resources The Resources to use when inflating resources.
     * @param parser The XML parser pointing at an "intent" tag.
     * @param attrs The AttributeSet interface for retrieving extended
     * attribute data at the current <var>parser</var> location.
     * @return An Intent object matching the XML data.
     * @throws XmlPullParserException If there was an XML parsing error.
     * @throws IOException If there was an I/O error.
     */
    public static Intent parseIntent(Resources resources, XmlPullParser parser, AttributeSet attrs)
            throws XmlPullParserException, IOException {
        Intent intent = new Intent();

        TypedArray sa = resources.obtainAttributes(attrs,
                com.android.internal.R.styleable.Intent);

        intent.setAction(sa.getString(com.android.internal.R.styleable.Intent_action));

        String data = sa.getString(com.android.internal.R.styleable.Intent_data);
        String mimeType = sa.getString(com.android.internal.R.styleable.Intent_mimeType);
        intent.setDataAndType(data != null ? Uri.parse(data) : null, mimeType);

        String packageName = sa.getString(com.android.internal.R.styleable.Intent_targetPackage);
        String className = sa.getString(com.android.internal.R.styleable.Intent_targetClass);
        if (packageName != null && className != null) {
            intent.setComponent(new ComponentName(packageName, className));
        }

        sa.recycle();

        int outerDepth = parser.getDepth();
        int type;
        while ((type=parser.next()) != XmlPullParser.END_DOCUMENT
               && (type != XmlPullParser.END_TAG || parser.getDepth() > outerDepth)) {
            if (type == XmlPullParser.END_TAG || type == XmlPullParser.TEXT) {
                continue;
            }

            String nodeName = parser.getName();
            if (nodeName.equals("category")) {
                sa = resources.obtainAttributes(attrs,
                        com.android.internal.R.styleable.IntentCategory);
                String cat = sa.getString(com.android.internal.R.styleable.IntentCategory_name);
                sa.recycle();

                if (cat != null) {
                    intent.addCategory(cat);
                }
                XmlUtils.skipCurrentTag(parser);

            } else if (nodeName.equals("extra")) {
                if (intent.mExtras == null) {
                    intent.mExtras = new Bundle();
                }
                resources.parseBundleExtra("extra", attrs, intent.mExtras);
                XmlUtils.skipCurrentTag(parser);

            } else {
                XmlUtils.skipCurrentTag(parser);
            }
        }

        return intent;
    }
}<|MERGE_RESOLUTION|>--- conflicted
+++ resolved
@@ -1580,7 +1580,6 @@
             "android.intent.action.REBOOT";
 
     /**
-<<<<<<< HEAD
      * Broadcast Action: a remote intent is to be broadcasted.
      *
      * A remote intent is used for remote RPC between devices. The remote intent
@@ -1594,7 +1593,7 @@
     public static final String ACTION_REMOTE_INTENT =
             "android.intent.action.REMOTE_INTENT";
 
-=======
+    /**
      * @hide
      * TODO: This will be unhidden in a later CL.
      * Broadcast Action: The TextToSpeech synthesizer has completed processing 
@@ -1603,7 +1602,6 @@
     @SdkConstant(SdkConstantType.BROADCAST_INTENT_ACTION)
     public static final String ACTION_TTS_QUEUE_PROCESSING_COMPLETED =
             "android.intent.action.TTS_QUEUE_PROCESSING_COMPLETED";
->>>>>>> 5158cc55
 
     // ---------------------------------------------------------------------
     // ---------------------------------------------------------------------
