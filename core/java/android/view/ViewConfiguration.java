/*
 * Copyright (C) 2006 The Android Open Source Project
 *
 * Licensed under the Apache License, Version 2.0 (the "License");
 * you may not use this file except in compliance with the License.
 * You may obtain a copy of the License at
 *
 *      http://www.apache.org/licenses/LICENSE-2.0
 *
 * Unless required by applicable law or agreed to in writing, software
 * distributed under the License is distributed on an "AS IS" BASIS,
 * WITHOUT WARRANTIES OR CONDITIONS OF ANY KIND, either express or implied.
 * See the License for the specific language governing permissions and
 * limitations under the License.
 */

package android.view;

import android.app.AppGlobals;
import android.content.Context;
import android.content.res.Configuration;
import android.content.res.Resources;
import android.graphics.Point;
import android.os.RemoteException;
import android.provider.Settings;
import android.util.DisplayMetrics;
import android.util.SparseArray;

/**
 * Contains methods to standard constants used in the UI for timeouts, sizes, and distances.
 */
public class ViewConfiguration {
    /**
     * Defines the width of the horizontal scrollbar and the height of the vertical scrollbar in
     * dips
     */
    private static final int SCROLL_BAR_SIZE = 10;

    /**
     * Duration of the fade when scrollbars fade away in milliseconds
     */
    private static final int SCROLL_BAR_FADE_DURATION = 250;

    /**
     * Default delay before the scrollbars fade in milliseconds
     */
    private static final int SCROLL_BAR_DEFAULT_DELAY = 300;

    /**
     * Defines the length of the fading edges in dips
     */
    private static final int FADING_EDGE_LENGTH = 12;

    /**
     * Defines the duration in milliseconds of the pressed state in child
     * components.
     */
    private static final int PRESSED_STATE_DURATION = 64;

    /**
     * Defines the default duration in milliseconds before a press turns into
     * a long press
     */
    private static final int DEFAULT_LONG_PRESS_TIMEOUT = 500;

    /**
     * Defines the time between successive key repeats in milliseconds.
     */
    private static final int KEY_REPEAT_DELAY = 50;

    /**
     * Defines the duration in milliseconds a user needs to hold down the
     * appropriate button to bring up the global actions dialog (power off,
     * lock screen, etc).
     */
    private static final int GLOBAL_ACTIONS_KEY_TIMEOUT = 500;

    /**
     * Defines the duration in milliseconds we will wait to see if a touch event
     * is a tap or a scroll. If the user does not move within this interval, it is
     * considered to be a tap.
     */
    private static final int TAP_TIMEOUT = 180;

    /**
     * Defines the duration in milliseconds we will wait to see if a touch event
     * is a jump tap. If the user does not complete the jump tap within this interval, it is
     * considered to be a tap.
     */
    private static final int JUMP_TAP_TIMEOUT = 500;

    /**
     * Defines the duration in milliseconds between the first tap's up event and
     * the second tap's down event for an interaction to be considered a
     * double-tap.
     */
    private static final int DOUBLE_TAP_TIMEOUT = 300;

    /**
     * Defines the minimum duration in milliseconds between the first tap's up event and
     * the second tap's down event for an interaction to be considered a
     * double-tap.
     */
    private static final int DOUBLE_TAP_MIN_TIME = 40;

    /**
     * Defines the maximum duration in milliseconds between a touch pad
     * touch and release for a given touch to be considered a tap (click) as
     * opposed to a hover movement gesture.
     */
    private static final int HOVER_TAP_TIMEOUT = 150;

    /**
     * Defines the maximum distance in pixels that a touch pad touch can move
     * before being released for it to be considered a tap (click) as opposed
     * to a hover movement gesture.
     */
    private static final int HOVER_TAP_SLOP = 20;

    /**
     * Defines the duration in milliseconds we want to display zoom controls in response
     * to a user panning within an application.
     */
    private static final int ZOOM_CONTROLS_TIMEOUT = 3000;

    /**
     * Inset in dips to look for touchable content when the user touches the edge of the screen
     */
    private static final int EDGE_SLOP = 12;

    /**
     * Distance a touch can wander before we think the user is scrolling in dips.
     * Note that this value defined here is only used as a fallback by legacy/misbehaving
     * applications that do not provide a Context for determining density/configuration-dependent
     * values.
     *
     * To alter this value, see the configuration resource config_viewConfigurationTouchSlop
     * in frameworks/base/core/res/res/values/config.xml or the appropriate device resource overlay.
     * It may be appropriate to tweak this on a device-specific basis in an overlay based on
     * the characteristics of the touch panel and firmware.
     */
    private static final int TOUCH_SLOP = 8;

    /**
     * Distance the first touch can wander before we stop considering this event a double tap
     * (in dips)
     */
    private static final int DOUBLE_TAP_TOUCH_SLOP = TOUCH_SLOP;

    /**
     * Distance a touch can wander before we think the user is attempting a paged scroll
     * (in dips)
     *
     * Note that this value defined here is only used as a fallback by legacy/misbehaving
     * applications that do not provide a Context for determining density/configuration-dependent
     * values.
     *
     * See the note above on {@link #TOUCH_SLOP} regarding the dimen resource
     * config_viewConfigurationTouchSlop. ViewConfiguration will report a paging touch slop of
     * config_viewConfigurationTouchSlop * 2 when provided with a Context.
     */
    private static final int PAGING_TOUCH_SLOP = TOUCH_SLOP * 2;

    /**
     * Distance in dips between the first touch and second touch to still be considered a double tap
     */
    private static final int DOUBLE_TAP_SLOP = 100;

    /**
     * Distance in dips a touch needs to be outside of a window's bounds for it to
     * count as outside for purposes of dismissing the window.
     */
    private static final int WINDOW_TOUCH_SLOP = 16;

    /**
     * Minimum velocity to initiate a fling, as measured in dips per second
     */
    private static final int MINIMUM_FLING_VELOCITY = 50;

    /**
     * Maximum velocity to initiate a fling, as measured in dips per second
     */
    private static final int MAXIMUM_FLING_VELOCITY = 8000;

    /**
     * Delay before dispatching a recurring accessibility event in milliseconds.
     * This delay guarantees that a recurring event will be send at most once
     * during the {@link #SEND_RECURRING_ACCESSIBILITY_EVENTS_INTERVAL_MILLIS} time
     * frame.
     */
    private static final long SEND_RECURRING_ACCESSIBILITY_EVENTS_INTERVAL_MILLIS = 100;

    /**
     * The maximum size of View's drawing cache, expressed in bytes. This size
     * should be at least equal to the size of the screen in ARGB888 format.
     */
    @Deprecated
    private static final int MAXIMUM_DRAWING_CACHE_SIZE = 480 * 800 * 4; // ARGB8888

    /**
     * The coefficient of friction applied to flings/scrolls.
     */
    private static final float SCROLL_FRICTION = 0.015f;

    /**
     * Max distance in dips to overscroll for edge effects
     */
    private static final int OVERSCROLL_DISTANCE = 0;

    /**
     * Max distance in dips to overfling for edge effects
     */
    private static final int OVERFLING_DISTANCE = 6;

    /**
     * Configuration values for overriding {@link #hasPermanentMenuKey()} behavior.
     * These constants must match the definition in res/values/config.xml.
     */
    private static final int HAS_PERMANENT_MENU_KEY_AUTODETECT = 0;
    private static final int HAS_PERMANENT_MENU_KEY_TRUE = 1;
    private static final int HAS_PERMANENT_MENU_KEY_FALSE = 2;

    private final int mEdgeSlop;
    private final int mFadingEdgeLength;
    private final int mMinimumFlingVelocity;
    private final int mMaximumFlingVelocity;
    private final int mScrollbarSize;
    private final int mTouchSlop;
    private final int mDoubleTapTouchSlop;
    private final int mPagingTouchSlop;
    private final int mDoubleTapSlop;
    private final int mWindowTouchSlop;
    private final int mMaximumDrawingCacheSize;
    private final int mOverscrollDistance;
    private final int mOverflingDistance;
    private final boolean mFadingMarqueeEnabled;

    private boolean sHasPermanentMenuKey;
    private boolean sHasPermanentMenuKeySet;

    static final SparseArray<ViewConfiguration> sConfigurations =
            new SparseArray<ViewConfiguration>(2);

    /**
     * @deprecated Use {@link android.view.ViewConfiguration#get(android.content.Context)} instead.
     */
    @Deprecated
    public ViewConfiguration() {
        mEdgeSlop = EDGE_SLOP;
        mFadingEdgeLength = FADING_EDGE_LENGTH;
        mMinimumFlingVelocity = MINIMUM_FLING_VELOCITY;
        mMaximumFlingVelocity = MAXIMUM_FLING_VELOCITY;
        mScrollbarSize = SCROLL_BAR_SIZE;
        mTouchSlop = TOUCH_SLOP;
        mDoubleTapTouchSlop = DOUBLE_TAP_TOUCH_SLOP;
        mPagingTouchSlop = PAGING_TOUCH_SLOP;
        mDoubleTapSlop = DOUBLE_TAP_SLOP;
        mWindowTouchSlop = WINDOW_TOUCH_SLOP;
        //noinspection deprecation
        mMaximumDrawingCacheSize = MAXIMUM_DRAWING_CACHE_SIZE;
        mOverscrollDistance = OVERSCROLL_DISTANCE;
        mOverflingDistance = OVERFLING_DISTANCE;
        mFadingMarqueeEnabled = true;
    }

    /**
     * Creates a new configuration for the specified context. The configuration depends on
     * various parameters of the context, like the dimension of the display or the density
     * of the display.
     *
     * @param context The application context used to initialize this view configuration.
     *
     * @see #get(android.content.Context)
     * @see android.util.DisplayMetrics
     */
    private ViewConfiguration(Context context) {
        final Resources res = context.getResources();
        final DisplayMetrics metrics = res.getDisplayMetrics();
        final Configuration config = res.getConfiguration();
        final float density = metrics.density;
        final float sizeAndDensity;
        if (config.isLayoutSizeAtLeast(Configuration.SCREENLAYOUT_SIZE_XLARGE)) {
            sizeAndDensity = density * 1.5f;
        } else {
            sizeAndDensity = density;
        }

        mEdgeSlop = (int) (sizeAndDensity * EDGE_SLOP + 0.5f);
        mFadingEdgeLength = (int) (sizeAndDensity * FADING_EDGE_LENGTH + 0.5f);
        mMinimumFlingVelocity = (int) (density * MINIMUM_FLING_VELOCITY + 0.5f);
        mMaximumFlingVelocity = (int) (density * MAXIMUM_FLING_VELOCITY + 0.5f);
        mScrollbarSize = (int) (density * SCROLL_BAR_SIZE + 0.5f);
        mDoubleTapSlop = (int) (sizeAndDensity * DOUBLE_TAP_SLOP + 0.5f);
        mWindowTouchSlop = (int) (sizeAndDensity * WINDOW_TOUCH_SLOP + 0.5f);

        // Size of the screen in bytes, in ARGB_8888 format
        final WindowManager win = (WindowManager)context.getSystemService(Context.WINDOW_SERVICE);
        final Display display = win.getDefaultDisplay();
        final Point size = new Point();
        display.getRealSize(size);
        mMaximumDrawingCacheSize = 4 * size.x * size.y;

        mOverscrollDistance = (int) (sizeAndDensity * OVERSCROLL_DISTANCE + 0.5f);
        mOverflingDistance = (int) (sizeAndDensity * OVERFLING_DISTANCE + 0.5f);

        if (!sHasPermanentMenuKeySet) {
<<<<<<< HEAD
            // The action overflow button within app UI can
            // be controlled with a system setting
            int showOverflowButton = Settings.System.getInt(context.getContentResolver(),
                            Settings.System.UI_FORCE_OVERFLOW_BUTTON, 0);

            if (showOverflowButton == 1) {
                // Force overflow button on by reporting that
                // the device has no permanent menu key
                sHasPermanentMenuKey = false;
            } else {
                IWindowManager wm = WindowManagerGlobal.getWindowManagerService();
                try {
                    sHasPermanentMenuKey = !wm.hasNavigationBar()
                            && !context.getResources().getBoolean(
                                    com.android.internal.R.bool.config_force_permanent_menu_key);
                    sHasPermanentMenuKeySet = true;
                } catch (RemoteException ex) {
                    sHasPermanentMenuKey = false;
                }
=======
            final int configVal = res.getInteger(
                    com.android.internal.R.integer.config_overrideHasPermanentMenuKey);

            switch (configVal) {
                default:
                case HAS_PERMANENT_MENU_KEY_AUTODETECT: {
                    IWindowManager wm = WindowManagerGlobal.getWindowManagerService();
                    try {
                        sHasPermanentMenuKey = !wm.hasNavigationBar();
                        sHasPermanentMenuKeySet = true;
                    } catch (RemoteException ex) {
                        sHasPermanentMenuKey = false;
                    }
                }
                break;

                case HAS_PERMANENT_MENU_KEY_TRUE:
                    sHasPermanentMenuKey = true;
                    sHasPermanentMenuKeySet = true;
                    break;

                case HAS_PERMANENT_MENU_KEY_FALSE:
                    sHasPermanentMenuKey = false;
                    sHasPermanentMenuKeySet = true;
                    break;
>>>>>>> d22f0756
            }
        }

        mFadingMarqueeEnabled = res.getBoolean(
                com.android.internal.R.bool.config_ui_enableFadingMarquee);
        mTouchSlop = res.getDimensionPixelSize(
                com.android.internal.R.dimen.config_viewConfigurationTouchSlop);
        mPagingTouchSlop = mTouchSlop * 2;

        mDoubleTapTouchSlop = mTouchSlop;
    }

    /**
     * Returns a configuration for the specified context. The configuration depends on
     * various parameters of the context, like the dimension of the display or the
     * density of the display.
     *
     * @param context The application context used to initialize the view configuration.
     */
    public static ViewConfiguration get(Context context) {
        final DisplayMetrics metrics = context.getResources().getDisplayMetrics();
        final int density = (int) (100.0f * metrics.density);

        ViewConfiguration configuration = sConfigurations.get(density);
        if (configuration == null) {
            configuration = new ViewConfiguration(context);
            sConfigurations.put(density, configuration);
        }

        return configuration;
    }

    /**
     * @return The width of the horizontal scrollbar and the height of the vertical
     *         scrollbar in dips
     *
     * @deprecated Use {@link #getScaledScrollBarSize()} instead.
     */
    @Deprecated
    public static int getScrollBarSize() {
        return SCROLL_BAR_SIZE;
    }

    /**
     * @return The width of the horizontal scrollbar and the height of the vertical
     *         scrollbar in pixels
     */
    public int getScaledScrollBarSize() {
        return mScrollbarSize;
    }

    /**
     * @return Duration of the fade when scrollbars fade away in milliseconds
     */
    public static int getScrollBarFadeDuration() {
        return SCROLL_BAR_FADE_DURATION;
    }

    /**
     * @return Default delay before the scrollbars fade in milliseconds
     */
    public static int getScrollDefaultDelay() {
        return SCROLL_BAR_DEFAULT_DELAY;
    }

    /**
     * @return the length of the fading edges in dips
     *
     * @deprecated Use {@link #getScaledFadingEdgeLength()} instead.
     */
    @Deprecated
    public static int getFadingEdgeLength() {
        return FADING_EDGE_LENGTH;
    }

    /**
     * @return the length of the fading edges in pixels
     */
    public int getScaledFadingEdgeLength() {
        return mFadingEdgeLength;
    }

    /**
     * @return the duration in milliseconds of the pressed state in child
     * components.
     */
    public static int getPressedStateDuration() {
        return PRESSED_STATE_DURATION;
    }

    /**
     * @return the duration in milliseconds before a press turns into
     * a long press
     */
    public static int getLongPressTimeout() {
        return AppGlobals.getIntCoreSetting(Settings.Secure.LONG_PRESS_TIMEOUT,
                DEFAULT_LONG_PRESS_TIMEOUT);
    }

    /**
     * @return the time before the first key repeat in milliseconds.
     */
    public static int getKeyRepeatTimeout() {
        return getLongPressTimeout();
    }

    /**
     * @return the time between successive key repeats in milliseconds.
     */
    public static int getKeyRepeatDelay() {
        return KEY_REPEAT_DELAY;
    }

    /**
     * @return the duration in milliseconds we will wait to see if a touch event
     * is a tap or a scroll. If the user does not move within this interval, it is
     * considered to be a tap.
     */
    public static int getTapTimeout() {
        return TAP_TIMEOUT;
    }

    /**
     * @return the duration in milliseconds we will wait to see if a touch event
     * is a jump tap. If the user does not move within this interval, it is
     * considered to be a tap.
     */
    public static int getJumpTapTimeout() {
        return JUMP_TAP_TIMEOUT;
    }

    /**
     * @return the duration in milliseconds between the first tap's up event and
     * the second tap's down event for an interaction to be considered a
     * double-tap.
     */
    public static int getDoubleTapTimeout() {
        return DOUBLE_TAP_TIMEOUT;
    }

    /**
     * @return the minimum duration in milliseconds between the first tap's
     * up event and the second tap's down event for an interaction to be considered a
     * double-tap.
     *
     * @hide
     */
    public static int getDoubleTapMinTime() {
        return DOUBLE_TAP_MIN_TIME;
    }

    /**
     * @return the maximum duration in milliseconds between a touch pad
     * touch and release for a given touch to be considered a tap (click) as
     * opposed to a hover movement gesture.
     * @hide
     */
    public static int getHoverTapTimeout() {
        return HOVER_TAP_TIMEOUT;
    }

    /**
     * @return the maximum distance in pixels that a touch pad touch can move
     * before being released for it to be considered a tap (click) as opposed
     * to a hover movement gesture.
     * @hide
     */
    public static int getHoverTapSlop() {
        return HOVER_TAP_SLOP;
    }

    /**
     * @return Inset in dips to look for touchable content when the user touches the edge of the
     *         screen
     *
     * @deprecated Use {@link #getScaledEdgeSlop()} instead.
     */
    @Deprecated
    public static int getEdgeSlop() {
        return EDGE_SLOP;
    }

    /**
     * @return Inset in pixels to look for touchable content when the user touches the edge of the
     *         screen
     */
    public int getScaledEdgeSlop() {
        return mEdgeSlop;
    }

    /**
     * @return Distance in dips a touch can wander before we think the user is scrolling
     *
     * @deprecated Use {@link #getScaledTouchSlop()} instead.
     */
    @Deprecated
    public static int getTouchSlop() {
        return TOUCH_SLOP;
    }

    /**
     * @return Distance in pixels a touch can wander before we think the user is scrolling
     */
    public int getScaledTouchSlop() {
        return mTouchSlop;
    }

    /**
     * @return Distance in pixels the first touch can wander before we do not consider this a
     * potential double tap event
     * @hide
     */
    public int getScaledDoubleTapTouchSlop() {
        return mDoubleTapTouchSlop;
    }

    /**
     * @return Distance in pixels a touch can wander before we think the user is scrolling a full
     * page
     */
    public int getScaledPagingTouchSlop() {
        return mPagingTouchSlop;
    }

    /**
     * @return Distance in dips between the first touch and second touch to still be
     *         considered a double tap
     * @deprecated Use {@link #getScaledDoubleTapSlop()} instead.
     * @hide The only client of this should be GestureDetector, which needs this
     *       for clients that still use its deprecated constructor.
     */
    @Deprecated
    public static int getDoubleTapSlop() {
        return DOUBLE_TAP_SLOP;
    }

    /**
     * @return Distance in pixels between the first touch and second touch to still be
     *         considered a double tap
     */
    public int getScaledDoubleTapSlop() {
        return mDoubleTapSlop;
    }

    /**
     * Interval for dispatching a recurring accessibility event in milliseconds.
     * This interval guarantees that a recurring event will be send at most once
     * during the {@link #getSendRecurringAccessibilityEventsInterval()} time frame.
     *
     * @return The delay in milliseconds.
     *
     * @hide
     */
    public static long getSendRecurringAccessibilityEventsInterval() {
        return SEND_RECURRING_ACCESSIBILITY_EVENTS_INTERVAL_MILLIS;
    }

    /**
     * @return Distance in dips a touch must be outside the bounds of a window for it
     * to be counted as outside the window for purposes of dismissing that
     * window.
     *
     * @deprecated Use {@link #getScaledWindowTouchSlop()} instead.
     */
    @Deprecated
    public static int getWindowTouchSlop() {
        return WINDOW_TOUCH_SLOP;
    }

    /**
     * @return Distance in pixels a touch must be outside the bounds of a window for it
     * to be counted as outside the window for purposes of dismissing that window.
     */
    public int getScaledWindowTouchSlop() {
        return mWindowTouchSlop;
    }

    /**
     * @return Minimum velocity to initiate a fling, as measured in dips per second.
     *
     * @deprecated Use {@link #getScaledMinimumFlingVelocity()} instead.
     */
    @Deprecated
    public static int getMinimumFlingVelocity() {
        return MINIMUM_FLING_VELOCITY;
    }

    /**
     * @return Minimum velocity to initiate a fling, as measured in pixels per second.
     */
    public int getScaledMinimumFlingVelocity() {
        return mMinimumFlingVelocity;
    }

    /**
     * @return Maximum velocity to initiate a fling, as measured in dips per second.
     *
     * @deprecated Use {@link #getScaledMaximumFlingVelocity()} instead.
     */
    @Deprecated
    public static int getMaximumFlingVelocity() {
        return MAXIMUM_FLING_VELOCITY;
    }

    /**
     * @return Maximum velocity to initiate a fling, as measured in pixels per second.
     */
    public int getScaledMaximumFlingVelocity() {
        return mMaximumFlingVelocity;
    }

    /**
     * The maximum drawing cache size expressed in bytes.
     *
     * @return the maximum size of View's drawing cache expressed in bytes
     *
     * @deprecated Use {@link #getScaledMaximumDrawingCacheSize()} instead.
     */
    @Deprecated
    public static int getMaximumDrawingCacheSize() {
        //noinspection deprecation
        return MAXIMUM_DRAWING_CACHE_SIZE;
    }

    /**
     * The maximum drawing cache size expressed in bytes.
     *
     * @return the maximum size of View's drawing cache expressed in bytes
     */
    public int getScaledMaximumDrawingCacheSize() {
        return mMaximumDrawingCacheSize;
    }

    /**
     * @return The maximum distance a View should overscroll by when showing edge effects (in
     * pixels).
     */
    public int getScaledOverscrollDistance() {
        return mOverscrollDistance;
    }

    /**
     * @return The maximum distance a View should overfling by when showing edge effects (in
     * pixels).
     */
    public int getScaledOverflingDistance() {
        return mOverflingDistance;
    }

    /**
     * The amount of time that the zoom controls should be
     * displayed on the screen expressed in milliseconds.
     *
     * @return the time the zoom controls should be visible expressed
     * in milliseconds.
     */
    public static long getZoomControlsTimeout() {
        return ZOOM_CONTROLS_TIMEOUT;
    }

    /**
     * The amount of time a user needs to press the relevant key to bring up
     * the global actions dialog.
     *
     * @return how long a user needs to press the relevant key to bring up
     *   the global actions dialog.
     */
    public static long getGlobalActionKeyTimeout() {
        return GLOBAL_ACTIONS_KEY_TIMEOUT;
    }

    /**
     * The amount of friction applied to scrolls and flings.
     *
     * @return A scalar dimensionless value representing the coefficient of
     *         friction.
     */
    public static float getScrollFriction() {
        return SCROLL_FRICTION;
    }

    /**
     * Report if the device has a permanent menu key available to the user.
     *
     * <p>As of Android 3.0, devices may not have a permanent menu key available.
     * Apps should use the action bar to present menu options to users.
     * However, there are some apps where the action bar is inappropriate
     * or undesirable. This method may be used to detect if a menu key is present.
     * If not, applications should provide another on-screen affordance to access
     * functionality.
     *
     * @return true if a permanent menu key is present, false otherwise.
     */
    public boolean hasPermanentMenuKey() {
        return sHasPermanentMenuKey;
    }

    /**
     * @hide
     * @return Whether or not marquee should use fading edges.
     */
    public boolean isFadingMarqueeEnabled() {
        return mFadingMarqueeEnabled;
    }
}<|MERGE_RESOLUTION|>--- conflicted
+++ resolved
@@ -304,7 +304,6 @@
         mOverflingDistance = (int) (sizeAndDensity * OVERFLING_DISTANCE + 0.5f);
 
         if (!sHasPermanentMenuKeySet) {
-<<<<<<< HEAD
             // The action overflow button within app UI can
             // be controlled with a system setting
             int showOverflowButton = Settings.System.getInt(context.getContentResolver(),
@@ -315,42 +314,32 @@
                 // the device has no permanent menu key
                 sHasPermanentMenuKey = false;
             } else {
-                IWindowManager wm = WindowManagerGlobal.getWindowManagerService();
-                try {
-                    sHasPermanentMenuKey = !wm.hasNavigationBar()
-                            && !context.getResources().getBoolean(
-                                    com.android.internal.R.bool.config_force_permanent_menu_key);
-                    sHasPermanentMenuKeySet = true;
-                } catch (RemoteException ex) {
-                    sHasPermanentMenuKey = false;
-                }
-=======
-            final int configVal = res.getInteger(
+                final int configVal = res.getInteger(
                     com.android.internal.R.integer.config_overrideHasPermanentMenuKey);
 
-            switch (configVal) {
-                default:
-                case HAS_PERMANENT_MENU_KEY_AUTODETECT: {
-                    IWindowManager wm = WindowManagerGlobal.getWindowManagerService();
-                    try {
-                        sHasPermanentMenuKey = !wm.hasNavigationBar();
-                        sHasPermanentMenuKeySet = true;
-                    } catch (RemoteException ex) {
-                        sHasPermanentMenuKey = false;
+		    switch (configVal) {
+		        default:
+		        case HAS_PERMANENT_MENU_KEY_AUTODETECT: {
+		            IWindowManager wm = WindowManagerGlobal.getWindowManagerService();
+		            try {
+		                sHasPermanentMenuKey = !wm.hasNavigationBar();
+		                sHasPermanentMenuKeySet = true;
+		            } catch (RemoteException ex) {
+		                sHasPermanentMenuKey = false;
+		            }
+		        }
+		        break;
+
+		        case HAS_PERMANENT_MENU_KEY_TRUE:
+		            sHasPermanentMenuKey = true;
+		            sHasPermanentMenuKeySet = true;
+		            break;
+
+		        case HAS_PERMANENT_MENU_KEY_FALSE:
+		            sHasPermanentMenuKey = false;
+		            sHasPermanentMenuKeySet = true;
+		            break;
                     }
-                }
-                break;
-
-                case HAS_PERMANENT_MENU_KEY_TRUE:
-                    sHasPermanentMenuKey = true;
-                    sHasPermanentMenuKeySet = true;
-                    break;
-
-                case HAS_PERMANENT_MENU_KEY_FALSE:
-                    sHasPermanentMenuKey = false;
-                    sHasPermanentMenuKeySet = true;
-                    break;
->>>>>>> d22f0756
             }
         }
 
