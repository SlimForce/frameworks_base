--- conflicted
+++ resolved
@@ -1570,11 +1570,11 @@
         mHandleDrawable.setState(TargetDrawable.STATE_INACTIVE);
     }
 
-<<<<<<< HEAD
     public void setArc(float angle, int color) {
         mArcAngle = angle;
         mArcPaint.setColor(color);
-=======
+    }
+
     private void setRingDrawable(Drawable ring) {
         Resources res = mContext.getResources();
         if (ring != null) {
@@ -1583,6 +1583,5 @@
             mOuterRing = new TargetDrawable(res, 0);
         }
         mOuterRing.setState(TargetDrawable.STATE_INACTIVE);
->>>>>>> d1758c3b
     }
 }